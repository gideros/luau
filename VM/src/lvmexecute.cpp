--- conflicted
+++ resolved
@@ -82,18 +82,11 @@
         if (LUAU_UNLIKELY(!!interrupt)) \
         { /* the interrupt hook is called right before we advance pc */ \
             VM_PROTECT(L->ci->savedpc++; interrupt(L, -1)); \
-<<<<<<< HEAD
-            if (L->status != 0) {\
-                L->ci->savedpc--;\
-                goto exit; \
-            }\
-=======
             if (L->status != 0) \
             { \
                 L->ci->savedpc--; \
                 goto exit; \
             } \
->>>>>>> e9e2cba7
         } \
     }
 #endif
@@ -120,17 +113,13 @@
         VM_DISPATCH_OP(LOP_FORGLOOP_NEXT), VM_DISPATCH_OP(LOP_GETVARARGS), VM_DISPATCH_OP(LOP_DUPCLOSURE), VM_DISPATCH_OP(LOP_PREPVARARGS), \
         VM_DISPATCH_OP(LOP_LOADKX), VM_DISPATCH_OP(LOP_JUMPX), VM_DISPATCH_OP(LOP_FASTCALL), VM_DISPATCH_OP(LOP_COVERAGE), \
         VM_DISPATCH_OP(LOP_CAPTURE), VM_DISPATCH_OP(LOP_JUMPIFEQK), VM_DISPATCH_OP(LOP_JUMPIFNOTEQK), VM_DISPATCH_OP(LOP_FASTCALL1), \
-<<<<<<< HEAD
-        VM_DISPATCH_OP(LOP_FASTCALL2), VM_DISPATCH_OP(LOP_FASTCALL2K), \
+        VM_DISPATCH_OP(LOP_FASTCALL2), VM_DISPATCH_OP(LOP_FASTCALL2K), VM_DISPATCH_OP(LOP_FORGPREP), VM_DISPATCH_OP(LOP_JUMPXEQKNIL), \
+		VM_DISPATCH_OP(LOP_JUMPXEQKB), VM_DISPATCH_OP(LOP_JUMPXEQKN), VM_DISPATCH_OP(LOP_JUMPXEQKS), \
         VM_DISPATCH_OP(LOP_DIVINT), VM_DISPATCH_OP(LOP_MINOF), VM_DISPATCH_OP(LOP_MAXOF), \
         VM_DISPATCH_OP(LOP_BINAND), VM_DISPATCH_OP(LOP_BINOR), VM_DISPATCH_OP(LOP_BINXOR), VM_DISPATCH_OP(LOP_SHIFTR), VM_DISPATCH_OP(LOP_SHIFTL), \
         VM_DISPATCH_OP(LOP_DIVINTK), VM_DISPATCH_OP(LOP_MINOFK), VM_DISPATCH_OP(LOP_MAXOFK), \
         VM_DISPATCH_OP(LOP_BINANDK), VM_DISPATCH_OP(LOP_BINORK), VM_DISPATCH_OP(LOP_BINXORK), VM_DISPATCH_OP(LOP_SHIFTRK), VM_DISPATCH_OP(LOP_SHIFTLK), \
         VM_DISPATCH_OP(LOP_BINNOT)
-=======
-        VM_DISPATCH_OP(LOP_FASTCALL2), VM_DISPATCH_OP(LOP_FASTCALL2K), VM_DISPATCH_OP(LOP_FORGPREP), VM_DISPATCH_OP(LOP_JUMPXEQKNIL), \
-        VM_DISPATCH_OP(LOP_JUMPXEQKB), VM_DISPATCH_OP(LOP_JUMPXEQKN), VM_DISPATCH_OP(LOP_JUMPXEQKS),
->>>>>>> e9e2cba7
 
 #if defined(__GNUC__) || defined(__clang__)
 #define VM_USE_CGOTO 1

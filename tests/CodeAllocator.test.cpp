// This file is part of the Luau programming language and is licensed under MIT License; see LICENSE.txt for details
#include "Luau/AssemblyBuilderX64.h"
#include "Luau/CodeAllocator.h"
#include "Luau/CodeBlockUnwind.h"
#include "Luau/UnwindBuilder.h"
#include "Luau/UnwindBuilderDwarf2.h"
#include "Luau/UnwindBuilderWin.h"

#include "doctest.h"

#include <memory>
#include <stdexcept>

#include <string.h>

using namespace Luau::CodeGen;

TEST_SUITE_BEGIN("CodeAllocation");

TEST_CASE("CodeAllocation")
{
    size_t blockSize = 1024 * 1024;
    size_t maxTotalSize = 1024 * 1024;
    CodeAllocator allocator(blockSize, maxTotalSize);

    uint8_t* nativeData = nullptr;
    size_t sizeNativeData = 0;
    uint8_t* nativeEntry = nullptr;

    std::vector<uint8_t> code;
    code.resize(128);

    REQUIRE(allocator.allocate(nullptr, 0, code.data(), code.size(), nativeData, sizeNativeData, nativeEntry));
    CHECK(nativeData != nullptr);
    CHECK(sizeNativeData == 128);
    CHECK(nativeEntry != nullptr);
    CHECK(nativeEntry == nativeData);

    std::vector<uint8_t> data;
    data.resize(8);

    REQUIRE(allocator.allocate(data.data(), data.size(), code.data(), code.size(), nativeData, sizeNativeData, nativeEntry));
    CHECK(nativeData != nullptr);
    CHECK(sizeNativeData == 16 + 128);
    CHECK(nativeEntry != nullptr);
    CHECK(nativeEntry == nativeData + 16);
}

TEST_CASE("CodeAllocationFailure")
{
<<<<<<< HEAD
    size_t blockSize = 16384;
    size_t maxTotalSize = 32768;
=======
    size_t blockSize = 3000;
    size_t maxTotalSize = 7000;
>>>>>>> dd710f67
    CodeAllocator allocator(blockSize, maxTotalSize);

    uint8_t* nativeData;
    size_t sizeNativeData;
    uint8_t* nativeEntry;

    std::vector<uint8_t> code;
<<<<<<< HEAD
    code.resize(18000);
=======
    code.resize(4000);
>>>>>>> dd710f67

    // allocation has to fit in a block
    REQUIRE(!allocator.allocate(nullptr, 0, code.data(), code.size(), nativeData, sizeNativeData, nativeEntry));

    // each allocation exhausts a block, so third allocation fails
<<<<<<< HEAD
    code.resize(10000);
=======
    code.resize(2000);
>>>>>>> dd710f67
    REQUIRE(allocator.allocate(nullptr, 0, code.data(), code.size(), nativeData, sizeNativeData, nativeEntry));
    REQUIRE(allocator.allocate(nullptr, 0, code.data(), code.size(), nativeData, sizeNativeData, nativeEntry));
    REQUIRE(!allocator.allocate(nullptr, 0, code.data(), code.size(), nativeData, sizeNativeData, nativeEntry));
}

TEST_CASE("CodeAllocationWithUnwindCallbacks")
{
    struct Info
    {
        std::vector<uint8_t> unwind;
        uint8_t* block = nullptr;
        bool destroyCalled = false;
    };
    Info info;
    info.unwind.resize(8);

    {
        size_t blockSize = 1024 * 1024;
        size_t maxTotalSize = 1024 * 1024;
        CodeAllocator allocator(blockSize, maxTotalSize);

        uint8_t* nativeData = nullptr;
        size_t sizeNativeData = 0;
        uint8_t* nativeEntry = nullptr;

        std::vector<uint8_t> code;
        code.resize(128);

        std::vector<uint8_t> data;
        data.resize(8);

        allocator.context = &info;
        allocator.createBlockUnwindInfo = [](void* context, uint8_t* block, size_t blockSize, size_t& unwindDataSizeInBlock) -> void* {
            Info& info = *(Info*)context;

            CHECK(info.unwind.size() == 8);
            memcpy(block, info.unwind.data(), info.unwind.size());
            unwindDataSizeInBlock = 8;

            info.block = block;

            return new int(7);
        };
        allocator.destroyBlockUnwindInfo = [](void* context, void* unwindData) {
            Info& info = *(Info*)context;

            info.destroyCalled = true;

            CHECK(*(int*)unwindData == 7);
            delete (int*)unwindData;
        };

        REQUIRE(allocator.allocate(data.data(), data.size(), code.data(), code.size(), nativeData, sizeNativeData, nativeEntry));
        CHECK(nativeData != nullptr);
        CHECK(sizeNativeData == 16 + 128);
        CHECK(nativeEntry != nullptr);
        CHECK(nativeEntry == nativeData + 16);
        CHECK(nativeData == info.block + 16);
    }

    CHECK(info.destroyCalled);
}

TEST_CASE("WindowsUnwindCodesX64")
{
    UnwindBuilderWin unwind;

    unwind.start();
    unwind.spill(16, rdx);
    unwind.spill(8, rcx);
    unwind.save(rdi);
    unwind.save(rsi);
    unwind.save(rbx);
    unwind.save(rbp);
    unwind.save(r12);
    unwind.save(r13);
    unwind.save(r14);
    unwind.save(r15);
    unwind.allocStack(72);
    unwind.setupFrameReg(rbp, 48);
    unwind.finish();

    std::vector<char> data;
    data.resize(unwind.getSize());
    unwind.finalize(data.data(), nullptr, 0);

    std::vector<uint8_t> expected{0x01, 0x23, 0x0a, 0x35, 0x23, 0x33, 0x1e, 0x82, 0x1a, 0xf0, 0x18, 0xe0, 0x16, 0xd0, 0x14, 0xc0, 0x12, 0x50, 0x10,
        0x30, 0x0e, 0x60, 0x0c, 0x70};

    REQUIRE(data.size() == expected.size());
    CHECK(memcmp(data.data(), expected.data(), expected.size()) == 0);
}

TEST_CASE("Dwarf2UnwindCodesX64")
{
    UnwindBuilderDwarf2 unwind;

    unwind.start();
    unwind.save(rdi);
    unwind.save(rsi);
    unwind.save(rbx);
    unwind.save(rbp);
    unwind.save(r12);
    unwind.save(r13);
    unwind.save(r14);
    unwind.save(r15);
    unwind.allocStack(72);
    unwind.setupFrameReg(rbp, 48);
    unwind.finish();

    std::vector<char> data;
    data.resize(unwind.getSize());
    unwind.finalize(data.data(), nullptr, 0);

    std::vector<uint8_t> expected{0x14, 0x00, 0x00, 0x00, 0x00, 0x00, 0x00, 0x00, 0x01, 0x00, 0x01, 0x78, 0x10, 0x0c, 0x07, 0x08, 0x05, 0x10, 0x01,
        0x00, 0x00, 0x00, 0x00, 0x00, 0x4c, 0x00, 0x00, 0x00, 0x1c, 0x00, 0x00, 0x00, 0x00, 0x00, 0x00, 0x00, 0x00, 0x00, 0x00, 0x00, 0x00, 0x00,
        0x00, 0x00, 0x00, 0x00, 0x00, 0x00, 0x02, 0x02, 0x0e, 0x10, 0x85, 0x02, 0x02, 0x02, 0x0e, 0x18, 0x84, 0x03, 0x02, 0x02, 0x0e, 0x20, 0x83,
        0x04, 0x02, 0x02, 0x0e, 0x28, 0x86, 0x05, 0x02, 0x02, 0x0e, 0x30, 0x8c, 0x06, 0x02, 0x02, 0x0e, 0x38, 0x8d, 0x07, 0x02, 0x02, 0x0e, 0x40,
        0x8e, 0x08, 0x02, 0x02, 0x0e, 0x48, 0x8f, 0x09, 0x02, 0x04, 0x0e, 0x90, 0x01, 0x00, 0x00, 0x00, 0x00, 0x00, 0x00, 0x00};

    REQUIRE(data.size() == expected.size());
    CHECK(memcmp(data.data(), expected.data(), expected.size()) == 0);
}

#if defined(__x86_64__) || defined(_M_X64)

#if defined(_WIN32)
// Windows x64 ABI
constexpr RegisterX64 rArg1 = rcx;
constexpr RegisterX64 rArg2 = rdx;
#else
// System V AMD64 ABI
constexpr RegisterX64 rArg1 = rdi;
constexpr RegisterX64 rArg2 = rsi;
#endif

constexpr RegisterX64 rNonVol1 = r12;
constexpr RegisterX64 rNonVol2 = rbx;

TEST_CASE("GeneratedCodeExecution")
{
    AssemblyBuilderX64 build(/* logText= */ false);

    build.mov(rax, rArg1);
    build.add(rax, rArg2);
    build.imul(rax, rax, 7);
    build.ret();

    build.finalize();

    size_t blockSize = 1024 * 1024;
    size_t maxTotalSize = 1024 * 1024;
    CodeAllocator allocator(blockSize, maxTotalSize);

    uint8_t* nativeData;
    size_t sizeNativeData;
    uint8_t* nativeEntry;
    REQUIRE(allocator.allocate(build.data.data(), build.data.size(), build.code.data(), build.code.size(), nativeData, sizeNativeData, nativeEntry));
    REQUIRE(nativeEntry);

    using FunctionType = int64_t(int64_t, int64_t);
    FunctionType* f = (FunctionType*)nativeEntry;
    int64_t result = f(10, 20);
    CHECK(result == 210);
}

void throwing(int64_t arg)
{
    CHECK(arg == 25);

    throw std::runtime_error("testing");
}

TEST_CASE("GeneratedCodeExecutionWithThrow")
{
    AssemblyBuilderX64 build(/* logText= */ false);

#if defined(_WIN32)
    std::unique_ptr<UnwindBuilder> unwind = std::make_unique<UnwindBuilderWin>();
#else
    std::unique_ptr<UnwindBuilder> unwind = std::make_unique<UnwindBuilderDwarf2>();
#endif

    unwind->start();

    // Prologue
    build.push(rNonVol1);
    unwind->save(rNonVol1);
    build.push(rNonVol2);
    unwind->save(rNonVol2);
    build.push(rbp);
    unwind->save(rbp);

    int stackSize = 32;
    int localsSize = 16;

    build.sub(rsp, stackSize + localsSize);
    unwind->allocStack(stackSize + localsSize);

    build.lea(rbp, qword[rsp + stackSize]);
    unwind->setupFrameReg(rbp, stackSize);

    unwind->finish();

    // Body
    build.mov(rNonVol1, rArg1);
    build.mov(rNonVol2, rArg2);

    build.add(rNonVol1, 15);
    build.mov(rArg1, rNonVol1);
    build.call(rNonVol2);

    // Epilogue
    build.lea(rsp, qword[rbp + localsSize]);
    build.pop(rbp);
    build.pop(rNonVol2);
    build.pop(rNonVol1);
    build.ret();

    build.finalize();

    size_t blockSize = 1024 * 1024;
    size_t maxTotalSize = 1024 * 1024;
    CodeAllocator allocator(blockSize, maxTotalSize);

    allocator.context = unwind.get();
    allocator.createBlockUnwindInfo = createBlockUnwindInfo;
    allocator.destroyBlockUnwindInfo = destroyBlockUnwindInfo;

    uint8_t* nativeData;
    size_t sizeNativeData;
    uint8_t* nativeEntry;
    REQUIRE(allocator.allocate(build.data.data(), build.data.size(), build.code.data(), build.code.size(), nativeData, sizeNativeData, nativeEntry));
    REQUIRE(nativeEntry);

    using FunctionType = int64_t(int64_t, void (*)(int64_t));
    FunctionType* f = (FunctionType*)nativeEntry;

    // To simplify debugging, CHECK_THROWS_WITH_AS is not used here
    try
    {
        f(10, throwing);
    }
    catch (const std::runtime_error& error)
    {
        CHECK(strcmp(error.what(), "testing") == 0);
    }
}

#endif

TEST_SUITE_END();<|MERGE_RESOLUTION|>--- conflicted
+++ resolved
@@ -48,13 +48,8 @@
 
 TEST_CASE("CodeAllocationFailure")
 {
-<<<<<<< HEAD
-    size_t blockSize = 16384;
-    size_t maxTotalSize = 32768;
-=======
     size_t blockSize = 3000;
     size_t maxTotalSize = 7000;
->>>>>>> dd710f67
     CodeAllocator allocator(blockSize, maxTotalSize);
 
     uint8_t* nativeData;
@@ -62,21 +57,13 @@
     uint8_t* nativeEntry;
 
     std::vector<uint8_t> code;
-<<<<<<< HEAD
-    code.resize(18000);
-=======
     code.resize(4000);
->>>>>>> dd710f67
 
     // allocation has to fit in a block
     REQUIRE(!allocator.allocate(nullptr, 0, code.data(), code.size(), nativeData, sizeNativeData, nativeEntry));
 
     // each allocation exhausts a block, so third allocation fails
-<<<<<<< HEAD
-    code.resize(10000);
-=======
     code.resize(2000);
->>>>>>> dd710f67
     REQUIRE(allocator.allocate(nullptr, 0, code.data(), code.size(), nativeData, sizeNativeData, nativeEntry));
     REQUIRE(allocator.allocate(nullptr, 0, code.data(), code.size(), nativeData, sizeNativeData, nativeEntry));
     REQUIRE(!allocator.allocate(nullptr, 0, code.data(), code.size(), nativeData, sizeNativeData, nativeEntry));

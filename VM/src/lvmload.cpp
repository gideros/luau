// This file is part of the Luau programming language and is licensed under MIT License; see LICENSE.txt for details
// This code is based on Lua 5.x implementation licensed under MIT License; see lua_LICENSE.txt for details
#include "lvm.h"

#include "lstate.h"
#include "ltable.h"
#include "lfunc.h"
#include "lstring.h"
#include "lgc.h"
#include "lmem.h"
#include "lbytecode.h"
#include "lapi.h"

#include <string.h>
#include <string>

// TODO: RAII deallocation doesn't work for longjmp builds if a memory error happens
template<typename T>
struct TempBuffer
{
    lua_State* L;
    T* data;
    size_t count;

    TempBuffer(lua_State* L, size_t count)
        : L(L)
        , data(luaM_newarray(L, count, T, 0))
        , count(count)
    {
    }

    TempBuffer(const TempBuffer&) = delete;
    TempBuffer(TempBuffer&&) = delete;

    TempBuffer& operator=(const TempBuffer&) = delete;
    TempBuffer& operator=(TempBuffer&&) = delete;

    ~TempBuffer() noexcept
    {
        luaM_freearray(L, data, count, T, 0);
    }

    T& operator[](size_t index)
    {
        LUAU_ASSERT(index < count);
        return data[index];
    }
};

struct ScopedSetGCThreshold
{
public:
    ScopedSetGCThreshold(global_State* global, size_t newThreshold) noexcept
        : global{global}
    {
        originalThreshold = global->GCthreshold;
        global->GCthreshold = newThreshold;
    }

    ScopedSetGCThreshold(const ScopedSetGCThreshold&) = delete;
    ScopedSetGCThreshold(ScopedSetGCThreshold&&) = delete;

    ScopedSetGCThreshold& operator=(const ScopedSetGCThreshold&) = delete;
    ScopedSetGCThreshold& operator=(ScopedSetGCThreshold&&) = delete;

    ~ScopedSetGCThreshold() noexcept
    {
        global->GCthreshold = originalThreshold;
    }

private:
    global_State* global = nullptr;
    size_t originalThreshold = 0;
};

void luaV_getimport(lua_State* L, Table* env, TValue* k, StkId res, uint32_t id, bool propagatenil)
{
    int count = id >> 30;
    LUAU_ASSERT(count > 0);

    int id0 = int(id >> 20) & 1023;
    int id1 = int(id >> 10) & 1023;
    int id2 = int(id) & 1023;

    // after the first call to luaV_gettable, res may be invalid, and env may (sometimes) be garbage collected
    // we take care to not use env again and to restore res before every consecutive use
    ptrdiff_t resp = savestack(L, res);

    // global lookup for id0
    TValue g;
    sethvalue(L, &g, env);
    luaV_gettable(L, &g, &k[id0], res);

    // table lookup for id1
    if (count < 2)
        return;

    res = restorestack(L, resp);
    if (!propagatenil || !ttisnil(res))
        luaV_gettable(L, res, &k[id1], res);

    // table lookup for id2
    if (count < 3)
        return;

    res = restorestack(L, resp);
    if (!propagatenil || !ttisnil(res))
        luaV_gettable(L, res, &k[id2], res);
}

template<typename T>
static T read(const char* data, size_t size, size_t& offset)
{
    T result;
    memcpy(&result, data + offset, sizeof(T));
    offset += sizeof(T);

    return result;
}

static unsigned int readVarInt(const char* data, size_t size, size_t& offset)
{
    unsigned int result = 0;
    unsigned int shift = 0;

    uint8_t byte;

    do
    {
        byte = read<uint8_t>(data, size, offset);
        result |= (byte & 127) << shift;
        shift += 7;
    } while (byte & 128);

    return result;
}

static TString* readString(TempBuffer<TString*>& strings, const char* data, size_t size, size_t& offset)
{
    unsigned int id = readVarInt(data, size, offset);

    return id == 0 ? NULL : strings[id - 1];
}

static void resolveImportSafe(lua_State* L, Table* env, TValue* k, uint32_t id)
{
    struct ResolveImport
    {
        TValue* k;
        uint32_t id;

        static void run(lua_State* L, void* ud)
        {
            ResolveImport* self = static_cast<ResolveImport*>(ud);

            // note: we call getimport with nil propagation which means that accesses to table chains like A.B.C will resolve in nil
            // this is technically not necessary but it reduces the number of exceptions when loading scripts that rely on getfenv/setfenv for global
            // injection
            // allocate a stack slot so that we can do table lookups
            luaD_checkstack(L, 1);
            setnilvalue(L->top);
            L->top++;

            luaV_getimport(L, L->gt, self->k, L->top - 1, self->id, /* propagatenil= */ true);
        }
    };

    ResolveImport ri = {k, id};
    if (L->gt->safeenv)
    {
        // luaD_pcall will make sure that if any C/Lua calls during import resolution fail, the thread state is restored back
        int oldTop = lua_gettop(L);
        int status = luaD_pcall(L, &ResolveImport::run, &ri, savestack(L, L->top), 0);
        LUAU_ASSERT(oldTop + 1 == lua_gettop(L)); // if an error occurred, luaD_pcall saves it on stack

        if (status != 0)
        {
            // replace error object with nil
            setnilvalue(L->top - 1);
        }
    }
    else
    {
        setnilvalue(L->top);
        L->top++;
    }
}

static void remapUserdataTypes(char* data, size_t size, uint8_t* userdataRemapping, uint32_t count)
{
    size_t offset = 0;

    uint32_t typeSize = readVarInt(data, size, offset);
    uint32_t upvalCount = readVarInt(data, size, offset);
    uint32_t localCount = readVarInt(data, size, offset);

    if (typeSize != 0)
    {
        uint8_t* types = (uint8_t*)data + offset;

        // Skip two bytes of function type introduction
        for (uint32_t i = 2; i < typeSize; i++)
        {
            uint32_t index = uint32_t(types[i] - LBC_TYPE_TAGGED_USERDATA_BASE);

            if (index < count)
                types[i] = userdataRemapping[index];
        }

        offset += typeSize;
    }

    if (upvalCount != 0)
    {
        uint8_t* types = (uint8_t*)data + offset;

        for (uint32_t i = 0; i < upvalCount; i++)
        {
            uint32_t index = uint32_t(types[i] - LBC_TYPE_TAGGED_USERDATA_BASE);

            if (index < count)
                types[i] = userdataRemapping[index];
        }

        offset += upvalCount;
    }

    if (localCount != 0)
    {
        for (uint32_t i = 0; i < localCount; i++)
        {
            uint32_t index = uint32_t(data[offset] - LBC_TYPE_TAGGED_USERDATA_BASE);

            if (index < count)
                data[offset] = userdataRemapping[index];

            offset += 2;
            readVarInt(data, size, offset);
            readVarInt(data, size, offset);
        }
    }

    LUAU_ASSERT(offset == size);
}

int luau_load(lua_State* L, const char* chunkname, const char* data, size_t size, int env)
{
    size_t offset = 0;
<<<<<<< HEAD
    size_t done=0;

    lua_newtable(L);
    while (offset<size) {

    	uint8_t version = read<uint8_t>(data, size, offset);

		// 0 means the rest of the bytecode is the error message
		if (version == 0)
		{
			char chunkbuf[LUA_IDSIZE];
			const char* chunkid = luaO_chunkid(chunkbuf, sizeof(chunkbuf), chunkname, strlen(chunkname));
			lua_pushfstring(L, "%s%.*s", chunkid, int(size - offset), data + offset);
			return 1;
		}

		if (version < LBC_VERSION_MIN || version > LBC_VERSION_MAX)
		{
			char chunkbuf[LUA_IDSIZE];
			const char* chunkid = luaO_chunkid(chunkbuf, sizeof(chunkbuf), chunkname, strlen(chunkname));
			lua_pushfstring(L, "%s: bytecode version mismatch (expected [%d..%d], got %d)", chunkid, LBC_VERSION_MIN, LBC_VERSION_MAX, version);
			return 1;
		}

		unsigned int chunkNameLength = readVarInt(data, size, offset);
		std::string chunkName=std::string(data + offset, chunkNameLength);
		offset += chunkNameLength;
		if (chunkName.size()>0)
			chunkname=chunkName.c_str();

		// pause GC for the duration of deserialization - some objects we're creating aren't rooted
		// TODO: if an allocation error happens mid-load, we do not unpause GC!
		size_t GCthreshold = L->global->GCthreshold;
		L->global->GCthreshold = SIZE_MAX;

		// env is 0 for current environment and a stack index otherwise
		Table* envt = (env == 0) ? L->gt : hvalue(luaA_toobject(L, env));

		TString* source = luaS_new(L, chunkname);

		// string table
		unsigned int stringCount = readVarInt(data, size, offset);
		TempBuffer<TString*> strings(L, stringCount);

		for (unsigned int i = 0; i < stringCount; ++i)
		{
			unsigned int length = readVarInt(data, size, offset);

			strings[i] = luaS_newlstr(L, data + offset, length);
			offset += length;
		}

		// proto table
		unsigned int protoCount = readVarInt(data, size, offset);
		TempBuffer<Proto*> protos(L, protoCount);

		for (unsigned int i = 0; i < protoCount; ++i)
		{
			Proto* p = luaF_newproto(L);
			p->source = source;
			p->bytecodeid = int(i);

			p->maxstacksize = read<uint8_t>(data, size, offset);
			p->numparams = read<uint8_t>(data, size, offset);
			p->nups = read<uint8_t>(data, size, offset);
			p->is_vararg = read<uint8_t>(data, size, offset);

			p->sizecode = readVarInt(data, size, offset);
			p->code = luaM_newarray(L, p->sizecode, Instruction, p->memcat);
			for (int j = 0; j < p->sizecode; ++j)
				p->code[j] = read<uint32_t>(data, size, offset);

			p->sizek = readVarInt(data, size, offset);
			p->k = luaM_newarray(L, p->sizek, TValue, p->memcat);


	#ifdef HARDMEMTESTS
			// this is redundant during normal runs, but resolveImportSafe can trigger GC checks under HARDMEMTESTS
			// because p->k isn't fully formed at this point, we pre-fill it with nil to make subsequent setup safe
			for (int j = 0; j < p->sizek; ++j)
            {
                setnilvalue(&p->k[j]);
=======

    uint8_t version = read<uint8_t>(data, size, offset);


    // 0 means the rest of the bytecode is the error message
    if (version == 0)
    {
        char chunkbuf[LUA_IDSIZE];
        const char* chunkid = luaO_chunkid(chunkbuf, sizeof(chunkbuf), chunkname, strlen(chunkname));
        lua_pushfstring(L, "%s%.*s", chunkid, int(size - offset), data + offset);
        return 1;
    }

    if (version < LBC_VERSION_MIN || version > LBC_VERSION_MAX)
    {
        char chunkbuf[LUA_IDSIZE];
        const char* chunkid = luaO_chunkid(chunkbuf, sizeof(chunkbuf), chunkname, strlen(chunkname));
        lua_pushfstring(L, "%s: bytecode version mismatch (expected [%d..%d], got %d)", chunkid, LBC_VERSION_MIN, LBC_VERSION_MAX, version);
        return 1;
    }

    // we will allocate a fair amount of memory so check GC before we do
    luaC_checkGC(L);

    // pause GC for the duration of deserialization - some objects we're creating aren't rooted
    const ScopedSetGCThreshold pauseGC{L->global, SIZE_MAX};

    // env is 0 for current environment and a stack index otherwise
    Table* envt = (env == 0) ? L->gt : hvalue(luaA_toobject(L, env));

    TString* source = luaS_new(L, chunkname);

    uint8_t typesversion = 0;

    if (version >= 4)
    {
        typesversion = read<uint8_t>(data, size, offset);

        if (typesversion < LBC_TYPE_VERSION_MIN || typesversion > LBC_TYPE_VERSION_MAX)
        {
            char chunkbuf[LUA_IDSIZE];
            const char* chunkid = luaO_chunkid(chunkbuf, sizeof(chunkbuf), chunkname, strlen(chunkname));
            lua_pushfstring(
                L, "%s: bytecode type version mismatch (expected [%d..%d], got %d)", chunkid, LBC_TYPE_VERSION_MIN, LBC_TYPE_VERSION_MAX, typesversion
            );
            return 1;
        }
    }

    // string table
    unsigned int stringCount = readVarInt(data, size, offset);
    TempBuffer<TString*> strings(L, stringCount);

    for (unsigned int i = 0; i < stringCount; ++i)
    {
        unsigned int length = readVarInt(data, size, offset);

        strings[i] = luaS_newlstr(L, data + offset, length);
        offset += length;
    }

    // userdata type remapping table
    // for unknown userdata types, the entry will remap to common 'userdata' type
    const uint32_t userdataTypeLimit = LBC_TYPE_TAGGED_USERDATA_END - LBC_TYPE_TAGGED_USERDATA_BASE;
    uint8_t userdataRemapping[userdataTypeLimit];

    if (typesversion == 3)
    {
        memset(userdataRemapping, LBC_TYPE_USERDATA, userdataTypeLimit);

        uint8_t index = read<uint8_t>(data, size, offset);

        while (index != 0)
        {
            TString* name = readString(strings, data, size, offset);

            if (uint32_t(index - 1) < userdataTypeLimit)
            {
                if (auto cb = L->global->ecb.gettypemapping)
                    userdataRemapping[index - 1] = cb(L, getstr(name), name->len);
            }

            index = read<uint8_t>(data, size, offset);
        }
    }

    // proto table
    unsigned int protoCount = readVarInt(data, size, offset);
    TempBuffer<Proto*> protos(L, protoCount);

    for (unsigned int i = 0; i < protoCount; ++i)
    {
        Proto* p = luaF_newproto(L);
        p->source = source;
        p->bytecodeid = int(i);

        p->maxstacksize = read<uint8_t>(data, size, offset);
        p->numparams = read<uint8_t>(data, size, offset);
        p->nups = read<uint8_t>(data, size, offset);
        p->is_vararg = read<uint8_t>(data, size, offset);

        if (version >= 4)
        {
            p->flags = read<uint8_t>(data, size, offset);

            if (typesversion == 1)
            {
                uint32_t typesize = readVarInt(data, size, offset);

                if (typesize)
                {
                    uint8_t* types = (uint8_t*)data + offset;

                    LUAU_ASSERT(typesize == unsigned(2 + p->numparams));
                    LUAU_ASSERT(types[0] == LBC_TYPE_FUNCTION);
                    LUAU_ASSERT(types[1] == p->numparams);

                    // transform v1 into v2 format
                    int headersize = typesize > 127 ? 4 : 3;

                    p->typeinfo = luaM_newarray(L, headersize + typesize, uint8_t, p->memcat);
                    p->sizetypeinfo = headersize + typesize;

                    if (headersize == 4)
                    {
                        p->typeinfo[0] = (typesize & 127) | (1 << 7);
                        p->typeinfo[1] = typesize >> 7;
                        p->typeinfo[2] = 0;
                        p->typeinfo[3] = 0;
                    }
                    else
                    {
                        p->typeinfo[0] = uint8_t(typesize);
                        p->typeinfo[1] = 0;
                        p->typeinfo[2] = 0;
                    }

                    memcpy(p->typeinfo + headersize, types, typesize);
                }

                offset += typesize;
            }
            else if (typesversion == 2 || typesversion == 3)
            {
                uint32_t typesize = readVarInt(data, size, offset);

                if (typesize)
                {
                    uint8_t* types = (uint8_t*)data + offset;

                    p->typeinfo = luaM_newarray(L, typesize, uint8_t, p->memcat);
                    p->sizetypeinfo = typesize;
                    memcpy(p->typeinfo, types, typesize);
                    offset += typesize;

                    if (typesversion == 3)
                    {
                        remapUserdataTypes((char*)(uint8_t*)p->typeinfo, p->sizetypeinfo, userdataRemapping, userdataTypeLimit);
                    }
                }
            }
        }

        const int sizecode = readVarInt(data, size, offset);
        p->code = luaM_newarray(L, sizecode, Instruction, p->memcat);
        p->sizecode = sizecode;

        for (int j = 0; j < p->sizecode; ++j)
            p->code[j] = read<uint32_t>(data, size, offset);

        p->codeentry = p->code;

        const int sizek = readVarInt(data, size, offset);
        p->k = luaM_newarray(L, sizek, TValue, p->memcat);
        p->sizek = sizek;

        // Initialize the constants to nil to ensure they have a valid state
        // in the event that some operation in the following loop fails with
        // an exception.
        for (int j = 0; j < p->sizek; ++j)
        {
            setnilvalue(&p->k[j]);
        }

        for (int j = 0; j < p->sizek; ++j)
        {
            switch (read<uint8_t>(data, size, offset))
            {
            case LBC_CONSTANT_NIL:
                // All constants have already been pre-initialized to nil
                break;

            case LBC_CONSTANT_BOOLEAN:
            {
                uint8_t v = read<uint8_t>(data, size, offset);
                setbvalue(&p->k[j], v);
                break;
>>>>>>> db809395
            }
    #endif

            for (int j = 0; j < p->sizek; ++j)
            {
                switch (read<uint8_t>(data, size, offset))
                {
                case LBC_CONSTANT_NIL:
                    setnilvalue(&p->k[j]);
                    break;

<<<<<<< HEAD
                case LBC_CONSTANT_BOOLEAN:
                {
                    uint8_t v = read<uint8_t>(data, size, offset);
                    setbvalue(&p->k[j], v);
                    break;
                }
=======
            case LBC_CONSTANT_VECTOR:
            {
                float x = read<float>(data, size, offset);
                float y = read<float>(data, size, offset);
                float z = read<float>(data, size, offset);
                float w = read<float>(data, size, offset);
                (void)w;
                setvvalue(&p->k[j], x, y, z, w);
                break;
            }

            case LBC_CONSTANT_STRING:
            {
                TString* v = readString(strings, data, size, offset);
                setsvalue(L, &p->k[j], v);
                break;
            }
>>>>>>> db809395

                case LBC_CONSTANT_NUMBER:
                {
					double v = read<double>(data, size, offset);
					setnvalue(&p->k[j], v);
					break;
				}

				case LBC_CONSTANT_STRING:
				{
					TString* v = readString(strings, data, size, offset);
					setsvalue(L, &p->k[j], v);
					break;
				}

				case LBC_CONSTANT_IMPORT:
				{
					uint32_t iid = read<uint32_t>(data, size, offset);
					resolveImportSafe(L, envt, p->k, iid);
					setobj(L, &p->k[j], L->top - 1);
					L->top--;
					break;
				}

				case LBC_CONSTANT_TABLE:
				{
					int keys = readVarInt(data, size, offset);
					Table* h = luaH_new(L, 0, keys);
					for (int i = 0; i < keys; ++i)
                    {
                        int key = readVarInt(data, size, offset);
                        TValue* val = luaH_set(L, h, &p->k[key]);
                        setnvalue(val, 0.0);
                    }
                    sethvalue(L, &p->k[j], h);
                    break;
                }

                case LBC_CONSTANT_CLOSURE:
                {
                    uint32_t fid = readVarInt(data, size, offset);
                    Closure* cl = luaF_newLclosure(L, protos[fid]->nups, envt, protos[fid]);
                    cl->preload = (cl->nupvalues > 0);
                    setclvalue(L, &p->k[j], cl);
                    break;
                }

                default:
                    LUAU_ASSERT(!"Unexpected constant kind");
                }
            }

            p->sizep = readVarInt(data, size, offset);
            p->p = luaM_newarray(L, p->sizep, Proto*, p->memcat);
            for (int j = 0; j < p->sizep; ++j)
            {
                uint32_t fid = readVarInt(data, size, offset);
                p->p[j] = protos[fid];
            }

<<<<<<< HEAD
            p->linedefined = readVarInt(data, size, offset);
            p->debugname = readString(strings, data, size, offset);
=======
            default:
                LUAU_ASSERT(!"Unexpected constant kind");
            }
        }

        const int sizep = readVarInt(data, size, offset);
        p->p = luaM_newarray(L, sizep, Proto*, p->memcat);
        p->sizep = sizep;

        for (int j = 0; j < p->sizep; ++j)
        {
            uint32_t fid = readVarInt(data, size, offset);
            p->p[j] = protos[fid];
        }
>>>>>>> db809395

            uint8_t lineinfo = read<uint8_t>(data, size, offset);

            if (lineinfo)
            {
                p->linegaplog2 = read<uint8_t>(data, size, offset);

                int intervals = ((p->sizecode - 1) >> p->linegaplog2) + 1;
                int absoffset = (p->sizecode + 3) & ~3;

                p->sizelineinfo = absoffset + intervals * sizeof(int);
                p->lineinfo = luaM_newarray(L, p->sizelineinfo, uint8_t, p->memcat);
                p->abslineinfo = (int*)(p->lineinfo + absoffset);

<<<<<<< HEAD
                uint8_t lastoffset = 0;
                for (int j = 0; j < p->sizecode; ++j)
                {
                    lastoffset += read<uint8_t>(data, size, offset);
                    p->lineinfo[j] = lastoffset;
                }
=======
            const int sizelineinfo = absoffset + intervals * sizeof(int);
            p->lineinfo = luaM_newarray(L, sizelineinfo, uint8_t, p->memcat);
            p->sizelineinfo = sizelineinfo;

            p->abslineinfo = (int*)(p->lineinfo + absoffset);
>>>>>>> db809395

                int lastline = 0;
                for (int j = 0; j < intervals; ++j)
                {
                    lastline += read<int32_t>(data, size, offset);
                    p->abslineinfo[j] = lastline;
                }
            }

            uint8_t debuginfo = read<uint8_t>(data, size, offset);

            if (debuginfo)
            {
                p->sizelocvars = readVarInt(data, size, offset);
                p->locvars = luaM_newarray(L, p->sizelocvars, LocVar, p->memcat);

                for (int j = 0; j < p->sizelocvars; ++j)
                {
                    p->locvars[j].varname = readString(strings, data, size, offset);
                    p->locvars[j].startpc = readVarInt(data, size, offset);
                    p->locvars[j].endpc = readVarInt(data, size, offset);
                    p->locvars[j].reg = read<uint8_t>(data, size, offset);
                }

<<<<<<< HEAD
                p->sizeupvalues = readVarInt(data, size, offset);
                p->upvalues = luaM_newarray(L, p->sizeupvalues, TString*, p->memcat);
=======
        if (debuginfo)
        {
            const int sizelocvars = readVarInt(data, size, offset);
            p->locvars = luaM_newarray(L, sizelocvars, LocVar, p->memcat);
            p->sizelocvars = sizelocvars;
>>>>>>> db809395

                for (int j = 0; j < p->sizeupvalues; ++j)
                {
                    p->upvalues[j] = readString(strings, data, size, offset);
                }
            }

<<<<<<< HEAD
=======
            const int sizeupvalues = readVarInt(data, size, offset);
            LUAU_ASSERT(sizeupvalues == p->nups);

            p->upvalues = luaM_newarray(L, sizeupvalues, TString*, p->memcat);
            p->sizeupvalues = sizeupvalues;

            for (int j = 0; j < p->sizeupvalues; ++j)
            {
                p->upvalues[j] = readString(strings, data, size, offset);
            }
        }
>>>>>>> db809395

            unsigned int pseudoCodeLength = readVarInt(data, size, offset);
            p->pseudocode = luaS_newlstr(L, data + offset, pseudoCodeLength);
            offset += pseudoCodeLength;

            protos[i] = p;
        }

        // "main" proto is pushed to Lua stack
        uint32_t mainid = readVarInt(data, size, offset);
        Proto* main = protos[mainid];

	    luaC_threadbarrier(L);

<<<<<<< HEAD
        Closure* cl = luaF_newLclosure(L, 0, envt, main);
        setclvalue(L, L->top, cl);
        incr_top(L);
        lua_rawseti(L,-2,++done);

        L->global->GCthreshold = GCthreshold;
    }
    return -done;
=======
    return 0;
>>>>>>> db809395
}<|MERGE_RESOLUTION|>--- conflicted
+++ resolved
@@ -246,7 +246,6 @@
 int luau_load(lua_State* L, const char* chunkname, const char* data, size_t size, int env)
 {
     size_t offset = 0;
-<<<<<<< HEAD
     size_t done=0;
 
     lua_newtable(L);
@@ -271,16 +270,34 @@
 			return 1;
 		}
 
+	    uint8_t typesversion = 0;
+
+	    if (version >= 4)
+	    {
+	        typesversion = read<uint8_t>(data, size, offset);
+
+	        if (typesversion < LBC_TYPE_VERSION_MIN || typesversion > LBC_TYPE_VERSION_MAX)
+	        {
+	            char chunkbuf[LUA_IDSIZE];
+	            const char* chunkid = luaO_chunkid(chunkbuf, sizeof(chunkbuf), chunkname, strlen(chunkname));
+	            lua_pushfstring(
+	                L, "%s: bytecode type version mismatch (expected [%d..%d], got %d)", chunkid, LBC_TYPE_VERSION_MIN, LBC_TYPE_VERSION_MAX, typesversion
+	            );
+	            return 1;
+	        }
+	    }
+
 		unsigned int chunkNameLength = readVarInt(data, size, offset);
 		std::string chunkName=std::string(data + offset, chunkNameLength);
 		offset += chunkNameLength;
 		if (chunkName.size()>0)
 			chunkname=chunkName.c_str();
 
+	   // we will allocate a fair amount of memory so check GC before we do
+    	luaC_checkGC(L);
+    	
 		// pause GC for the duration of deserialization - some objects we're creating aren't rooted
-		// TODO: if an allocation error happens mid-load, we do not unpause GC!
-		size_t GCthreshold = L->global->GCthreshold;
-		L->global->GCthreshold = SIZE_MAX;
+	    const ScopedSetGCThreshold pauseGC{L->global, SIZE_MAX};
 
 		// env is 0 for current environment and a stack index otherwise
 		Table* envt = (env == 0) ? L->gt : hvalue(luaA_toobject(L, env));
@@ -298,6 +315,31 @@
 			strings[i] = luaS_newlstr(L, data + offset, length);
 			offset += length;
 		}
+
+    // userdata type remapping table
+    // for unknown userdata types, the entry will remap to common 'userdata' type
+    const uint32_t userdataTypeLimit = LBC_TYPE_TAGGED_USERDATA_END - LBC_TYPE_TAGGED_USERDATA_BASE;
+    uint8_t userdataRemapping[userdataTypeLimit];
+
+    if (typesversion == 3)
+    {
+        memset(userdataRemapping, LBC_TYPE_USERDATA, userdataTypeLimit);
+
+        uint8_t index = read<uint8_t>(data, size, offset);
+
+        while (index != 0)
+        {
+            TString* name = readString(strings, data, size, offset);
+
+            if (uint32_t(index - 1) < userdataTypeLimit)
+            {
+                if (auto cb = L->global->ecb.gettypemapping)
+                    userdataRemapping[index - 1] = cb(L, getstr(name), name->len);
+            }
+
+            index = read<uint8_t>(data, size, offset);
+        }
+    }
 
 		// proto table
 		unsigned int protoCount = readVarInt(data, size, offset);
@@ -313,123 +355,6 @@
 			p->numparams = read<uint8_t>(data, size, offset);
 			p->nups = read<uint8_t>(data, size, offset);
 			p->is_vararg = read<uint8_t>(data, size, offset);
-
-			p->sizecode = readVarInt(data, size, offset);
-			p->code = luaM_newarray(L, p->sizecode, Instruction, p->memcat);
-			for (int j = 0; j < p->sizecode; ++j)
-				p->code[j] = read<uint32_t>(data, size, offset);
-
-			p->sizek = readVarInt(data, size, offset);
-			p->k = luaM_newarray(L, p->sizek, TValue, p->memcat);
-
-
-	#ifdef HARDMEMTESTS
-			// this is redundant during normal runs, but resolveImportSafe can trigger GC checks under HARDMEMTESTS
-			// because p->k isn't fully formed at this point, we pre-fill it with nil to make subsequent setup safe
-			for (int j = 0; j < p->sizek; ++j)
-            {
-                setnilvalue(&p->k[j]);
-=======
-
-    uint8_t version = read<uint8_t>(data, size, offset);
-
-
-    // 0 means the rest of the bytecode is the error message
-    if (version == 0)
-    {
-        char chunkbuf[LUA_IDSIZE];
-        const char* chunkid = luaO_chunkid(chunkbuf, sizeof(chunkbuf), chunkname, strlen(chunkname));
-        lua_pushfstring(L, "%s%.*s", chunkid, int(size - offset), data + offset);
-        return 1;
-    }
-
-    if (version < LBC_VERSION_MIN || version > LBC_VERSION_MAX)
-    {
-        char chunkbuf[LUA_IDSIZE];
-        const char* chunkid = luaO_chunkid(chunkbuf, sizeof(chunkbuf), chunkname, strlen(chunkname));
-        lua_pushfstring(L, "%s: bytecode version mismatch (expected [%d..%d], got %d)", chunkid, LBC_VERSION_MIN, LBC_VERSION_MAX, version);
-        return 1;
-    }
-
-    // we will allocate a fair amount of memory so check GC before we do
-    luaC_checkGC(L);
-
-    // pause GC for the duration of deserialization - some objects we're creating aren't rooted
-    const ScopedSetGCThreshold pauseGC{L->global, SIZE_MAX};
-
-    // env is 0 for current environment and a stack index otherwise
-    Table* envt = (env == 0) ? L->gt : hvalue(luaA_toobject(L, env));
-
-    TString* source = luaS_new(L, chunkname);
-
-    uint8_t typesversion = 0;
-
-    if (version >= 4)
-    {
-        typesversion = read<uint8_t>(data, size, offset);
-
-        if (typesversion < LBC_TYPE_VERSION_MIN || typesversion > LBC_TYPE_VERSION_MAX)
-        {
-            char chunkbuf[LUA_IDSIZE];
-            const char* chunkid = luaO_chunkid(chunkbuf, sizeof(chunkbuf), chunkname, strlen(chunkname));
-            lua_pushfstring(
-                L, "%s: bytecode type version mismatch (expected [%d..%d], got %d)", chunkid, LBC_TYPE_VERSION_MIN, LBC_TYPE_VERSION_MAX, typesversion
-            );
-            return 1;
-        }
-    }
-
-    // string table
-    unsigned int stringCount = readVarInt(data, size, offset);
-    TempBuffer<TString*> strings(L, stringCount);
-
-    for (unsigned int i = 0; i < stringCount; ++i)
-    {
-        unsigned int length = readVarInt(data, size, offset);
-
-        strings[i] = luaS_newlstr(L, data + offset, length);
-        offset += length;
-    }
-
-    // userdata type remapping table
-    // for unknown userdata types, the entry will remap to common 'userdata' type
-    const uint32_t userdataTypeLimit = LBC_TYPE_TAGGED_USERDATA_END - LBC_TYPE_TAGGED_USERDATA_BASE;
-    uint8_t userdataRemapping[userdataTypeLimit];
-
-    if (typesversion == 3)
-    {
-        memset(userdataRemapping, LBC_TYPE_USERDATA, userdataTypeLimit);
-
-        uint8_t index = read<uint8_t>(data, size, offset);
-
-        while (index != 0)
-        {
-            TString* name = readString(strings, data, size, offset);
-
-            if (uint32_t(index - 1) < userdataTypeLimit)
-            {
-                if (auto cb = L->global->ecb.gettypemapping)
-                    userdataRemapping[index - 1] = cb(L, getstr(name), name->len);
-            }
-
-            index = read<uint8_t>(data, size, offset);
-        }
-    }
-
-    // proto table
-    unsigned int protoCount = readVarInt(data, size, offset);
-    TempBuffer<Proto*> protos(L, protoCount);
-
-    for (unsigned int i = 0; i < protoCount; ++i)
-    {
-        Proto* p = luaF_newproto(L);
-        p->source = source;
-        p->bytecodeid = int(i);
-
-        p->maxstacksize = read<uint8_t>(data, size, offset);
-        p->numparams = read<uint8_t>(data, size, offset);
-        p->nups = read<uint8_t>(data, size, offset);
-        p->is_vararg = read<uint8_t>(data, size, offset);
 
         if (version >= 4)
         {
@@ -497,8 +422,8 @@
         p->code = luaM_newarray(L, sizecode, Instruction, p->memcat);
         p->sizecode = sizecode;
 
-        for (int j = 0; j < p->sizecode; ++j)
-            p->code[j] = read<uint32_t>(data, size, offset);
+			for (int j = 0; j < p->sizecode; ++j)
+				p->code[j] = read<uint32_t>(data, size, offset);
 
         p->codeentry = p->code;
 
@@ -506,47 +431,37 @@
         p->k = luaM_newarray(L, sizek, TValue, p->memcat);
         p->sizek = sizek;
 
+
         // Initialize the constants to nil to ensure they have a valid state
         // in the event that some operation in the following loop fails with
         // an exception.
-        for (int j = 0; j < p->sizek; ++j)
-        {
-            setnilvalue(&p->k[j]);
-        }
-
-        for (int j = 0; j < p->sizek; ++j)
-        {
-            switch (read<uint8_t>(data, size, offset))
-            {
-            case LBC_CONSTANT_NIL:
+			for (int j = 0; j < p->sizek; ++j)
+            {
+                setnilvalue(&p->k[j]);
+            }
+
+            for (int j = 0; j < p->sizek; ++j)
+            {
+                switch (read<uint8_t>(data, size, offset))
+                {
+                case LBC_CONSTANT_NIL:
                 // All constants have already been pre-initialized to nil
-                break;
-
-            case LBC_CONSTANT_BOOLEAN:
-            {
-                uint8_t v = read<uint8_t>(data, size, offset);
-                setbvalue(&p->k[j], v);
-                break;
->>>>>>> db809395
-            }
-    #endif
-
-            for (int j = 0; j < p->sizek; ++j)
-            {
-                switch (read<uint8_t>(data, size, offset))
-                {
-                case LBC_CONSTANT_NIL:
-                    setnilvalue(&p->k[j]);
                     break;
 
-<<<<<<< HEAD
                 case LBC_CONSTANT_BOOLEAN:
                 {
                     uint8_t v = read<uint8_t>(data, size, offset);
                     setbvalue(&p->k[j], v);
                     break;
                 }
-=======
+
+                case LBC_CONSTANT_NUMBER:
+                {
+					double v = read<double>(data, size, offset);
+					setnvalue(&p->k[j], v);
+					break;
+				}
+
             case LBC_CONSTANT_VECTOR:
             {
                 float x = read<float>(data, size, offset);
@@ -557,21 +472,6 @@
                 setvvalue(&p->k[j], x, y, z, w);
                 break;
             }
-
-            case LBC_CONSTANT_STRING:
-            {
-                TString* v = readString(strings, data, size, offset);
-                setsvalue(L, &p->k[j], v);
-                break;
-            }
->>>>>>> db809395
-
-                case LBC_CONSTANT_NUMBER:
-                {
-					double v = read<double>(data, size, offset);
-					setnvalue(&p->k[j], v);
-					break;
-				}
 
 				case LBC_CONSTANT_STRING:
 				{
@@ -617,33 +517,18 @@
                 }
             }
 
-            p->sizep = readVarInt(data, size, offset);
-            p->p = luaM_newarray(L, p->sizep, Proto*, p->memcat);
-            for (int j = 0; j < p->sizep; ++j)
-            {
-                uint32_t fid = readVarInt(data, size, offset);
-                p->p[j] = protos[fid];
-            }
-
-<<<<<<< HEAD
-            p->linedefined = readVarInt(data, size, offset);
-            p->debugname = readString(strings, data, size, offset);
-=======
-            default:
-                LUAU_ASSERT(!"Unexpected constant kind");
-            }
-        }
-
         const int sizep = readVarInt(data, size, offset);
         p->p = luaM_newarray(L, sizep, Proto*, p->memcat);
         p->sizep = sizep;
 
-        for (int j = 0; j < p->sizep; ++j)
-        {
-            uint32_t fid = readVarInt(data, size, offset);
-            p->p[j] = protos[fid];
-        }
->>>>>>> db809395
+            for (int j = 0; j < p->sizep; ++j)
+            {
+                uint32_t fid = readVarInt(data, size, offset);
+                p->p[j] = protos[fid];
+            }
+
+            p->linedefined = readVarInt(data, size, offset);
+            p->debugname = readString(strings, data, size, offset);
 
             uint8_t lineinfo = read<uint8_t>(data, size, offset);
 
@@ -654,24 +539,18 @@
                 int intervals = ((p->sizecode - 1) >> p->linegaplog2) + 1;
                 int absoffset = (p->sizecode + 3) & ~3;
 
-                p->sizelineinfo = absoffset + intervals * sizeof(int);
-                p->lineinfo = luaM_newarray(L, p->sizelineinfo, uint8_t, p->memcat);
-                p->abslineinfo = (int*)(p->lineinfo + absoffset);
-
-<<<<<<< HEAD
-                uint8_t lastoffset = 0;
-                for (int j = 0; j < p->sizecode; ++j)
-                {
-                    lastoffset += read<uint8_t>(data, size, offset);
-                    p->lineinfo[j] = lastoffset;
-                }
-=======
             const int sizelineinfo = absoffset + intervals * sizeof(int);
             p->lineinfo = luaM_newarray(L, sizelineinfo, uint8_t, p->memcat);
             p->sizelineinfo = sizelineinfo;
 
-            p->abslineinfo = (int*)(p->lineinfo + absoffset);
->>>>>>> db809395
+                p->abslineinfo = (int*)(p->lineinfo + absoffset);
+
+                uint8_t lastoffset = 0;
+                for (int j = 0; j < p->sizecode; ++j)
+                {
+                    lastoffset += read<uint8_t>(data, size, offset);
+                    p->lineinfo[j] = lastoffset;
+                }
 
                 int lastline = 0;
                 for (int j = 0; j < intervals; ++j)
@@ -685,8 +564,9 @@
 
             if (debuginfo)
             {
-                p->sizelocvars = readVarInt(data, size, offset);
-                p->locvars = luaM_newarray(L, p->sizelocvars, LocVar, p->memcat);
+            const int sizelocvars = readVarInt(data, size, offset);
+            p->locvars = luaM_newarray(L, sizelocvars, LocVar, p->memcat);
+            p->sizelocvars = sizelocvars;
 
                 for (int j = 0; j < p->sizelocvars; ++j)
                 {
@@ -696,37 +576,18 @@
                     p->locvars[j].reg = read<uint8_t>(data, size, offset);
                 }
 
-<<<<<<< HEAD
-                p->sizeupvalues = readVarInt(data, size, offset);
-                p->upvalues = luaM_newarray(L, p->sizeupvalues, TString*, p->memcat);
-=======
-        if (debuginfo)
-        {
-            const int sizelocvars = readVarInt(data, size, offset);
-            p->locvars = luaM_newarray(L, sizelocvars, LocVar, p->memcat);
-            p->sizelocvars = sizelocvars;
->>>>>>> db809395
-
-                for (int j = 0; j < p->sizeupvalues; ++j)
-                {
-                    p->upvalues[j] = readString(strings, data, size, offset);
-                }
-            }
-
-<<<<<<< HEAD
-=======
             const int sizeupvalues = readVarInt(data, size, offset);
             LUAU_ASSERT(sizeupvalues == p->nups);
 
             p->upvalues = luaM_newarray(L, sizeupvalues, TString*, p->memcat);
             p->sizeupvalues = sizeupvalues;
 
-            for (int j = 0; j < p->sizeupvalues; ++j)
-            {
-                p->upvalues[j] = readString(strings, data, size, offset);
-            }
-        }
->>>>>>> db809395
+                for (int j = 0; j < p->sizeupvalues; ++j)
+                {
+                    p->upvalues[j] = readString(strings, data, size, offset);
+                }
+            }
+
 
             unsigned int pseudoCodeLength = readVarInt(data, size, offset);
             p->pseudocode = luaS_newlstr(L, data + offset, pseudoCodeLength);
@@ -741,16 +602,10 @@
 
 	    luaC_threadbarrier(L);
 
-<<<<<<< HEAD
         Closure* cl = luaF_newLclosure(L, 0, envt, main);
         setclvalue(L, L->top, cl);
         incr_top(L);
         lua_rawseti(L,-2,++done);
-
-        L->global->GCthreshold = GCthreshold;
     }
     return -done;
-=======
-    return 0;
->>>>>>> db809395
 }
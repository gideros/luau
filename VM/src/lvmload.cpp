// This file is part of the Luau programming language and is licensed under MIT License; see LICENSE.txt for details
// This code is based on Lua 5.x implementation licensed under MIT License; see lua_LICENSE.txt for details
#include "lvm.h"

#include "lstate.h"
#include "ltable.h"
#include "lfunc.h"
#include "lstring.h"
#include "lgc.h"
#include "lmem.h"
#include "lbytecode.h"
#include "lapi.h"

#include <string.h>
#include <string>

// TODO: RAII deallocation doesn't work for longjmp builds if a memory error happens
template<typename T>
struct TempBuffer
{
    lua_State* L;
    T* data;
    size_t count;

    TempBuffer(lua_State* L, size_t count)
        : L(L)
        , data(luaM_newarray(L, count, T, 0))
        , count(count)
    {
    }

    ~TempBuffer()
    {
        luaM_freearray(L, data, count, T, 0);
    }

    T& operator[](size_t index)
    {
        LUAU_ASSERT(index < count);
        return data[index];
    }
};

void luaV_getimport(lua_State* L, Table* env, TValue* k, uint32_t id, bool propagatenil)
{
    int count = id >> 30;
    int id0 = count > 0 ? int(id >> 20) & 1023 : -1;
    int id1 = count > 1 ? int(id >> 10) & 1023 : -1;
    int id2 = count > 2 ? int(id) & 1023 : -1;

    // allocate a stack slot so that we can do table lookups
    luaD_checkstack(L, 1);
    setnilvalue(L->top);
    L->top++;

    // global lookup into L->top-1
    TValue g;
    sethvalue(L, &g, env);
    luaV_gettable(L, &g, &k[id0], L->top - 1);

    // table lookup for id1
    if (id1 >= 0 && (!propagatenil || !ttisnil(L->top - 1)))
        luaV_gettable(L, L->top - 1, &k[id1], L->top - 1);

    // table lookup for id2
    if (id2 >= 0 && (!propagatenil || !ttisnil(L->top - 1)))
        luaV_gettable(L, L->top - 1, &k[id2], L->top - 1);
}

template<typename T>
static T read(const char* data, size_t size, size_t& offset)
{
    T result;
    memcpy(&result, data + offset, sizeof(T));
    offset += sizeof(T);

    return result;
}

static unsigned int readVarInt(const char* data, size_t size, size_t& offset)
{
    unsigned int result = 0;
    unsigned int shift = 0;

    uint8_t byte;

    do
    {
        byte = read<uint8_t>(data, size, offset);
        result |= (byte & 127) << shift;
        shift += 7;
    } while (byte & 128);

    return result;
}

static TString* readString(TempBuffer<TString*>& strings, const char* data, size_t size, size_t& offset)
{
    unsigned int id = readVarInt(data, size, offset);

    return id == 0 ? NULL : strings[id - 1];
}

static void resolveImportSafe(lua_State* L, Table* env, TValue* k, uint32_t id)
{
    struct ResolveImport
    {
        TValue* k;
        uint32_t id;

        static void run(lua_State* L, void* ud)
        {
            ResolveImport* self = static_cast<ResolveImport*>(ud);

            // note: we call getimport with nil propagation which means that accesses to table chains like A.B.C will resolve in nil
            // this is technically not necessary but it reduces the number of exceptions when loading scripts that rely on getfenv/setfenv for global
            // injection
            luaV_getimport(L, L->gt, self->k, self->id, /* propagatenil= */ true);
        }
    };

    ResolveImport ri = {k, id};
    if (L->gt->safeenv)
    {
        // luaD_pcall will make sure that if any C/Lua calls during import resolution fail, the thread state is restored back
        int oldTop = lua_gettop(L);
        int status = luaD_pcall(L, &ResolveImport::run, &ri, savestack(L, L->top), 0);
        LUAU_ASSERT(oldTop + 1 == lua_gettop(L)); // if an error occurred, luaD_pcall saves it on stack

        if (status != 0)
        {
            // replace error object with nil
            setnilvalue(L->top - 1);
        }
    }
    else
    {
        setnilvalue(L->top);
        L->top++;
    }
}

int luau_load(lua_State* L, const char* chunkname, const char* data, size_t size, int env)
{
    size_t offset = 0;
    size_t done=0;

    lua_newtable(L);
    while (offset<size) {

<<<<<<< HEAD
        uint8_t version = read<uint8_t>(data, size, offset);
=======
    // 0 means the rest of the bytecode is the error message
    if (version == 0)
    {
        char chunkid[LUA_IDSIZE];
        luaO_chunkid(chunkid, chunkname, LUA_IDSIZE);
        lua_pushfstring(L, "%s%.*s", chunkid, int(size - offset), data + offset);
        return 1;
    }

    if (version < LBC_VERSION_MIN || version > LBC_VERSION_MAX)
    {
        char chunkid[LUA_IDSIZE];
        luaO_chunkid(chunkid, chunkname, LUA_IDSIZE);
        lua_pushfstring(L, "%s: bytecode version mismatch (expected [%d..%d], got %d)", chunkid, LBC_VERSION_MIN, LBC_VERSION_MAX, version);
        return 1;
    }

    // pause GC for the duration of deserialization - some objects we're creating aren't rooted
    // TODO: if an allocation error happens mid-load, we do not unpause GC!
    size_t GCthreshold = L->global->GCthreshold;
    L->global->GCthreshold = SIZE_MAX;

    // env is 0 for current environment and a stack index otherwise
    Table* envt = (env == 0) ? L->gt : hvalue(luaA_toobject(L, env));

    TString* source = luaS_new(L, chunkname);

    // string table
    unsigned int stringCount = readVarInt(data, size, offset);
    TempBuffer<TString*> strings(L, stringCount);
>>>>>>> e9e2cba7

        // 0 means the rest of the bytecode is the error message
        if (version == 0)
        {
            char chunkid[LUA_IDSIZE];
            luaO_chunkid(chunkid, chunkname, LUA_IDSIZE);
            lua_pushfstring(L, "%s%.*s", chunkid, int(size - offset), data + offset);
            return 1;
        }

		if (FFlag::LuauBytecodeV2Force ? (version != LBC_VERSION_FUTURE) : (version != LBC_VERSION && version != LBC_VERSION_FUTURE))
		{
			char chunkid[LUA_IDSIZE];
			luaO_chunkid(chunkid, chunkname, LUA_IDSIZE);
			lua_pushfstring(L, "%s: bytecode version mismatch (expected %d, got %d)", chunkid,
				FFlag::LuauBytecodeV2Force ? LBC_VERSION_FUTURE : LBC_VERSION, version);
			return 1;
		}

        unsigned int chunkNameLength = readVarInt(data, size, offset);
        std::string chunkName=std::string(data + offset, chunkNameLength);
        offset += chunkNameLength;
        if (chunkName.size()>0)
        	chunkname=chunkName.c_str();

		// pause GC for the duration of deserialization - some objects we're creating aren't rooted
		// TODO: if an allocation error happens mid-load, we do not unpause GC!
		size_t GCthreshold = L->global->GCthreshold;
		L->global->GCthreshold = SIZE_MAX;

        // env is 0 for current environment and a stack index otherwise
        Table* envt = (env == 0) ? L->gt : hvalue(luaA_toobject(L, env));

		TString* source = luaS_new(L, chunkname);

		// string table
		unsigned int stringCount = readVarInt(data, size, offset);
		TempBuffer<TString*> strings(L, stringCount);

		for (unsigned int i = 0; i < stringCount; ++i)
		{
			unsigned int length = readVarInt(data, size, offset);

			strings[i] = luaS_newlstr(L, data + offset, length);
			offset += length;
		}

		// proto table
		unsigned int protoCount = readVarInt(data, size, offset);
		TempBuffer<Proto*> protos(L, protoCount);

		for (unsigned int i = 0; i < protoCount; ++i)
		{
			Proto* p = luaF_newproto(L);
			p->source = source;

			p->maxstacksize = read<uint8_t>(data, size, offset);
			p->numparams = read<uint8_t>(data, size, offset);
			p->nups = read<uint8_t>(data, size, offset);
			p->is_vararg = read<uint8_t>(data, size, offset);

			p->sizecode = readVarInt(data, size, offset);
			p->code = luaM_newarray(L, p->sizecode, Instruction, p->memcat);
			for (int j = 0; j < p->sizecode; ++j)
				p->code[j] = read<uint32_t>(data, size, offset);

			p->sizek = readVarInt(data, size, offset);
			p->k = luaM_newarray(L, p->sizek, TValue, p->memcat);

	#ifdef HARDMEMTESTS
			// this is redundant during normal runs, but resolveImportSafe can trigger GC checks under HARDMEMTESTS
			// because p->k isn't fully formed at this point, we pre-fill it with nil to make subsequent setup safe
			for (int j = 0; j < p->sizek; ++j)
            {
                setnilvalue(&p->k[j]);
            }
    #endif

            for (int j = 0; j < p->sizek; ++j)
            {
                switch (read<uint8_t>(data, size, offset))
                {
                case LBC_CONSTANT_NIL:
                    setnilvalue(&p->k[j]);
                    break;

                case LBC_CONSTANT_BOOLEAN:
                {
                    uint8_t v = read<uint8_t>(data, size, offset);
                    setbvalue(&p->k[j], v);
                    break;
                }

                case LBC_CONSTANT_NUMBER:
                {
                    double v = read<double>(data, size, offset);
                    setnvalue(&p->k[j], v);
                    break;
                }

                case LBC_CONSTANT_STRING:
                {
                    TString* v = readString(strings, data, size, offset);
                    setsvalue2n(L, &p->k[j], v);
                    break;
                }

                case LBC_CONSTANT_IMPORT:
                {
                    uint32_t iid = read<uint32_t>(data, size, offset);
                    resolveImportSafe(L, envt, p->k, iid);
                    setobj(L, &p->k[j], L->top - 1);
                    L->top--;
                    break;
                }

                case LBC_CONSTANT_TABLE:
                {
                    int keys = readVarInt(data, size, offset);
                    Table* h = luaH_new(L, 0, keys);
                    for (int i = 0; i < keys; ++i)
                    {
                        int key = readVarInt(data, size, offset);
                        TValue* val = luaH_set(L, h, &p->k[key]);
                        setnvalue(val, 0.0);
                    }
                    sethvalue(L, &p->k[j], h);
                    break;
                }

                case LBC_CONSTANT_CLOSURE:
                {
                    uint32_t fid = readVarInt(data, size, offset);
                    Closure* cl = luaF_newLclosure(L, protos[fid]->nups, envt, protos[fid]);
                    cl->preload = (cl->nupvalues > 0);
                    setclvalue(L, &p->k[j], cl);
                    break;
                }

                default:
                    LUAU_ASSERT(!"Unexpected constant kind");
                }
            }

            p->sizep = readVarInt(data, size, offset);
            p->p = luaM_newarray(L, p->sizep, Proto*, p->memcat);
            for (int j = 0; j < p->sizep; ++j)
            {
                uint32_t fid = readVarInt(data, size, offset);
                p->p[j] = protos[fid];
            }

            if (FFlag::LuauBytecodeV2Force || version == LBC_VERSION_FUTURE)
                p->linedefined = readVarInt(data, size, offset);
            else
                p->linedefined = -1;

<<<<<<< HEAD
            p->debugname = readString(strings, data, size, offset);

            uint8_t lineinfo = read<uint8_t>(data, size, offset);
=======
        p->sizep = readVarInt(data, size, offset);
        p->p = luaM_newarray(L, p->sizep, Proto*, p->memcat);
        for (int j = 0; j < p->sizep; ++j)
        {
            uint32_t fid = readVarInt(data, size, offset);
            p->p[j] = protos[fid];
        }

        p->linedefined = readVarInt(data, size, offset);
        p->debugname = readString(strings, data, size, offset);
>>>>>>> e9e2cba7

            if (lineinfo)
            {
                p->linegaplog2 = read<uint8_t>(data, size, offset);

                int intervals = ((p->sizecode - 1) >> p->linegaplog2) + 1;
                int absoffset = (p->sizecode + 3) & ~3;

                p->sizelineinfo = absoffset + intervals * sizeof(int);
                p->lineinfo = luaM_newarray(L, p->sizelineinfo, uint8_t, p->memcat);
                p->abslineinfo = (int*)(p->lineinfo + absoffset);

                uint8_t lastoffset = 0;
                for (int j = 0; j < p->sizecode; ++j)
                {
                    lastoffset += read<uint8_t>(data, size, offset);
                    p->lineinfo[j] = lastoffset;
                }

                int lastline = 0;
                for (int j = 0; j < intervals; ++j)
                {
                    lastline += read<int32_t>(data, size, offset);
                    p->abslineinfo[j] = lastline;
                }
            }

            uint8_t debuginfo = read<uint8_t>(data, size, offset);

            if (debuginfo)
            {
                p->sizelocvars = readVarInt(data, size, offset);
                p->locvars = luaM_newarray(L, p->sizelocvars, LocVar, p->memcat);

                for (int j = 0; j < p->sizelocvars; ++j)
                {
                    p->locvars[j].varname = readString(strings, data, size, offset);
                    p->locvars[j].startpc = readVarInt(data, size, offset);
                    p->locvars[j].endpc = readVarInt(data, size, offset);
                    p->locvars[j].reg = read<uint8_t>(data, size, offset);
                }

                p->sizeupvalues = readVarInt(data, size, offset);
                p->upvalues = luaM_newarray(L, p->sizeupvalues, TString*, p->memcat);

                for (int j = 0; j < p->sizeupvalues; ++j)
                {
                    p->upvalues[j] = readString(strings, data, size, offset);
                }
            }


            unsigned int pseudoCodeLength = readVarInt(data, size, offset);
            p->pseudocode = luaS_newlstr(L, data + offset, pseudoCodeLength);
            offset += pseudoCodeLength;

            protos[i] = p;
        }

<<<<<<< HEAD
        // "main" proto is pushed to Lua stack
        uint32_t mainid = readVarInt(data, size, offset);
        Proto* main = protos[mainid];
=======
    luaC_threadbarrier(L);
>>>>>>> e9e2cba7

        luaC_checkthreadsleep(L);

        Closure* cl = luaF_newLclosure(L, 0, envt, main);
        setclvalue(L, L->top, cl);
        incr_top(L);
        lua_rawseti(L,-2,++done);

        L->global->GCthreshold = GCthreshold;
    }
    return -done;
}<|MERGE_RESOLUTION|>--- conflicted
+++ resolved
@@ -148,40 +148,7 @@
     lua_newtable(L);
     while (offset<size) {
 
-<<<<<<< HEAD
         uint8_t version = read<uint8_t>(data, size, offset);
-=======
-    // 0 means the rest of the bytecode is the error message
-    if (version == 0)
-    {
-        char chunkid[LUA_IDSIZE];
-        luaO_chunkid(chunkid, chunkname, LUA_IDSIZE);
-        lua_pushfstring(L, "%s%.*s", chunkid, int(size - offset), data + offset);
-        return 1;
-    }
-
-    if (version < LBC_VERSION_MIN || version > LBC_VERSION_MAX)
-    {
-        char chunkid[LUA_IDSIZE];
-        luaO_chunkid(chunkid, chunkname, LUA_IDSIZE);
-        lua_pushfstring(L, "%s: bytecode version mismatch (expected [%d..%d], got %d)", chunkid, LBC_VERSION_MIN, LBC_VERSION_MAX, version);
-        return 1;
-    }
-
-    // pause GC for the duration of deserialization - some objects we're creating aren't rooted
-    // TODO: if an allocation error happens mid-load, we do not unpause GC!
-    size_t GCthreshold = L->global->GCthreshold;
-    L->global->GCthreshold = SIZE_MAX;
-
-    // env is 0 for current environment and a stack index otherwise
-    Table* envt = (env == 0) ? L->gt : hvalue(luaA_toobject(L, env));
-
-    TString* source = luaS_new(L, chunkname);
-
-    // string table
-    unsigned int stringCount = readVarInt(data, size, offset);
-    TempBuffer<TString*> strings(L, stringCount);
->>>>>>> e9e2cba7
 
         // 0 means the rest of the bytecode is the error message
         if (version == 0)
@@ -191,13 +158,11 @@
             lua_pushfstring(L, "%s%.*s", chunkid, int(size - offset), data + offset);
             return 1;
         }
-
-		if (FFlag::LuauBytecodeV2Force ? (version != LBC_VERSION_FUTURE) : (version != LBC_VERSION && version != LBC_VERSION_FUTURE))
+		if (version < LBC_VERSION_MIN || version > LBC_VERSION_MAX)
 		{
 			char chunkid[LUA_IDSIZE];
 			luaO_chunkid(chunkid, chunkname, LUA_IDSIZE);
-			lua_pushfstring(L, "%s: bytecode version mismatch (expected %d, got %d)", chunkid,
-				FFlag::LuauBytecodeV2Force ? LBC_VERSION_FUTURE : LBC_VERSION, version);
+			lua_pushfstring(L, "%s: bytecode version mismatch (expected [%d..%d], got %d)", chunkid, LBC_VERSION_MIN, LBC_VERSION_MAX, version);
 			return 1;
 		}
 
@@ -212,8 +177,8 @@
 		size_t GCthreshold = L->global->GCthreshold;
 		L->global->GCthreshold = SIZE_MAX;
 
-        // env is 0 for current environment and a stack index otherwise
-        Table* envt = (env == 0) ? L->gt : hvalue(luaA_toobject(L, env));
+		// env is 0 for current environment and a stack index otherwise
+		Table* envt = (env == 0) ? L->gt : hvalue(luaA_toobject(L, env));
 
 		TString* source = luaS_new(L, chunkname);
 
@@ -334,27 +299,10 @@
                 p->p[j] = protos[fid];
             }
 
-            if (FFlag::LuauBytecodeV2Force || version == LBC_VERSION_FUTURE)
-                p->linedefined = readVarInt(data, size, offset);
-            else
-                p->linedefined = -1;
-
-<<<<<<< HEAD
+            p->linedefined = readVarInt(data, size, offset);
             p->debugname = readString(strings, data, size, offset);
 
             uint8_t lineinfo = read<uint8_t>(data, size, offset);
-=======
-        p->sizep = readVarInt(data, size, offset);
-        p->p = luaM_newarray(L, p->sizep, Proto*, p->memcat);
-        for (int j = 0; j < p->sizep; ++j)
-        {
-            uint32_t fid = readVarInt(data, size, offset);
-            p->p[j] = protos[fid];
-        }
-
-        p->linedefined = readVarInt(data, size, offset);
-        p->debugname = readString(strings, data, size, offset);
->>>>>>> e9e2cba7
 
             if (lineinfo)
             {
@@ -414,15 +362,11 @@
             protos[i] = p;
         }
 
-<<<<<<< HEAD
         // "main" proto is pushed to Lua stack
         uint32_t mainid = readVarInt(data, size, offset);
         Proto* main = protos[mainid];
-=======
-    luaC_threadbarrier(L);
->>>>>>> e9e2cba7
-
-        luaC_checkthreadsleep(L);
+
+	    luaC_threadbarrier(L);
 
         Closure* cl = luaF_newLclosure(L, 0, envt, main);
         setclvalue(L, L->top, cl);

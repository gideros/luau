// This file is part of the Luau programming language and is licensed under MIT License; see LICENSE.txt for details
#include "Luau/TypeInfer.h"

#include "Luau/Common.h"
#include "Luau/ModuleResolver.h"
#include "Luau/Quantify.h"
#include "Luau/RecursionCounter.h"
#include "Luau/Scope.h"
#include "Luau/Substitution.h"
#include "Luau/TopoSortStatements.h"
#include "Luau/TypePack.h"
#include "Luau/TypeUtils.h"
#include "Luau/ToString.h"
#include "Luau/TypeVar.h"
#include "Luau/TimeTrace.h"

#include <algorithm>
#include <iterator>

LUAU_FASTFLAGVARIABLE(DebugLuauMagicTypes, false)
LUAU_FASTINTVARIABLE(LuauTypeInferRecursionLimit, 500)
LUAU_FASTINTVARIABLE(LuauTypeInferTypePackLoopLimit, 5000)
LUAU_FASTINTVARIABLE(LuauCheckRecursionLimit, 500)
LUAU_FASTFLAG(LuauKnowsTheDataModel3)
LUAU_FASTFLAGVARIABLE(LuauEqConstraint, false)
LUAU_FASTFLAGVARIABLE(LuauWeakEqConstraint, false) // Eventually removed as false.
LUAU_FASTFLAG(LuauUseCommittingTxnLog)
LUAU_FASTFLAGVARIABLE(DebugLuauFreezeDuringUnification, false)
LUAU_FASTFLAGVARIABLE(LuauRecursiveTypeParameterRestriction, false)
LUAU_FASTFLAGVARIABLE(LuauGenericFunctionsDontCacheTypeParams, false)
LUAU_FASTFLAGVARIABLE(LuauImmutableTypes, false)
LUAU_FASTFLAGVARIABLE(LuauSealExports, false)
LUAU_FASTFLAGVARIABLE(LuauSingletonTypes, false)
LUAU_FASTFLAGVARIABLE(LuauDiscriminableUnions2, false)
LUAU_FASTFLAGVARIABLE(LuauExpectedTypesOfProperties, false)
LUAU_FASTFLAGVARIABLE(LuauErrorRecoveryType, false)
LUAU_FASTFLAGVARIABLE(LuauOnlyMutateInstantiatedTables, false)
LUAU_FASTFLAGVARIABLE(LuauPropertiesGetExpectedType, false)
LUAU_FASTFLAGVARIABLE(LuauUnsealedTableLiteral, false)
LUAU_FASTFLAGVARIABLE(LuauTwoPassAliasDefinitionFix, false)
LUAU_FASTFLAGVARIABLE(LuauAssertStripsFalsyTypes, false)
LUAU_FASTFLAGVARIABLE(LuauReturnAnyInsteadOfICE, false) // Eventually removed as false.
LUAU_FASTFLAG(LuauWidenIfSupertypeIsFree)
LUAU_FASTFLAGVARIABLE(LuauDoNotTryToReduce, false)
LUAU_FASTFLAGVARIABLE(LuauDoNotAccidentallyDependOnPointerOrdering, false)

namespace Luau
{

static bool typeCouldHaveMetatable(TypeId ty)
{
    return get<TableTypeVar>(follow(ty)) || get<ClassTypeVar>(follow(ty)) || get<MetatableTypeVar>(follow(ty));
}

static void defaultLuauPrintLine(const std::string& s)
{
    printf("%s\n", s.c_str());
}

using PrintLineProc = decltype(&defaultLuauPrintLine);

static PrintLineProc luauPrintLine = &defaultLuauPrintLine;

void setPrintLine(PrintLineProc pl)
{
    luauPrintLine = pl;
}

void resetPrintLine()
{
    luauPrintLine = &defaultLuauPrintLine;
}

bool doesCallError(const AstExprCall* call)
{
    const AstExprGlobal* global = call->func->as<AstExprGlobal>();
    if (!global)
        return false;

    if (global->name == "error")
        return true;
    else if (global->name == "assert")
    {
        // assert() will error because it is missing the first argument
        if (call->args.size == 0)
            return true;

        if (AstExprConstantBool* expr = call->args.data[0]->as<AstExprConstantBool>())
            if (!expr->value)
                return true;
    }

    return false;
}

bool hasBreak(AstStat* node)
{
    if (AstStatBlock* stat = node->as<AstStatBlock>())
    {
        for (size_t i = 0; i < stat->body.size; ++i)
        {
            if (hasBreak(stat->body.data[i]))
                return true;
        }

        return false;
    }
    else if (node->is<AstStatBreak>())
    {
        return true;
    }
    else if (AstStatIf* stat = node->as<AstStatIf>())
    {
        if (hasBreak(stat->thenbody))
            return true;

        if (stat->elsebody && hasBreak(stat->elsebody))
            return true;

        return false;
    }
    else
    {
        return false;
    }
}

// returns the last statement before the block exits, or nullptr if the block never exits
const AstStat* getFallthrough(const AstStat* node)
{
    if (const AstStatBlock* stat = node->as<AstStatBlock>())
    {
        if (stat->body.size == 0)
            return stat;

        for (size_t i = 0; i < stat->body.size - 1; ++i)
        {
            if (getFallthrough(stat->body.data[i]) == nullptr)
                return nullptr;
        }

        return getFallthrough(stat->body.data[stat->body.size - 1]);
    }
    else if (const AstStatIf* stat = node->as<AstStatIf>())
    {
        if (const AstStat* thenf = getFallthrough(stat->thenbody))
            return thenf;

        if (stat->elsebody)
        {
            if (const AstStat* elsef = getFallthrough(stat->elsebody))
                return elsef;

            return nullptr;
        }
        else
        {
            return stat;
        }
    }
    else if (node->is<AstStatReturn>())
    {
        return nullptr;
    }
    else if (const AstStatExpr* stat = node->as<AstStatExpr>())
    {
        if (AstExprCall* call = stat->expr->as<AstExprCall>())
        {
            if (doesCallError(call))
                return nullptr;
        }

        return stat;
    }
    else if (const AstStatWhile* stat = node->as<AstStatWhile>())
    {
        if (AstExprConstantBool* expr = stat->condition->as<AstExprConstantBool>())
        {
            if (expr->value && !hasBreak(stat->body))
                return nullptr;
        }

        return node;
    }
    else if (const AstStatRepeat* stat = node->as<AstStatRepeat>())
    {
        if (AstExprConstantBool* expr = stat->condition->as<AstExprConstantBool>())
        {
            if (!expr->value && !hasBreak(stat->body))
                return nullptr;
        }

        if (getFallthrough(stat->body) == nullptr)
            return nullptr;

        return node;
    }
    else
    {
        return node;
    }
}

static bool isMetamethod(const Name& name)
{
    return name == "__index" || name == "__newindex" || name == "__call" || name == "__concat" || name == "__unm" || name == "__add" ||
           name == "__sub" || name == "__mul" || name == "__div" || name == "__mod" || name == "__pow" || name == "__tostring" ||
           name == "__metatable" || name == "__eq" || name == "__lt" || name == "__le" || name == "__mode";
}

size_t HashBoolNamePair::operator()(const std::pair<bool, Name>& pair) const
{
    return std::hash<bool>()(pair.first) ^ std::hash<Name>()(pair.second);
}

TypeChecker::TypeChecker(ModuleResolver* resolver, InternalErrorReporter* iceHandler)
    : resolver(resolver)
    , iceHandler(iceHandler)
    , unifierState(iceHandler)
    , nilType(getSingletonTypes().nilType)
    , numberType(getSingletonTypes().numberType)
    , stringType(getSingletonTypes().stringType)
    , booleanType(getSingletonTypes().booleanType)
    , threadType(getSingletonTypes().threadType)
    , anyType(getSingletonTypes().anyType)
    , optionalNumberType(getSingletonTypes().optionalNumberType)
    , anyTypePack(getSingletonTypes().anyTypePack)
    , duplicateTypeAliases{{false, {}}}
{
    globalScope = std::make_shared<Scope>(globalTypes.addTypePack(TypePackVar{FreeTypePack{TypeLevel{}}}));

    globalScope->exportedTypeBindings["any"] = TypeFun{{}, anyType};
    globalScope->exportedTypeBindings["nil"] = TypeFun{{}, nilType};
    globalScope->exportedTypeBindings["number"] = TypeFun{{}, numberType};
    globalScope->exportedTypeBindings["string"] = TypeFun{{}, stringType};
    globalScope->exportedTypeBindings["boolean"] = TypeFun{{}, booleanType};
    globalScope->exportedTypeBindings["thread"] = TypeFun{{}, threadType};
}

ModulePtr TypeChecker::check(const SourceModule& module, Mode mode, std::optional<ScopePtr> environmentScope)
{
    LUAU_TIMETRACE_SCOPE("TypeChecker::check", "TypeChecker");
    LUAU_TIMETRACE_ARGUMENT("module", module.name.c_str());

    currentModule.reset(new Module());
    currentModule->type = module.type;

    iceHandler->moduleName = module.name;

    ScopePtr parentScope = environmentScope.value_or(globalScope);
    ScopePtr moduleScope = std::make_shared<Scope>(parentScope);

    if (module.cyclic)
        moduleScope->returnType = addTypePack(TypePack{{anyType}, std::nullopt});
    else
        moduleScope->returnType = freshTypePack(moduleScope);

    moduleScope->varargPack = anyTypePack;

    currentModule->scopes.push_back(std::make_pair(module.root->location, moduleScope));
    currentModule->mode = mode;

    currentModuleName = module.name;

    if (prepareModuleScope)
        prepareModuleScope(module.name, currentModule->getModuleScope());

    checkBlock(moduleScope, *module.root);

    if (get<FreeTypePack>(follow(moduleScope->returnType)))
        moduleScope->returnType = addTypePack(TypePack{{}, std::nullopt});
    else
        moduleScope->returnType = anyify(moduleScope, moduleScope->returnType, Location{});

    for (auto& [_, typeFun] : moduleScope->exportedTypeBindings)
        typeFun.type = anyify(moduleScope, typeFun.type, Location{});

    prepareErrorsForDisplay(currentModule->errors);

    bool encounteredFreeType = currentModule->clonePublicInterface();
    if (encounteredFreeType)
    {
        reportError(TypeError{module.root->location,
            GenericError{"Free types leaked into this module's public interface. This is an internal Luau error; please report it."}});
    }

    // Clear unifier cache since it's keyed off internal types that get deallocated
    // This avoids fake cross-module cache hits and keeps cache size at bay when typechecking large module graphs.
    unifierState.cachedUnify.clear();
    unifierState.skipCacheForType.clear();

    if (FFlag::LuauTwoPassAliasDefinitionFix)
        duplicateTypeAliases.clear();

    return std::move(currentModule);
}

void TypeChecker::check(const ScopePtr& scope, const AstStat& program)
{
    if (auto block = program.as<AstStatBlock>())
        check(scope, *block);
    else if (auto if_ = program.as<AstStatIf>())
        check(scope, *if_);
    else if (auto while_ = program.as<AstStatWhile>())
        check(scope, *while_);
    else if (auto repeat = program.as<AstStatRepeat>())
        check(scope, *repeat);
    else if (program.is<AstStatBreak>())
    {
    } // Nothing to do
    else if (program.is<AstStatContinue>())
    {
    } // Nothing to do
    else if (auto return_ = program.as<AstStatReturn>())
        check(scope, *return_);
    else if (auto expr = program.as<AstStatExpr>())
        checkExprPack(scope, *expr->expr);
    else if (auto local = program.as<AstStatLocal>())
        check(scope, *local);
    else if (auto for_ = program.as<AstStatFor>())
        check(scope, *for_);
    else if (auto forIn = program.as<AstStatForIn>())
        check(scope, *forIn);
    else if (auto assign = program.as<AstStatAssign>())
        check(scope, *assign);
    else if (auto assign = program.as<AstStatCompoundAssign>())
        check(scope, *assign);
    else if (program.is<AstStatFunction>())
        ice("Should not be calling two-argument check() on a function statement", program.location);
    else if (program.is<AstStatLocalFunction>())
        ice("Should not be calling two-argument check() on a function statement", program.location);
    else if (auto typealias = program.as<AstStatTypeAlias>())
        check(scope, *typealias);
    else if (auto global = program.as<AstStatDeclareGlobal>())
    {
        TypeId globalType = resolveType(scope, *global->type);
        Name globalName(global->name.value);

        currentModule->declaredGlobals[globalName] = globalType;
        currentModule->getModuleScope()->bindings[global->name] = Binding{globalType, global->location};
    }
    else if (auto global = program.as<AstStatDeclareFunction>())
        check(scope, *global);
    else if (auto global = program.as<AstStatDeclareClass>())
        check(scope, *global);
    else if (auto errorStatement = program.as<AstStatError>())
    {
        const size_t oldSize = currentModule->errors.size();

        for (AstStat* s : errorStatement->statements)
            check(scope, *s);

        for (AstExpr* expr : errorStatement->expressions)
            checkExpr(scope, *expr);

        // HACK: We want to run typechecking on the contents of the AstStatError, but
        // we don't think the type errors will be useful most of the time.
        currentModule->errors.resize(oldSize);
    }
    else
        ice("Unknown AstStat");
}

// This particular overload is for do...end. If you need to not increase the scope level, use checkBlock directly.
void TypeChecker::check(const ScopePtr& scope, const AstStatBlock& block)
{
    ScopePtr child = childScope(scope, block.location);
    checkBlock(child, block);
}

void TypeChecker::checkBlock(const ScopePtr& scope, const AstStatBlock& block)
{
    RecursionCounter _rc(&checkRecursionCount);
    if (FInt::LuauCheckRecursionLimit > 0 && checkRecursionCount >= FInt::LuauCheckRecursionLimit)
    {
        reportErrorCodeTooComplex(block.location);
        return;
    }

    int subLevel = 0;

    std::vector<AstStat*> sorted(block.body.data, block.body.data + block.body.size);
    toposort(sorted);

    for (const auto& stat : sorted)
    {
        if (const auto& typealias = stat->as<AstStatTypeAlias>())
        {
            check(scope, *typealias, subLevel, true);
            ++subLevel;
        }
    }

    auto protoIter = sorted.begin();
    auto checkIter = sorted.begin();

    std::unordered_map<AstStat*, std::pair<TypeId, ScopePtr>> functionDecls;

    auto checkBody = [&](AstStat* stat) {
        if (auto fun = stat->as<AstStatFunction>())
        {
            LUAU_ASSERT(functionDecls.count(stat));
            auto [funTy, funScope] = functionDecls[stat];
            check(scope, funTy, funScope, *fun);
        }
        else if (auto fun = stat->as<AstStatLocalFunction>())
        {
            LUAU_ASSERT(functionDecls.count(stat));
            auto [funTy, funScope] = functionDecls[stat];
            check(scope, funTy, funScope, *fun);
        }
    };

    while (protoIter != sorted.end())
    {
        // protoIter walks forward
        //      If it contains a function call (function bodies don't count), walk checkIter forward until it catches up with protoIter
        //          For each element checkIter sees, check function bodies and unify the computed type with the prototype
        //      If it is a function definition, add its prototype to the environment
        //      If it is anything else, check it.

        // A subtlety is caused by mutually recursive functions, e.g.
        // ```
        // function f(x) return g(x) end
        // function g(x) return f(x) end
        // ```
        // These both call each other, so `f` will be ordered before `g`, so the call to `g`
        // is typechecked before `g` has had its body checked. For this reason, there's three
        // types for each function: before its body is checked, during checking its body,
        // and after its body is checked.
        //
        // We currently treat the before-type and the during-type as the same,
        // which can result in some oddness, as the before-type is usually a monotype,
        // and the after-type is often a polytype. For example:
        //
        // ```
        // function f(x) local x: number = g(37) return x end
        // function g(x) return f(x) end
        // ```
        // The before-type of g is `(X)->Y...` but during type-checking of `f` we will
        // unify that with `(number)->number`. The types end up being
        // ```
        // function f<a>(x:a):a local x: number = g(37) return x end
        // function g(x:number):number return f(x) end
        // ```
        if (containsFunctionCallOrReturn(**protoIter))
        {
            while (checkIter != protoIter)
            {
                checkBody(*checkIter);
                ++checkIter;
            }

            // We do check the current element, so advance checkIter beyond it.
            ++checkIter;
            check(scope, **protoIter);
        }
        else if (auto fun = (*protoIter)->as<AstStatFunction>())
        {
            auto pair = checkFunctionSignature(scope, subLevel, *fun->func, fun->name->location, std::nullopt);
            auto [funTy, funScope] = pair;

            functionDecls[*protoIter] = pair;
            ++subLevel;

            TypeId leftType = checkFunctionName(scope, *fun->name, funScope->level);
            unify(funTy, leftType, fun->location);
        }
        else if (auto fun = (*protoIter)->as<AstStatLocalFunction>())
        {
            auto pair = checkFunctionSignature(scope, subLevel, *fun->func, fun->name->location, std::nullopt);
            auto [funTy, funScope] = pair;

            functionDecls[*protoIter] = pair;
            ++subLevel;

            scope->bindings[fun->name] = {funTy, fun->name->location};
        }
        else
            check(scope, **protoIter);

        ++protoIter;
    }

    while (checkIter != sorted.end())
    {
        checkBody(*checkIter);
        ++checkIter;
    }

    checkBlockTypeAliases(scope, sorted);
}

LUAU_NOINLINE void TypeChecker::checkBlockTypeAliases(const ScopePtr& scope, std::vector<AstStat*>& sorted)
{
    for (const auto& stat : sorted)
    {
        if (const auto& typealias = stat->as<AstStatTypeAlias>())
        {
            if (FFlag::LuauTwoPassAliasDefinitionFix && typealias->name == kParseNameError)
                continue;

            auto& bindings = typealias->exported ? scope->exportedTypeBindings : scope->privateTypeBindings;

            Name name = typealias->name.value;
            TypeId type = bindings[name].type;
            if (get<FreeTypeVar>(follow(type)))
            {
                *asMutable(type) = *errorRecoveryType(anyType);
                reportError(TypeError{typealias->location, OccursCheckFailed{}});
            }
        }
    }
}

static std::optional<Predicate> tryGetTypeGuardPredicate(const AstExprBinary& expr)
{
    if (expr.op != AstExprBinary::Op::CompareEq && expr.op != AstExprBinary::Op::CompareNe)
        return std::nullopt;

    AstExpr* left = expr.left;
    AstExpr* right = expr.right;

    if (left->as<AstExprConstantString>())
        std::swap(left, right);

    AstExprConstantString* str = right->as<AstExprConstantString>();
    if (!str)
        return std::nullopt;

    AstExprCall* call = left->as<AstExprCall>();
    if (!call)
        return std::nullopt;

    AstExprGlobal* callee = call->func->as<AstExprGlobal>();
    if (!callee)
        return std::nullopt;

    if (callee->name != "type" && callee->name != "typeof")
        return std::nullopt;

    if (call->args.size != 1)
        return std::nullopt;

    // If ssval is not a valid constant string, we'll find out later when resolving predicate.
    Name ssval(str->value.data, str->value.size);
    bool isTypeof = callee->name == "typeof";

    std::optional<LValue> lvalue = tryGetLValue(*call->args.data[0]);
    if (!lvalue)
        return std::nullopt;

    Predicate predicate{TypeGuardPredicate{std::move(*lvalue), expr.location, ssval, isTypeof}};
    if (expr.op == AstExprBinary::Op::CompareNe)
        return NotPredicate{{std::move(predicate)}};

    return predicate;
}

void TypeChecker::check(const ScopePtr& scope, const AstStatIf& statement)
{
    ExprResult<TypeId> result = checkExpr(scope, *statement.condition);

    ScopePtr ifScope = childScope(scope, statement.thenbody->location);
    reportErrors(resolve(result.predicates, ifScope, true));
    check(ifScope, *statement.thenbody);

    if (statement.elsebody)
    {
        ScopePtr elseScope = childScope(scope, statement.elsebody->location);
        resolve(result.predicates, elseScope, false);
        check(elseScope, *statement.elsebody);
    }
}

template<typename Id>
ErrorVec TypeChecker::canUnify_(Id subTy, Id superTy, const Location& location)
{
    Unifier state = mkUnifier(location);
    return state.canUnify(subTy, superTy);
}

ErrorVec TypeChecker::canUnify(TypeId subTy, TypeId superTy, const Location& location)
{
    return canUnify_(subTy, superTy, location);
}

ErrorVec TypeChecker::canUnify(TypePackId subTy, TypePackId superTy, const Location& location)
{
    return canUnify_(subTy, superTy, location);
}

void TypeChecker::check(const ScopePtr& scope, const AstStatWhile& statement)
{
    ExprResult<TypeId> result = checkExpr(scope, *statement.condition);

    ScopePtr whileScope = childScope(scope, statement.body->location);
    reportErrors(resolve(result.predicates, whileScope, true));
    check(whileScope, *statement.body);
}

void TypeChecker::check(const ScopePtr& scope, const AstStatRepeat& statement)
{
    ScopePtr repScope = childScope(scope, statement.location);

    checkBlock(repScope, *statement.body);

    checkExpr(repScope, *statement.condition);
}

void TypeChecker::check(const ScopePtr& scope, const AstStatReturn& return_)
{
    std::vector<std::optional<TypeId>> expectedTypes;
    expectedTypes.reserve(return_.list.size);

    TypePackIterator expectedRetCurr = begin(scope->returnType);
    TypePackIterator expectedRetEnd = end(scope->returnType);

    for (size_t i = 0; i < return_.list.size; ++i)
    {
        if (expectedRetCurr != expectedRetEnd)
        {
            expectedTypes.push_back(*expectedRetCurr);
            ++expectedRetCurr;
        }
        else if (auto expectedArgsTail = expectedRetCurr.tail())
        {
            if (const VariadicTypePack* vtp = get<VariadicTypePack>(follow(*expectedArgsTail)))
                expectedTypes.push_back(vtp->ty);
        }
    }

    TypePackId retPack = checkExprList(scope, return_.location, return_.list, false, {}, expectedTypes).type;

    // HACK: Nonstrict mode gets a bit too smart and strict for us when we
    // start typechecking everything across module boundaries.
    if (isNonstrictMode() && follow(scope->returnType) == follow(currentModule->getModuleScope()->returnType))
    {
        ErrorVec errors = tryUnify(retPack, scope->returnType, return_.location);

        if (!errors.empty())
            currentModule->getModuleScope()->returnType = addTypePack({anyType});

        return;
    }

    unify(retPack, scope->returnType, return_.location, CountMismatch::Context::Return);
}

template<typename Id>
ErrorVec TypeChecker::tryUnify_(Id subTy, Id superTy, const Location& location)
{
    Unifier state = mkUnifier(location);

    if (FFlag::LuauUseCommittingTxnLog && FFlag::DebugLuauFreezeDuringUnification)
        freeze(currentModule->internalTypes);

    state.tryUnify(subTy, superTy);

    if (FFlag::LuauUseCommittingTxnLog && FFlag::DebugLuauFreezeDuringUnification)
        unfreeze(currentModule->internalTypes);

    if (!state.errors.empty() && !FFlag::LuauUseCommittingTxnLog)
        state.DEPRECATED_log.rollback();

    if (state.errors.empty() && FFlag::LuauUseCommittingTxnLog)
        state.log.commit();

    return state.errors;
}

ErrorVec TypeChecker::tryUnify(TypeId subTy, TypeId superTy, const Location& location)
{
    return tryUnify_(subTy, superTy, location);
}

ErrorVec TypeChecker::tryUnify(TypePackId subTy, TypePackId superTy, const Location& location)
{
    return tryUnify_(subTy, superTy, location);
}

void TypeChecker::check(const ScopePtr& scope, const AstStatAssign& assign)
{
    std::vector<std::optional<TypeId>> expectedTypes;
    expectedTypes.reserve(assign.vars.size);

    ScopePtr moduleScope = currentModule->getModuleScope();

    for (size_t i = 0; i < assign.vars.size; ++i)
    {
        AstExpr* dest = assign.vars.data[i];

        if (auto a = dest->as<AstExprLocal>())
        {
            // AstExprLocal l-values will have to be checked again because their type might have been mutated during checkExprList later
            expectedTypes.push_back(scope->lookup(a->local));
        }
        else if (auto a = dest->as<AstExprGlobal>())
        {
            // AstExprGlobal l-values lookup is inlined here to avoid creating a global binding before checkExprList
            if (auto it = moduleScope->bindings.find(a->name); it != moduleScope->bindings.end())
                expectedTypes.push_back(it->second.typeId);
            else
                expectedTypes.push_back(std::nullopt);
        }
        else
        {
            expectedTypes.push_back(checkLValue(scope, *dest));
        }
    }

    TypePackId valuePack = checkExprList(scope, assign.location, assign.values, false, {}, expectedTypes).type;

    auto valueIter = begin(valuePack);
    auto valueEnd = end(valuePack);

    TypePack* growingPack = nullptr;

    for (size_t i = 0; i < assign.vars.size; ++i)
    {
        AstExpr* dest = assign.vars.data[i];
        TypeId left = nullptr;

        if (dest->is<AstExprLocal>() || dest->is<AstExprGlobal>())
            left = checkLValue(scope, *dest);
        else
            left = *expectedTypes[i];

        TypeId right = nullptr;

        Location loc = 0 == assign.values.size
                           ? assign.location
                           : i < assign.values.size ? assign.values.data[i]->location : assign.values.data[assign.values.size - 1]->location;

        if (valueIter != valueEnd)
        {
            right = follow(*valueIter);
            ++valueIter;
        }
        else if (growingPack)
        {
            growingPack->head.push_back(left);
            continue;
        }
        else if (auto tail = valueIter.tail())
        {
            TypePackId tailPack = follow(*tail);
            if (get<Unifiable::Error>(tailPack))
                right = errorRecoveryType(scope);
            else if (auto vtp = get<VariadicTypePack>(tailPack))
                right = vtp->ty;
            else if (get<Unifiable::Free>(tailPack))
            {
                *asMutable(tailPack) = TypePack{{left}};
                growingPack = getMutable<TypePack>(tailPack);
            }
        }

        if (right)
        {
            if (!maybeGeneric(left) && isGeneric(right))
                right = instantiate(scope, right, loc);

            // Setting a table entry to nil doesn't mean nil is the type of the indexer, it is just deleting the entry
            const TableTypeVar* destTableTypeReceivingNil = nullptr;
            if (auto indexExpr = dest->as<AstExprIndexExpr>(); isNil(right) && indexExpr)
                destTableTypeReceivingNil = getTableType(checkExpr(scope, *indexExpr->expr).type);

            if (!destTableTypeReceivingNil || !destTableTypeReceivingNil->indexer)
            {
                // In nonstrict mode, any assignments where the lhs is free and rhs isn't a function, we give it any typevar.
                if (isNonstrictMode() && get<FreeTypeVar>(follow(left)) && !get<FunctionTypeVar>(follow(right)))
                    unify(anyType, left, loc);
                else
                    unify(right, left, loc);
            }
        }
    }
}

void TypeChecker::check(const ScopePtr& scope, const AstStatCompoundAssign& assign)
{
    AstExprBinary expr(assign.location, assign.op, assign.var, assign.value);

    TypeId left = checkExpr(scope, *expr.left).type;
    TypeId right = checkExpr(scope, *expr.right).type;

    TypeId result = checkBinaryOperation(scope, expr, left, right);

    unify(result, left, assign.location);
}

void TypeChecker::check(const ScopePtr& scope, const AstStatLocal& local)
{
    // Important subtlety: A local variable is not in scope while its initializer is being evaluated.
    // For instance, you cannot do this:
    //     local a = function() return a end

    AstLocal** vars = local.vars.data;

    std::vector<std::pair<AstLocal*, Binding>> varBindings;
    varBindings.reserve(local.vars.size);

    std::vector<TypeId> variableTypes;
    variableTypes.reserve(local.vars.size);

    std::vector<std::optional<TypeId>> expectedTypes;
    expectedTypes.reserve(local.vars.size);

    std::vector<bool> instantiateGenerics;

    for (size_t i = 0; i < local.vars.size; ++i)
    {
        const AstType* annotation = vars[i]->annotation;
        const bool rhsIsTable = local.values.size > i && local.values.data[i]->as<AstExprTable>();

        TypeId ty = nullptr;

        if (annotation)
        {
            ty = resolveType(scope, *annotation);

            // If the annotation type has an error, treat it as if there was no annotation
            if (get<ErrorTypeVar>(follow(ty)))
                ty = nullptr;
        }

        if (!ty)
            ty = rhsIsTable ? freshType(scope) : isNonstrictMode() ? anyType : freshType(scope);

        varBindings.emplace_back(vars[i], Binding{ty, vars[i]->location});

        variableTypes.push_back(ty);
        expectedTypes.push_back(ty);

        instantiateGenerics.push_back(annotation != nullptr && !maybeGeneric(ty));
    }

    if (local.values.size > 0)
    {
        TypePackId variablePack = addTypePack(variableTypes, freshTypePack(scope));
        TypePackId valuePack =
            checkExprList(scope, local.location, local.values, /* substituteFreeForNil= */ true, instantiateGenerics, expectedTypes).type;

        Unifier state = mkUnifier(local.location);
        state.ctx = CountMismatch::Result;
        state.tryUnify(valuePack, variablePack);
        reportErrors(state.errors);

        if (FFlag::LuauUseCommittingTxnLog)
            state.log.commit();

        // In the code 'local T = {}', we wish to ascribe the name 'T' to the type of the table for error-reporting purposes.
        // We also want to do this for 'local T = setmetatable(...)'.
        if (local.vars.size == 1 && local.values.size == 1)
        {
            const AstExpr* rhs = local.values.data[0];
            std::optional<TypeId> ty = first(valuePack);

            if (ty)
            {
                if (rhs->is<AstExprTable>())
                {
                    TableTypeVar* ttv = getMutable<TableTypeVar>(follow(*ty));
                    if (ttv && !ttv->name && scope == currentModule->getModuleScope())
                        ttv->syntheticName = vars[0]->name.value;
                }
                else if (const AstExprCall* call = rhs->as<AstExprCall>())
                {
                    if (const AstExprGlobal* global = call->func->as<AstExprGlobal>(); global && global->name == "setmetatable")
                    {
                        MetatableTypeVar* mtv = getMutable<MetatableTypeVar>(follow(*ty));
                        if (mtv)
                            mtv->syntheticName = vars[0]->name.value;
                    }
                }
            }
        }

        // Handle 'require' calls, we need to import exported type bindings into the variable 'namespace' and to update binding type in non-strict
        // mode
        for (size_t i = 0; i < local.values.size && i < local.vars.size; ++i)
        {
            const AstExprCall* call = local.values.data[i]->as<AstExprCall>();
            if (!call)
                continue;

            if (auto maybeRequire = matchRequire(*call))
            {
                AstExpr* require = *maybeRequire;

                if (auto moduleInfo = resolver->resolveModuleInfo(currentModuleName, *require))
                {
                    const Name name{local.vars.data[i]->name.value};

                    if (ModulePtr module = resolver->getModule(moduleInfo->name))
                        scope->importedTypeBindings[name] = module->getModuleScope()->exportedTypeBindings;

                    // In non-strict mode we force the module type on the variable, in strict mode it is already unified
                    if (isNonstrictMode())
                    {
                        auto [types, tail] = flatten(valuePack);

                        if (i < types.size())
                            varBindings[i].second.typeId = types[i];
                    }
                }
            }
        }
    }

    for (const auto& [local, binding] : varBindings)
        scope->bindings[local] = binding;
}

void TypeChecker::check(const ScopePtr& scope, const AstStatFor& expr)
{
    ScopePtr loopScope = childScope(scope, expr.location);

    TypeId loopVarType = numberType;
    if (expr.var->annotation)
        unify(loopVarType, resolveType(scope, *expr.var->annotation), expr.location);

    loopScope->bindings[expr.var] = {loopVarType, expr.var->location};

    if (!expr.from)
        ice("Bad AstStatFor has no from expr");

    if (!expr.to)
        ice("Bad AstStatFor has no to expr");

    unify(checkExpr(loopScope, *expr.from).type, loopVarType, expr.from->location);
    unify(checkExpr(loopScope, *expr.to).type, loopVarType, expr.to->location);

    if (expr.step)
        unify(checkExpr(loopScope, *expr.step).type, loopVarType, expr.step->location);

    check(loopScope, *expr.body);
}

void TypeChecker::check(const ScopePtr& scope, const AstStatForIn& forin)
{
    ScopePtr loopScope = childScope(scope, forin.location);

    AstLocal** vars = forin.vars.data;

    std::vector<TypeId> varTypes;
    varTypes.reserve(forin.vars.size);

    for (size_t i = 0; i < forin.vars.size; ++i)
    {
        AstType* ann = vars[i]->annotation;
        TypeId ty = ann ? resolveType(scope, *ann) : anyIfNonstrict(freshType(loopScope));

        loopScope->bindings[vars[i]] = {ty, vars[i]->location};
        varTypes.push_back(ty);
    }

    AstExpr** values = forin.values.data;
    AstExpr* firstValue = forin.values.data[0];

    // next is a function that takes Table<K, V> and an optional index of type K
    //      next<K, V>(t: Table<K, V>, index: K | nil) -> (K, V)
    // however, pairs and ipairs are quite messy, but they both share the same types
    // pairs returns 'next, t, nil', thus the type would be
    //      pairs<K, V>(t: Table<K, V>) -> ((Table<K, V>, K | nil) -> (K, V), Table<K, V>, K | nil)
    // ipairs returns 'next, t, 0', thus ipairs will also share the same type as pairs, except K = number
    //
    // we can also define our own custom iterators by by returning a wrapped coroutine that calls coroutine.yield
    // and most custom iterators does not return a table state, or returns a function that takes no additional arguments, making it optional
    // so we up with this catch-all type constraint that works for all use cases
    //      <K, V, R>(free) -> ((free) -> R, Table<K, V> | nil, K | nil)

    if (!firstValue)
        ice("expected at least an iterator function value, but we parsed nothing");

    TypeId iterTy = nullptr;
    TypePackId callRetPack = nullptr;

    if (forin.values.size == 1 && firstValue->is<AstExprCall>())
    {
        AstExprCall* exprCall = firstValue->as<AstExprCall>();
        callRetPack = checkExprPack(scope, *exprCall).type;
        callRetPack = follow(callRetPack);

        if (get<Unifiable::Free>(callRetPack))
        {
            iterTy = freshType(scope);
            unify(callRetPack, addTypePack({{iterTy}, freshTypePack(scope)}), forin.location);
        }
        else if (get<Unifiable::Error>(callRetPack) || !first(callRetPack))
        {
            for (TypeId var : varTypes)
                unify(errorRecoveryType(scope), var, forin.location);

            return check(loopScope, *forin.body);
        }
        else
        {
            iterTy = *first(callRetPack);
            iterTy = instantiate(scope, iterTy, exprCall->location);
        }
    }
    else
    {
        iterTy = follow(instantiate(scope, checkExpr(scope, *firstValue).type, firstValue->location));
    }

    const FunctionTypeVar* iterFunc = get<FunctionTypeVar>(iterTy);
    if (!iterFunc)
    {
        TypeId varTy = get<AnyTypeVar>(iterTy) ? anyType : errorRecoveryType(loopScope);

        for (TypeId var : varTypes)
            unify(varTy, var, forin.location);

        if (!get<ErrorTypeVar>(iterTy) && !get<AnyTypeVar>(iterTy) && !get<FreeTypeVar>(iterTy))
            reportError(TypeError{firstValue->location, TypeMismatch{globalScope->bindings[AstName{"next"}].typeId, iterTy}});

        return check(loopScope, *forin.body);
    }

    if (forin.values.size == 1)
    {
        TypePackId argPack = nullptr;
        if (firstValue->is<AstExprCall>())
        {
            // Extract the remaining return values of the call
            // and check them against the parameter types of the iterator function.
            auto [types, tail] = flatten(callRetPack);
            std::vector<TypeId> argTypes = std::vector<TypeId>(types.begin() + 1, types.end());
            argPack = addTypePack(TypePackVar{TypePack{std::move(argTypes), tail}});
        }
        else
        {
            // Check if iterator function accepts 0 arguments
            argPack = addTypePack(TypePack{});
        }

        Unifier state = mkUnifier(firstValue->location);
        checkArgumentList(loopScope, state, argPack, iterFunc->argTypes, /*argLocations*/ {});

        if (FFlag::LuauUseCommittingTxnLog)
            state.log.commit();

        reportErrors(state.errors);
    }

    TypePackId varPack = addTypePack(TypePackVar{TypePack{varTypes, freshTypePack(scope)}});

    if (forin.values.size >= 2)
    {
        AstArray<AstExpr*> arguments{forin.values.data + 1, forin.values.size - 1};

        Position start = firstValue->location.begin;
        Position end = values[forin.values.size - 1]->location.end;
        AstExprCall exprCall{Location(start, end), firstValue, arguments, /* self= */ false, Location()};

        TypePackId retPack = checkExprPack(scope, exprCall).type;
        unify(retPack, varPack, forin.location);
    }
    else
        unify(iterFunc->retType, varPack, forin.location);

    check(loopScope, *forin.body);
}

void TypeChecker::check(const ScopePtr& scope, TypeId ty, const ScopePtr& funScope, const AstStatFunction& function)
{
    if (auto exprName = function.name->as<AstExprGlobal>())
    {
        auto& globalBindings = currentModule->getModuleScope()->bindings;
        Symbol name = exprName->name;
        Name globalName = exprName->name.value;

        Binding oldBinding;
        bool previouslyDefined = isNonstrictMode() && globalBindings.count(name);

        if (previouslyDefined)
        {
            oldBinding = globalBindings[name];
        }

        globalBindings[name] = {ty, exprName->location};
        checkFunctionBody(funScope, ty, *function.func);

        // If in nonstrict mode and allowing redefinition of global function, restore the previous definition type
        // in case this function has a differing signature. The signature discrepancy will be caught in checkBlock.
        if (previouslyDefined)
            globalBindings[name] = oldBinding;
        else
            globalBindings[name] = {quantify(funScope, ty, exprName->location), exprName->location};

        return;
    }
    else if (auto name = function.name->as<AstExprLocal>())
    {
        scope->bindings[name->local] = {ty, name->local->location};

        checkFunctionBody(funScope, ty, *function.func);

        scope->bindings[name->local] = {anyIfNonstrict(quantify(funScope, ty, name->local->location)), name->local->location};
        return;
    }
    else if (function.func->self)
    {
        AstExprIndexName* indexName = function.name->as<AstExprIndexName>();
        if (!indexName)
            ice("member function declaration has malformed name expression");

        TypeId selfTy = checkExpr(scope, *indexName->expr).type;
        TableTypeVar* tableSelf = getMutableTableType(selfTy);
        if (!tableSelf)
        {
            if (isTableIntersection(selfTy))
                reportError(TypeError{function.location, CannotExtendTable{selfTy, CannotExtendTable::Property, indexName->index.value}});
            else if (!get<ErrorTypeVar>(selfTy) && !get<AnyTypeVar>(selfTy))
                reportError(TypeError{function.location, OnlyTablesCanHaveMethods{selfTy}});
        }
        else if (tableSelf->state == TableState::Sealed)
            reportError(TypeError{function.location, CannotExtendTable{selfTy, CannotExtendTable::Property, indexName->index.value}});

        ty = follow(ty);

        if (tableSelf && tableSelf->state != TableState::Sealed)
            tableSelf->props[indexName->index.value] = {ty, /* deprecated */ false, {}, indexName->indexLocation};

        const FunctionTypeVar* funTy = get<FunctionTypeVar>(ty);
        if (!funTy)
            ice("Methods should be functions");

        std::optional<TypeId> arg0 = first(funTy->argTypes);
        if (!arg0)
            ice("Methods should always have at least 1 argument (self)");

        checkFunctionBody(funScope, ty, *function.func);

        if (tableSelf && tableSelf->state != TableState::Sealed)
            tableSelf->props[indexName->index.value] = {
                follow(quantify(funScope, ty, indexName->indexLocation)), /* deprecated */ false, {}, indexName->indexLocation};
    }
    else
    {
        TypeId leftType = checkLValueBinding(scope, *function.name);

        checkFunctionBody(funScope, ty, *function.func);

        unify(ty, leftType, function.location);

        LUAU_ASSERT(function.name->is<AstExprIndexName>() || function.name->is<AstExprError>());

        if (auto exprIndexName = function.name->as<AstExprIndexName>())
        {
            if (auto typeIt = currentModule->astTypes.find(exprIndexName->expr))
            {
                if (auto ttv = getMutableTableType(*typeIt))
                {
                    if (auto it = ttv->props.find(exprIndexName->index.value); it != ttv->props.end())
                        it->second.type = follow(quantify(funScope, leftType, function.name->location));
                }
            }
        }
    }
}

void TypeChecker::check(const ScopePtr& scope, TypeId ty, const ScopePtr& funScope, const AstStatLocalFunction& function)
{
    Name name = function.name->name.value;

    scope->bindings[function.name] = {ty, function.location};

    checkFunctionBody(funScope, ty, *function.func);

    scope->bindings[function.name] = {quantify(funScope, ty, function.name->location), function.name->location};
}

void TypeChecker::check(const ScopePtr& scope, const AstStatTypeAlias& typealias, int subLevel, bool forwardDeclare)
{
    // This function should be called at most twice for each type alias.
    // Once with forwardDeclare, and once without.
    Name name = typealias.name.value;

    // If the alias is missing a name, we can't do anything with it.  Ignore it.
    if (FFlag::LuauTwoPassAliasDefinitionFix && name == kParseNameError)
        return;

    std::optional<TypeFun> binding;
    if (auto it = scope->exportedTypeBindings.find(name); it != scope->exportedTypeBindings.end())
        binding = it->second;
    else if (auto it = scope->privateTypeBindings.find(name); it != scope->privateTypeBindings.end())
        binding = it->second;

    auto& bindingsMap = typealias.exported ? scope->exportedTypeBindings : scope->privateTypeBindings;

    if (forwardDeclare)
    {
        if (binding)
        {
            Location location = scope->typeAliasLocations[name];
            reportError(TypeError{typealias.location, DuplicateTypeDefinition{name, location}});

            bindingsMap[name] = TypeFun{binding->typeParams, binding->typePackParams, errorRecoveryType(anyType)};
            if (FFlag::LuauTwoPassAliasDefinitionFix)
                duplicateTypeAliases.insert({typealias.exported, name});
        }
        else
        {
            ScopePtr aliasScope = childScope(scope, typealias.location);
            aliasScope->level = scope->level.incr();
            aliasScope->level.subLevel = subLevel;

            auto [generics, genericPacks] =
                createGenericTypes(aliasScope, scope->level, typealias, typealias.generics, typealias.genericPacks, /* useCache = */ true);

            TypeId ty = freshType(aliasScope);
            FreeTypeVar* ftv = getMutable<FreeTypeVar>(ty);
            LUAU_ASSERT(ftv);
            ftv->forwardedTypeAlias = true;
            bindingsMap[name] = {std::move(generics), std::move(genericPacks), ty};
        }
    }
    else
    {
        // If the first pass failed (this should mean a duplicate definition), the second pass isn't going to be
        // interesting.
        if (FFlag::LuauTwoPassAliasDefinitionFix && duplicateTypeAliases.find({typealias.exported, name}))
            return;

        if (!binding)
            ice("Not predeclared");

        ScopePtr aliasScope = childScope(scope, typealias.location);
        aliasScope->level = scope->level.incr();

        for (auto param : binding->typeParams)
        {
            auto generic = get<GenericTypeVar>(param.ty);
            LUAU_ASSERT(generic);
            aliasScope->privateTypeBindings[generic->name] = TypeFun{{}, param.ty};
        }

        for (auto param : binding->typePackParams)
        {
            auto generic = get<GenericTypePack>(param.tp);
            LUAU_ASSERT(generic);
            aliasScope->privateTypePackBindings[generic->name] = param.tp;
        }

        TypeId ty = resolveType(aliasScope, *typealias.type);
        if (auto ttv = getMutable<TableTypeVar>(follow(ty)))
        {
            // If the table is already named and we want to rename the type function, we have to bind new alias to a copy
            // Additionally, we can't modify types that come from other modules
            if (ttv->name || (FFlag::LuauImmutableTypes && follow(ty)->owningArena != &currentModule->internalTypes))
            {
                bool sameTys = std::equal(ttv->instantiatedTypeParams.begin(), ttv->instantiatedTypeParams.end(), binding->typeParams.begin(),
                    binding->typeParams.end(), [](auto&& itp, auto&& tp) {
                        return itp == tp.ty;
                    });
                bool sameTps = std::equal(ttv->instantiatedTypePackParams.begin(), ttv->instantiatedTypePackParams.end(),
                    binding->typePackParams.begin(), binding->typePackParams.end(), [](auto&& itpp, auto&& tpp) {
                        return itpp == tpp.tp;
                    });

                // Copy can be skipped if this is an identical alias
                if ((FFlag::LuauImmutableTypes && !ttv->name) || ttv->name != name || !sameTys || !sameTps)
                {
                    // This is a shallow clone, original recursive links to self are not updated
                    TableTypeVar clone = TableTypeVar{ttv->props, ttv->indexer, ttv->level, ttv->state};

                    clone.methodDefinitionLocations = ttv->methodDefinitionLocations;
                    clone.definitionModuleName = ttv->definitionModuleName;
                    clone.name = name;

                    for (auto param : binding->typeParams)
                        clone.instantiatedTypeParams.push_back(param.ty);

                    for (auto param : binding->typePackParams)
                        clone.instantiatedTypePackParams.push_back(param.tp);

                    ty = addType(std::move(clone));
                }
            }
            else
            {
                ttv->name = name;

                ttv->instantiatedTypeParams.clear();
                for (auto param : binding->typeParams)
                    ttv->instantiatedTypeParams.push_back(param.ty);

                ttv->instantiatedTypePackParams.clear();
                for (auto param : binding->typePackParams)
                    ttv->instantiatedTypePackParams.push_back(param.tp);
            }
        }
        else if (auto mtv = getMutable<MetatableTypeVar>(follow(ty)))
        {
            // We can't modify types that come from other modules
            if (!FFlag::LuauImmutableTypes || follow(ty)->owningArena == &currentModule->internalTypes)
                mtv->syntheticName = name;
        }

        TypeId& bindingType = bindingsMap[name].type;
        bool ok = unify(ty, bindingType, typealias.location);

        if (FFlag::LuauTwoPassAliasDefinitionFix && ok)
            bindingType = ty;
    }
}

void TypeChecker::check(const ScopePtr& scope, const AstStatDeclareClass& declaredClass)
{
    std::optional<TypeId> superTy = std::nullopt;
    if (declaredClass.superName)
    {
        Name superName = Name(declaredClass.superName->value);
        std::optional<TypeFun> lookupType = scope->lookupType(superName);

        if (!lookupType)
        {
            reportError(declaredClass.location, UnknownSymbol{superName, UnknownSymbol::Type});
            return;
        }

        // We don't have generic classes, so this assertion _should_ never be hit.
        LUAU_ASSERT(lookupType->typeParams.size() == 0 && lookupType->typePackParams.size() == 0);
        superTy = lookupType->type;

        if (!get<ClassTypeVar>(follow(*superTy)))
        {
            reportError(declaredClass.location,
                GenericError{format("Cannot use non-class type '%s' as a superclass of class '%s'", superName.c_str(), declaredClass.name.value)});

            return;
        }
    }

    Name className(declaredClass.name.value);

    TypeId classTy = addType(ClassTypeVar(className, {}, superTy, std::nullopt, {}, {}));
    ClassTypeVar* ctv = getMutable<ClassTypeVar>(classTy);

    TypeId metaTy = addType(TableTypeVar{TableState::Sealed, scope->level});
    TableTypeVar* metatable = getMutable<TableTypeVar>(metaTy);

    ctv->metatable = metaTy;

    scope->exportedTypeBindings[className] = TypeFun{{}, classTy};

    for (const AstDeclaredClassProp& prop : declaredClass.props)
    {
        Name propName(prop.name.value);
        TypeId propTy = resolveType(scope, *prop.ty);

        bool assignToMetatable = isMetamethod(propName);

        // Function types always take 'self', but this isn't reflected in the
        // parsed annotation. Add it here.
        if (prop.isMethod)
        {
            if (FunctionTypeVar* ftv = getMutable<FunctionTypeVar>(propTy))
            {
                ftv->argNames.insert(ftv->argNames.begin(), FunctionArgument{"self", {}});
                ftv->argTypes = addTypePack(TypePack{{classTy}, ftv->argTypes});
            }
        }

        if (ctv->props.count(propName) == 0)
        {
            if (assignToMetatable)
                metatable->props[propName] = {propTy};
            else
                ctv->props[propName] = {propTy};
        }
        else
        {
            TypeId currentTy = assignToMetatable ? metatable->props[propName].type : ctv->props[propName].type;

            // We special-case this logic to keep the intersection flat; otherwise we
            // would create a ton of nested intersection types.
            if (const IntersectionTypeVar* itv = get<IntersectionTypeVar>(currentTy))
            {
                std::vector<TypeId> options = itv->parts;
                options.push_back(propTy);
                TypeId newItv = addType(IntersectionTypeVar{std::move(options)});

                if (assignToMetatable)
                    metatable->props[propName] = {newItv};
                else
                    ctv->props[propName] = {newItv};
            }
            else if (get<FunctionTypeVar>(currentTy))
            {
                TypeId intersection = addType(IntersectionTypeVar{{currentTy, propTy}});

                if (assignToMetatable)
                    metatable->props[propName] = {intersection};
                else
                    ctv->props[propName] = {intersection};
            }
            else
            {
                reportError(declaredClass.location, GenericError{format("Cannot overload non-function class member '%s'", propName.c_str())});
            }
        }
    }
}

void TypeChecker::check(const ScopePtr& scope, const AstStatDeclareFunction& global)
{
    ScopePtr funScope = childFunctionScope(scope, global.location);

    auto [generics, genericPacks] = createGenericTypes(funScope, std::nullopt, global, global.generics, global.genericPacks);

    std::vector<TypeId> genericTys;
    genericTys.reserve(generics.size());
    std::transform(generics.begin(), generics.end(), std::back_inserter(genericTys), [](auto&& el) {
        return el.ty;
    });

    std::vector<TypePackId> genericTps;
    genericTps.reserve(genericPacks.size());
    std::transform(genericPacks.begin(), genericPacks.end(), std::back_inserter(genericTps), [](auto&& el) {
        return el.tp;
    });

    TypePackId argPack = resolveTypePack(funScope, global.params);
    TypePackId retPack = resolveTypePack(funScope, global.retTypes);
    TypeId fnType = addType(FunctionTypeVar{funScope->level, std::move(genericTys), std::move(genericTps), argPack, retPack});
    FunctionTypeVar* ftv = getMutable<FunctionTypeVar>(fnType);

    ftv->argNames.reserve(global.paramNames.size);
    for (const auto& el : global.paramNames)
        ftv->argNames.push_back(FunctionArgument{el.first.value, el.second});

    Name fnName(global.name.value);

    currentModule->declaredGlobals[fnName] = fnType;
    currentModule->getModuleScope()->bindings[global.name] = Binding{fnType, global.location};
}

ExprResult<TypeId> TypeChecker::checkExpr(const ScopePtr& scope, const AstExpr& expr, std::optional<TypeId> expectedType, bool forceSingleton)
{
    RecursionCounter _rc(&checkRecursionCount);
    if (FInt::LuauCheckRecursionLimit > 0 && checkRecursionCount >= FInt::LuauCheckRecursionLimit)
    {
        reportErrorCodeTooComplex(expr.location);
        return {errorRecoveryType(scope)};
    }

    ExprResult<TypeId> result;

    if (auto a = expr.as<AstExprGroup>())
        result = checkExpr(scope, *a->expr, expectedType);
    else if (expr.is<AstExprConstantNil>())
        result = {nilType};
    else if (const AstExprConstantBool* bexpr = expr.as<AstExprConstantBool>())
    {
        if (FFlag::LuauSingletonTypes && (forceSingleton || (expectedType && maybeSingleton(*expectedType))))
            result = {singletonType(bexpr->value)};
        else
            result = {booleanType};
    }
    else if (const AstExprConstantString* sexpr = expr.as<AstExprConstantString>())
    {
        if (FFlag::LuauSingletonTypes && (forceSingleton || (expectedType && maybeSingleton(*expectedType))))
            result = {singletonType(std::string(sexpr->value.data, sexpr->value.size))};
        else
            result = {stringType};
    }
    else if (expr.is<AstExprConstantNumber>())
        result = {numberType};
    else if (auto a = expr.as<AstExprLocal>())
        result = checkExpr(scope, *a);
    else if (auto a = expr.as<AstExprGlobal>())
        result = checkExpr(scope, *a);
    else if (auto a = expr.as<AstExprVarargs>())
        result = checkExpr(scope, *a);
    else if (auto a = expr.as<AstExprCall>())
        result = checkExpr(scope, *a);
    else if (auto a = expr.as<AstExprIndexName>())
        result = checkExpr(scope, *a);
    else if (auto a = expr.as<AstExprIndexExpr>())
        result = checkExpr(scope, *a);
    else if (auto a = expr.as<AstExprFunction>())
        result = checkExpr(scope, *a, expectedType);
    else if (auto a = expr.as<AstExprTable>())
        result = checkExpr(scope, *a, expectedType);
    else if (auto a = expr.as<AstExprUnary>())
        result = checkExpr(scope, *a);
    else if (auto a = expr.as<AstExprBinary>())
        result = checkExpr(scope, *a);
    else if (auto a = expr.as<AstExprTypeAssertion>())
        result = checkExpr(scope, *a);
    else if (auto a = expr.as<AstExprError>())
        result = checkExpr(scope, *a);
    else if (auto a = expr.as<AstExprIfElse>())
        result = checkExpr(scope, *a, expectedType);
    else
        ice("Unhandled AstExpr?");

    result.type = follow(result.type);

    if (!currentModule->astTypes.find(&expr))
        currentModule->astTypes[&expr] = result.type;

    if (expectedType)
        currentModule->astExpectedTypes[&expr] = *expectedType;

    return result;
}

ExprResult<TypeId> TypeChecker::checkExpr(const ScopePtr& scope, const AstExprLocal& expr)
{
    std::optional<LValue> lvalue = tryGetLValue(expr);
    LUAU_ASSERT(lvalue); // Guaranteed to not be nullopt - AstExprLocal is an LValue.

    if (std::optional<TypeId> ty = resolveLValue(scope, *lvalue))
        return {*ty, {TruthyPredicate{std::move(*lvalue), expr.location}}};

    // TODO: tempting to ice here, but this breaks very often because our toposort doesn't enforce this constraint
    // ice("AstExprLocal exists but no binding definition for it?", expr.location);
    reportError(TypeError{expr.location, UnknownSymbol{expr.local->name.value, UnknownSymbol::Binding}});
    return {errorRecoveryType(scope)};
}

ExprResult<TypeId> TypeChecker::checkExpr(const ScopePtr& scope, const AstExprGlobal& expr)
{
    std::optional<LValue> lvalue = tryGetLValue(expr);
    LUAU_ASSERT(lvalue); // Guaranteed to not be nullopt - AstExprGlobal is an LValue.

    if (std::optional<TypeId> ty = resolveLValue(scope, *lvalue))
        return {*ty, {TruthyPredicate{std::move(*lvalue), expr.location}}};

    reportError(TypeError{expr.location, UnknownSymbol{expr.name.value, UnknownSymbol::Binding}});
    return {errorRecoveryType(scope)};
}

ExprResult<TypeId> TypeChecker::checkExpr(const ScopePtr& scope, const AstExprVarargs& expr)
{
    TypePackId varargPack = checkExprPack(scope, expr).type;

    if (get<TypePack>(varargPack))
    {
        std::vector<TypeId> types = flatten(varargPack).first;
        return {!types.empty() ? types[0] : nilType};
    }
    else if (get<FreeTypePack>(varargPack))
    {
        TypeId head = freshType(scope);
        TypePackId tail = freshTypePack(scope);
        *asMutable(varargPack) = TypePack{{head}, tail};
        return {head};
    }
    if (get<ErrorTypeVar>(varargPack))
        return {errorRecoveryType(scope)};
    else if (auto vtp = get<VariadicTypePack>(varargPack))
        return {vtp->ty};
    else if (get<Unifiable::Generic>(varargPack))
    {
        // TODO: Better error?
        reportError(expr.location, GenericError{"Trying to get a type from a variadic type parameter"});
        return {errorRecoveryType(scope)};
    }
    else
        ice("Unknown TypePack type in checkExpr(AstExprVarargs)!");
}

ExprResult<TypeId> TypeChecker::checkExpr(const ScopePtr& scope, const AstExprCall& expr)
{
    ExprResult<TypePackId> result = checkExprPack(scope, expr);
    TypePackId retPack = follow(result.type);

    if (auto pack = get<TypePack>(retPack))
    {
        return {pack->head.empty() ? nilType : pack->head[0], std::move(result.predicates)};
    }
    else if (get<Unifiable::Free>(retPack))
    {
        TypeId head = freshType(scope);
        TypePackId pack = addTypePack(TypePackVar{TypePack{{head}, freshTypePack(scope)}});
        unify(pack, retPack, expr.location);
        return {head, std::move(result.predicates)};
    }
    if (get<Unifiable::Error>(retPack))
        return {errorRecoveryType(scope), std::move(result.predicates)};
    else if (auto vtp = get<VariadicTypePack>(retPack))
        return {vtp->ty, std::move(result.predicates)};
    else if (get<Unifiable::Generic>(retPack))
    {
        if (FFlag::LuauReturnAnyInsteadOfICE)
            return {anyType, std::move(result.predicates)};
        else
            ice("Unexpected abstract type pack!", expr.location);
    }
    else
        ice("Unknown TypePack type!", expr.location);
}

ExprResult<TypeId> TypeChecker::checkExpr(const ScopePtr& scope, const AstExprIndexName& expr)
{
    Name name = expr.index.value;

    // Redundant call if we find a refined lvalue, but this function must be called in order to recursively populate astTypes.
    TypeId lhsType = checkExpr(scope, *expr.expr).type;

    if (std::optional<LValue> lvalue = tryGetLValue(expr))
        if (std::optional<TypeId> ty = resolveLValue(scope, *lvalue))
            return {*ty, {TruthyPredicate{std::move(*lvalue), expr.location}}};

    lhsType = stripFromNilAndReport(lhsType, expr.expr->location);

    if (std::optional<TypeId> ty = getIndexTypeFromType(scope, lhsType, name, expr.location, true))
        return {*ty};

    return {errorRecoveryType(scope)};
}

std::optional<TypeId> TypeChecker::findTablePropertyRespectingMeta(TypeId lhsType, Name name, const Location& location)
{
    ErrorVec errors;
    auto result = Luau::findTablePropertyRespectingMeta(errors, lhsType, name, location);
    reportErrors(errors);
    return result;
}

std::optional<TypeId> TypeChecker::findMetatableEntry(TypeId type, std::string entry, const Location& location)
{
    ErrorVec errors;
    auto result = Luau::findMetatableEntry(errors, type, entry, location);
    reportErrors(errors);
    return result;
}

std::optional<TypeId> TypeChecker::getIndexTypeFromType(
    const ScopePtr& scope, TypeId type, const Name& name, const Location& location, bool addErrors)
{
    type = follow(type);

    if (get<ErrorTypeVar>(type) || get<AnyTypeVar>(type))
        return type;

    tablify(type);

    if (FFlag::LuauDiscriminableUnions2)
    {
        if (isString(type))
        {
            std::optional<TypeId> mtIndex = findMetatableEntry(stringType, "__index", location);
            LUAU_ASSERT(mtIndex);
            type = *mtIndex;
        }
    }
    else
    {
        const PrimitiveTypeVar* primitiveType = get<PrimitiveTypeVar>(type);
        if (primitiveType && primitiveType->type == PrimitiveTypeVar::String)
        {
            if (std::optional<TypeId> mtIndex = findMetatableEntry(type, "__index", location))
                type = *mtIndex;
        }
    }

    if (TableTypeVar* tableType = getMutableTableType(type))
    {
        const auto& it = tableType->props.find(name);
        if (it != tableType->props.end())
            return it->second.type;
        else if (auto indexer = tableType->indexer)
        {
            tryUnify(stringType, indexer->indexType, location);
            return indexer->indexResultType;
        }
        else if (tableType->state == TableState::Free)
        {
            TypeId result = freshType(tableType->level);
            tableType->props[name] = {result};
            return result;
        }

        auto found = findTablePropertyRespectingMeta(type, name, location);
        if (found)
            return *found;
    }
    else if (const ClassTypeVar* cls = get<ClassTypeVar>(type))
    {
        const Property* prop = lookupClassProp(cls, name);
        if (prop)
            return prop->type;
    }
    else if (const UnionTypeVar* utv = get<UnionTypeVar>(type))
    {
        std::vector<TypeId> goodOptions;
        std::vector<TypeId> badOptions;

        for (TypeId t : utv)
        {
            RecursionLimiter _rl(&recursionCount, FInt::LuauTypeInferRecursionLimit);

            // Not needed when we normalize types.
            if (get<AnyTypeVar>(follow(t)))
                return t;

            if (std::optional<TypeId> ty = getIndexTypeFromType(scope, t, name, location, false))
                goodOptions.push_back(*ty);
            else
                badOptions.push_back(t);
        }

        if (!badOptions.empty())
        {
            if (addErrors)
            {
                if (goodOptions.empty())
                    reportError(location, UnknownProperty{type, name});
                else
                    reportError(location, MissingUnionProperty{type, badOptions, name});
            }
            return std::nullopt;
        }

        std::vector<TypeId> result = reduceUnion(goodOptions);

        if (result.size() == 1)
            return result[0];

        return addType(UnionTypeVar{std::move(result)});
    }
    else if (const IntersectionTypeVar* itv = get<IntersectionTypeVar>(type))
    {
        std::vector<TypeId> parts;

        for (TypeId t : itv->parts)
        {
            RecursionLimiter _rl(&recursionCount, FInt::LuauTypeInferRecursionLimit);

            if (std::optional<TypeId> ty = getIndexTypeFromType(scope, t, name, location, false))
                parts.push_back(*ty);
        }

        // If no parts of the intersection had the property we looked up for, it never existed at all.
        if (parts.empty())
        {
            if (addErrors)
                reportError(location, UnknownProperty{type, name});
            return std::nullopt;
        }

        if (FFlag::LuauDoNotTryToReduce)
        {
            if (parts.size() == 1)
                return parts[0];

            return addType(IntersectionTypeVar{std::move(parts)}); // Not at all correct.
        }
        else
        {
            // TODO(amccord): Write some logic to correctly handle intersections. CLI-34659
            std::vector<TypeId> result = reduceUnion(parts);

            if (result.size() == 1)
                return result[0];

            return addType(IntersectionTypeVar{result});
        }
    }

    if (addErrors)
        reportError(location, UnknownProperty{type, name});

    return std::nullopt;
}

std::vector<TypeId> TypeChecker::reduceUnion(const std::vector<TypeId>& types)
{
    if (FFlag::LuauDoNotAccidentallyDependOnPointerOrdering)
    {
        std::vector<TypeId> result;
        for (TypeId t : types)
        {
            t = follow(t);
            if (get<ErrorTypeVar>(t) || get<AnyTypeVar>(t))
                return {t};

            if (const UnionTypeVar* utv = get<UnionTypeVar>(t))
            {
                std::vector<TypeId> r = reduceUnion(utv->options);
                for (TypeId ty : r)
                {
                    ty = follow(ty);
                    if (get<ErrorTypeVar>(ty) || get<AnyTypeVar>(ty))
                        return {ty};

                    if (std::find(result.begin(), result.end(), ty) == result.end())
                        result.push_back(ty);
                }
            }
            else if (std::find(result.begin(), result.end(), t) == result.end())
                result.push_back(t);
        }

        return result;
    }
    else
    {
        std::set<TypeId> s;

        for (TypeId t : types)
        {
            if (const UnionTypeVar* utv = get<UnionTypeVar>(follow(t)))
            {
                std::vector<TypeId> r = reduceUnion(utv->options);
                for (TypeId ty : r)
                    s.insert(ty);
            }
            else
                s.insert(t);
        }

        // If any of them are ErrorTypeVars/AnyTypeVars, decay into them.
        for (TypeId t : s)
        {
            t = follow(t);
            if (get<ErrorTypeVar>(t) || get<AnyTypeVar>(t))
                return {t};
        }

        std::vector<TypeId> r(s.begin(), s.end());
        std::sort(r.begin(), r.end());
        return r;
    }
}

std::optional<TypeId> TypeChecker::tryStripUnionFromNil(TypeId ty)
{
    if (const UnionTypeVar* utv = get<UnionTypeVar>(ty))
    {
        bool hasNil = false;

        for (TypeId option : utv)
        {
            if (isNil(option))
            {
                hasNil = true;
                break;
            }
        }

        if (!hasNil)
            return ty;

        std::vector<TypeId> result;

        for (TypeId option : utv)
        {
            if (!isNil(option))
                result.push_back(option);
        }

        if (result.empty())
            return std::nullopt;

        return result.size() == 1 ? result[0] : addType(UnionTypeVar{std::move(result)});
    }

    return std::nullopt;
}

TypeId TypeChecker::stripFromNilAndReport(TypeId ty, const Location& location)
{
    if (isOptional(ty))
    {
        if (std::optional<TypeId> strippedUnion = tryStripUnionFromNil(follow(ty)))
        {
            reportError(location, OptionalValueAccess{ty});
            return follow(*strippedUnion);
        }
    }

    return ty;
}

ExprResult<TypeId> TypeChecker::checkExpr(const ScopePtr& scope, const AstExprIndexExpr& expr)
{
    TypeId ty = checkLValue(scope, expr);

    if (std::optional<LValue> lvalue = tryGetLValue(expr))
        if (std::optional<TypeId> refiTy = resolveLValue(scope, *lvalue))
            return {*refiTy, {TruthyPredicate{std::move(*lvalue), expr.location}}};

    return {ty};
}

ExprResult<TypeId> TypeChecker::checkExpr(const ScopePtr& scope, const AstExprFunction& expr, std::optional<TypeId> expectedType)
{
    auto [funTy, funScope] = checkFunctionSignature(scope, 0, expr, std::nullopt, expectedType);

    checkFunctionBody(funScope, funTy, expr);

    return {quantify(funScope, funTy, expr.location)};
}

TypeId TypeChecker::checkExprTable(
    const ScopePtr& scope, const AstExprTable& expr, const std::vector<std::pair<TypeId, TypeId>>& fieldTypes, std::optional<TypeId> expectedType)
{
    TableTypeVar::Props props;
    std::optional<TableIndexer> indexer;

    const TableTypeVar* expectedTable = nullptr;

    if (expectedType)
    {
        if (auto ttv = get<TableTypeVar>(follow(*expectedType)))
        {
            if (ttv->state == TableState::Sealed)
                expectedTable = ttv;
        }
    }

    for (size_t i = 0; i < expr.items.size; ++i)
    {
        const AstExprTable::Item& item = expr.items.data[i];

        AstExpr* k = item.key;
        AstExpr* value = item.value;

        auto [keyType, valueType] = fieldTypes[i];

        if (item.kind == AstExprTable::Item::List)
        {
            if (expectedTable && !indexer)
                indexer = expectedTable->indexer;

            if (indexer)
                unify(valueType, indexer->indexResultType, value->location);
            else
                indexer = TableIndexer{numberType, anyIfNonstrict(valueType)};
        }
        else if (item.kind == AstExprTable::Item::Record || item.kind == AstExprTable::Item::General)
        {
            if (auto key = k->as<AstExprConstantString>())
            {
                TypeId exprType = follow(valueType);
                if (isNonstrictMode() && !getTableType(exprType) && !get<FunctionTypeVar>(exprType))
                    exprType = anyType;

                if (FFlag::LuauPropertiesGetExpectedType && expectedTable)
                {
                    auto it = expectedTable->props.find(key->value.data);
                    if (it != expectedTable->props.end())
                    {
                        Property expectedProp = it->second;
                        ErrorVec errors = tryUnify(exprType, expectedProp.type, k->location);
                        if (errors.empty())
                            exprType = expectedProp.type;
                    }
                    else if (expectedTable->indexer && isString(expectedTable->indexer->indexType))
                    {
                        ErrorVec errors = tryUnify(exprType, expectedTable->indexer->indexResultType, k->location);
                        if (errors.empty())
                            exprType = expectedTable->indexer->indexResultType;
                    }
                }

                props[key->value.data] = {exprType, /* deprecated */ false, {}, k->location};
            }
            else
            {
                if (expectedTable && !indexer)
                    indexer = expectedTable->indexer;

                if (indexer)
                {
                    unify(keyType, indexer->indexType, k->location);
                    unify(valueType, indexer->indexResultType, value->location);
                }
                else if (isNonstrictMode())
                {
                    indexer = TableIndexer{anyType, anyType};
                }
                else
                {
                    indexer = TableIndexer{keyType, valueType};
                }
            }
        }
    }

    TableState state = (expr.items.size == 0 || isNonstrictMode() || FFlag::LuauUnsealedTableLiteral) ? TableState::Unsealed : TableState::Sealed;
    TableTypeVar table = TableTypeVar{std::move(props), indexer, scope->level, state};
    table.definitionModuleName = currentModuleName;
    return addType(table);
}

ExprResult<TypeId> TypeChecker::checkExpr(const ScopePtr& scope, const AstExprTable& expr, std::optional<TypeId> expectedType)
{
    RecursionLimiter _rl(&recursionCount, FInt::LuauTypeInferRecursionLimit);
    std::vector<std::pair<TypeId, TypeId>> fieldTypes(expr.items.size);

    const TableTypeVar* expectedTable = nullptr;
    const UnionTypeVar* expectedUnion = nullptr;
    std::optional<TypeId> expectedIndexType;
    std::optional<TypeId> expectedIndexResultType;

    if (expectedType)
    {
        if (auto ttv = get<TableTypeVar>(follow(*expectedType)))
        {
            if (ttv->state == TableState::Sealed)
            {
                expectedTable = ttv;

                if (ttv->indexer)
                {
                    expectedIndexType = ttv->indexer->indexType;
                    expectedIndexResultType = ttv->indexer->indexResultType;
                }
            }
        }
        else if (FFlag::LuauExpectedTypesOfProperties)
            if (const UnionTypeVar* utv = get<UnionTypeVar>(follow(*expectedType)))
                expectedUnion = utv;
    }

    for (size_t i = 0; i < expr.items.size; ++i)
    {
        AstExprTable::Item& item = expr.items.data[i];
        std::optional<TypeId> expectedResultType;
        bool isIndexedItem = false;

        if (item.kind == AstExprTable::Item::List)
        {
            expectedResultType = expectedIndexResultType;
            isIndexedItem = true;
        }
        else if (item.kind == AstExprTable::Item::Record || item.kind == AstExprTable::Item::General)
        {
            if (auto key = item.key->as<AstExprConstantString>())
            {
                if (expectedTable)
                {
                    if (auto prop = expectedTable->props.find(key->value.data); prop != expectedTable->props.end())
                        expectedResultType = prop->second.type;
                }
                else if (FFlag::LuauExpectedTypesOfProperties && expectedUnion)
                {
                    std::vector<TypeId> expectedResultTypes;
                    for (TypeId expectedOption : expectedUnion)
                        if (const TableTypeVar* ttv = get<TableTypeVar>(follow(expectedOption)))
                            if (auto prop = ttv->props.find(key->value.data); prop != ttv->props.end())
                                expectedResultTypes.push_back(prop->second.type);
                    if (expectedResultTypes.size() == 1)
                        expectedResultType = expectedResultTypes[0];
                    else if (expectedResultTypes.size() > 1)
                        expectedResultType = addType(UnionTypeVar{expectedResultTypes});
                }
            }
            else
            {
                expectedResultType = expectedIndexResultType;
                isIndexedItem = true;
            }
        }

        fieldTypes[i].first = item.key ? checkExpr(scope, *item.key, expectedIndexType).type : nullptr;
        fieldTypes[i].second = checkExpr(scope, *item.value, expectedResultType).type;

        // Indexer keys after the first are unified with the first one
        // If we don't have an expected indexer type yet, take this first item type
        if (isIndexedItem && !expectedIndexResultType)
            expectedIndexResultType = fieldTypes[i].second;
    }

    return {checkExprTable(scope, expr, fieldTypes, expectedType)};
}

ExprResult<TypeId> TypeChecker::checkExpr(const ScopePtr& scope, const AstExprUnary& expr)
{
    ExprResult<TypeId> result = checkExpr(scope, *expr.expr);
    TypeId operandType = follow(result.type);

    switch (expr.op)
    {
    case AstExprUnary::Not:
        return {booleanType, {NotPredicate{std::move(result.predicates)}}};
    case AstExprUnary::AngToDeg:
    case AstExprUnary::AngToRad:
    	return {numberType};
    case AstExprUnary::BinNot:
    case AstExprUnary::Minus:
    {
        const bool operandIsAny = get<AnyTypeVar>(operandType) || get<ErrorTypeVar>(operandType);

        if (operandIsAny)
            return {operandType};

        if (typeCouldHaveMetatable(operandType))
        {
            if (auto fnt = findMetatableEntry(operandType, (expr.op==AstExprUnary::BinNot?"__bnot":"__unm"), expr.location))
            {
                TypeId actualFunctionType = instantiate(scope, *fnt, expr.location);
                TypePackId arguments = addTypePack({operandType});
                TypePackId retTypePack = freshTypePack(scope);
                TypeId expectedFunctionType = addType(FunctionTypeVar(scope->level, arguments, retTypePack));

                Unifier state = mkUnifier(expr.location);
                state.tryUnify(actualFunctionType, expectedFunctionType, /*isFunctionCall*/ true);

                if (FFlag::LuauUseCommittingTxnLog)
                    state.log.commit();

                TypeId retType = first(retTypePack).value_or(nilType);
                if (!state.errors.empty())
                    retType = errorRecoveryType(retType);

                return {retType};
            }

            reportError(expr.location,
                GenericError{format("Unary operator '%s' not supported by type '%s'", toString(expr.op).c_str(), toString(operandType).c_str())});
            return {errorRecoveryType(scope)};
        }

        reportErrors(tryUnify(operandType, numberType, expr.location));
        return {numberType};
    }
    case AstExprUnary::Len:
    {
        tablify(operandType);

        operandType = stripFromNilAndReport(operandType, expr.location);

        if (get<ErrorTypeVar>(operandType))
            return {errorRecoveryType(scope)};

        DenseHashSet<TypeId> seen{nullptr};

<<<<<<< HEAD
            if (!hasLength(operandType, seen, &recursionCount))
                reportError(TypeError{expr.location, NotATable{operandType}});
        }
        else
        {
            if (get<AnyTypeVar>(operandType))
                return {numberType}; // Not strictly correct: metatables permit overriding this

            if (auto p = get<PrimitiveTypeVar>(operandType))
            {
                if (p->type == PrimitiveTypeVar::String)
                    return {numberType};
                //GIDEROS: int64 lib converts numbers to int64(userdata) through the length operator
                if (p->type == PrimitiveTypeVar::Number)
                    return {anyType}; //hgy29@gideros: We actually know this is an int64, but I don't know yet how to represent this
            }

            if (!getTableType(operandType))
                reportError(TypeError{expr.location, NotATable{operandType}});
        }
=======
        if (!hasLength(operandType, seen, &recursionCount))
            reportError(TypeError{expr.location, NotATable{operandType}});
>>>>>>> dbdf91f3

        return {numberType};
    }
    default:
        ice("Unknown AstExprUnary " + std::to_string(int(expr.op)));
    }
}

std::string opToMetaTableEntry(const AstExprBinary::Op& op)
{
    switch (op)
    {
    case AstExprBinary::CompareNe:
    case AstExprBinary::CompareEq:
        return "__eq";
    case AstExprBinary::CompareLt:
    case AstExprBinary::CompareGe:
        return "__lt";
    case AstExprBinary::CompareLe:
    case AstExprBinary::CompareGt:
        return "__le";
    case AstExprBinary::Add:
        return "__add";
    case AstExprBinary::Sub:
        return "__sub";
    case AstExprBinary::Mul:
        return "__mul";
    case AstExprBinary::Div:
        return "__div";
    case AstExprBinary::Mod:
        return "__mod";
    case AstExprBinary::Pow:
        return "__pow";
    case AstExprBinary::Concat:
        return "__concat";
    case AstExprBinary::DivInt:
        return "__idiv";
    case AstExprBinary::MaxOf:
        return "__max";
    case AstExprBinary::MinOf:
        return "__min";
    case AstExprBinary::BinOr:
        return "__bor";
    case AstExprBinary::BinAnd:
        return "__band";
    case AstExprBinary::BinXor:
        return "__bxor";
    case AstExprBinary::BinShiftR:
        return "__shr";
    case AstExprBinary::BinShiftL:
        return "__shl";
    default:
        return "";
    }
}

TypeId TypeChecker::unionOfTypes(TypeId a, TypeId b, const Location& location, bool unifyFreeTypes)
{
    if (unifyFreeTypes && (get<FreeTypeVar>(a) || get<FreeTypeVar>(b)))
    {
        if (unify(b, a, location))
            return a;

        return errorRecoveryType(anyType);
    }

    if (*a == *b)
        return a;

    std::vector<TypeId> types = reduceUnion({a, b});
    if (types.size() == 1)
        return types[0];

    return addType(UnionTypeVar{types});
}

static std::optional<std::string> getIdentifierOfBaseVar(AstExpr* node)
{
    if (AstExprGlobal* expr = node->as<AstExprGlobal>())
        return expr->name.value;

    if (AstExprLocal* expr = node->as<AstExprLocal>())
        return expr->local->name.value;

    if (AstExprIndexExpr* expr = node->as<AstExprIndexExpr>())
        return getIdentifierOfBaseVar(expr->expr);

    if (AstExprIndexName* expr = node->as<AstExprIndexName>())
        return getIdentifierOfBaseVar(expr->expr);

    return std::nullopt;
}

TypeId TypeChecker::checkRelationalOperation(
    const ScopePtr& scope, const AstExprBinary& expr, TypeId lhsType, TypeId rhsType, const PredicateVec& predicates)
{
    auto stripNil = [this](TypeId ty, bool isOrOp = false) {
        ty = follow(ty);
        if (!isNonstrictMode() && !isOrOp)
            return ty;

        if (get<UnionTypeVar>(ty))
        {
            std::optional<TypeId> cleaned = tryStripUnionFromNil(ty);

            // If there is no union option without 'nil'
            if (!cleaned)
                return nilType;

            return follow(*cleaned);
        }

        return follow(ty);
    };

    bool isEquality = expr.op == AstExprBinary::CompareEq || expr.op == AstExprBinary::CompareNe;

    lhsType = stripNil(lhsType, expr.op == AstExprBinary::Or);
    rhsType = stripNil(rhsType);

    // If we know nothing at all about the lhs type, we can usually say nothing about the result.
    // The notable exception to this is the equality and inequality operators, which always produce a boolean.
    const bool lhsIsAny = get<AnyTypeVar>(lhsType) || get<ErrorTypeVar>(lhsType);

    // Peephole check for `cond and a or b -> type(a)|type(b)`
    // TODO: Kill this when singleton types arrive. :(
    if (AstExprBinary* subexp = expr.left->as<AstExprBinary>())
    {
        if (expr.op == AstExprBinary::Or && subexp->op == AstExprBinary::And)
        {
            ScopePtr subScope = childScope(scope, subexp->location);
            reportErrors(resolve(predicates, subScope, true));
            return unionOfTypes(rhsType, stripNil(checkExpr(subScope, *subexp->right).type, true), expr.location);
        }
    }

    // Lua casts the results of these to boolean
    switch (expr.op)
    {
    case AstExprBinary::CompareNe:
    case AstExprBinary::CompareEq:
    {
        if (isNonstrictMode() && (isNil(lhsType) || isNil(rhsType)))
            return booleanType;

        const bool rhsIsAny = get<AnyTypeVar>(rhsType) || get<ErrorTypeVar>(rhsType);
        if (lhsIsAny || rhsIsAny)
            return booleanType;

        // Fallthrough here is intentional
    }
    case AstExprBinary::CompareLt:
    case AstExprBinary::CompareGt:
    case AstExprBinary::CompareGe:
    case AstExprBinary::CompareLe:
    {
        /* Subtlety here:
         * We need to do this unification first, but there are situations where we don't actually want to
         * report any problems that might have been surfaced as a result of this step because we might already
         * have a better, more descriptive error teed up.
         */
        Unifier state = mkUnifier(expr.location);
        if (!isEquality)
        {
            state.tryUnify(rhsType, lhsType);

            if (FFlag::LuauUseCommittingTxnLog)
                state.log.commit();
        }

        bool needsMetamethod = !isEquality;

        TypeId leftType = follow(lhsType);
        if (get<PrimitiveTypeVar>(leftType) || get<AnyTypeVar>(leftType) || get<ErrorTypeVar>(leftType) || get<UnionTypeVar>(leftType))
        {
            reportErrors(state.errors);

            if (!isEquality && state.errors.empty() && (get<UnionTypeVar>(leftType) || isBoolean(leftType)))
            {
                reportError(expr.location, GenericError{format("Type '%s' cannot be compared with relational operator %s", toString(leftType).c_str(),
                                               toString(expr.op).c_str())});
            }

            return booleanType;
        }

        std::string metamethodName = opToMetaTableEntry(expr.op);

        std::optional<TypeId> leftMetatable = isString(lhsType) ? std::nullopt : getMetatable(follow(lhsType));
        std::optional<TypeId> rightMetatable = isString(rhsType) ? std::nullopt : getMetatable(follow(rhsType));

        // TODO: this check seems odd, the second part is redundant
        // is it meant to be if (leftMetatable && rightMetatable && leftMetatable != rightMetatable)
        if (bool(leftMetatable) != bool(rightMetatable) && leftMetatable != rightMetatable)
        {
            reportError(expr.location, GenericError{format("Types %s and %s cannot be compared with %s because they do not have the same metatable",
                                           toString(lhsType).c_str(), toString(rhsType).c_str(), toString(expr.op).c_str())});
            return errorRecoveryType(booleanType);
        }

        if (leftMetatable)
        {
            std::optional<TypeId> metamethod = findMetatableEntry(lhsType, metamethodName, expr.location);
            if (metamethod)
            {
                if (const FunctionTypeVar* ftv = get<FunctionTypeVar>(*metamethod))
                {
                    if (isEquality)
                    {
                        Unifier state = mkUnifier(expr.location);
                        state.tryUnify(addTypePack({booleanType}), ftv->retType);

                        if (!state.errors.empty())
                        {
                            reportError(expr.location, GenericError{format("Metamethod '%s' must return type 'boolean'", metamethodName.c_str())});
                            return errorRecoveryType(booleanType);
                        }

                        if (FFlag::LuauUseCommittingTxnLog)
                            state.log.commit();
                    }
                }

                reportErrors(state.errors);

                TypeId actualFunctionType = addType(FunctionTypeVar(scope->level, addTypePack({lhsType, rhsType}), addTypePack({booleanType})));
                state.tryUnify(
                    instantiate(scope, actualFunctionType, expr.location), instantiate(scope, *metamethod, expr.location), /*isFunctionCall*/ true);

                if (FFlag::LuauUseCommittingTxnLog)
                    state.log.commit();

                reportErrors(state.errors);
                return booleanType;
            }
            else if (needsMetamethod)
            {
                reportError(
                    expr.location, GenericError{format("Table %s does not offer metamethod %s", toString(lhsType).c_str(), metamethodName.c_str())});
                return errorRecoveryType(booleanType);
            }
        }

        if (get<FreeTypeVar>(follow(lhsType)) && !isEquality)
        {
            auto name = getIdentifierOfBaseVar(expr.left);
            reportError(expr.location, CannotInferBinaryOperation{expr.op, name, CannotInferBinaryOperation::Comparison});
            return errorRecoveryType(booleanType);
        }

        if (needsMetamethod)
        {
            reportError(expr.location, GenericError{format("Type %s cannot be compared with %s because it has no metatable",
                                           toString(lhsType).c_str(), toString(expr.op).c_str())});
            return errorRecoveryType(booleanType);
        }

        return booleanType;
    }

    case AstExprBinary::And:
        if (lhsIsAny)
            return lhsType;
        return unionOfTypes(rhsType, booleanType, expr.location, false);
    case AstExprBinary::Or:
        if (lhsIsAny)
            return lhsType;
        return unionOfTypes(lhsType, rhsType, expr.location);
    default:
        LUAU_ASSERT(0);
        ice(format("checkRelationalOperation called with incorrect binary expression '%s'", toString(expr.op).c_str()), expr.location);
    }
}

TypeId TypeChecker::checkBinaryOperation(
    const ScopePtr& scope, const AstExprBinary& expr, TypeId lhsType, TypeId rhsType, const PredicateVec& predicates)
{
    switch (expr.op)
    {
    case AstExprBinary::CompareNe:
    case AstExprBinary::CompareEq:
    case AstExprBinary::CompareLt:
    case AstExprBinary::CompareGt:
    case AstExprBinary::CompareGe:
    case AstExprBinary::CompareLe:
    case AstExprBinary::And:
    case AstExprBinary::Or:
        return checkRelationalOperation(scope, expr, lhsType, rhsType, predicates);
    default:
        break;
    }

    lhsType = follow(lhsType);
    rhsType = follow(rhsType);

    if (!isNonstrictMode() && get<FreeTypeVar>(lhsType))
    {
        auto name = getIdentifierOfBaseVar(expr.left);
        reportError(expr.location, CannotInferBinaryOperation{expr.op, name, CannotInferBinaryOperation::Operation});
        if (!FFlag::LuauErrorRecoveryType)
            return errorRecoveryType(scope);
    }

    // If we know nothing at all about the lhs type, we can usually say nothing about the result.
    // The notable exception to this is the equality and inequality operators, which always produce a boolean.
    const bool lhsIsAny = get<AnyTypeVar>(lhsType) || get<ErrorTypeVar>(lhsType);
    const bool rhsIsAny = get<AnyTypeVar>(rhsType) || get<ErrorTypeVar>(rhsType);

    if (lhsIsAny)
        return lhsType;
    if (rhsIsAny)
        return rhsType;

    if (get<FreeTypeVar>(lhsType))
    {
        // Inferring this accurately will get a bit weird.
        // If the lhs type is not known, it could be assumed that it is a table or class that has a metatable
        // that defines the required method, but we don't know which.
        // For now, we'll give up and hope for the best.
        return anyType;
    }

    if (get<FreeTypeVar>(rhsType))
        unify(rhsType, lhsType, expr.location);

    if (typeCouldHaveMetatable(lhsType) || typeCouldHaveMetatable(rhsType))
    {
        auto checkMetatableCall = [this, &scope, &expr](TypeId fnt, TypeId lhst, TypeId rhst) -> TypeId {
            TypeId actualFunctionType = instantiate(scope, fnt, expr.location);
            TypePackId arguments = addTypePack({lhst, rhst});
            TypePackId retTypePack = freshTypePack(scope);
            TypeId expectedFunctionType = addType(FunctionTypeVar(scope->level, arguments, retTypePack));

            Unifier state = mkUnifier(expr.location);
            state.tryUnify(actualFunctionType, expectedFunctionType, /*isFunctionCall*/ true);

            reportErrors(state.errors);
            bool hasErrors = !state.errors.empty();

            if (FFlag::LuauErrorRecoveryType && hasErrors)
            {
                // If there are unification errors, the return type may still be unknown
                // so we loosen the argument types to see if that helps.
                TypePackId fallbackArguments = freshTypePack(scope);
                TypeId fallbackFunctionType = addType(FunctionTypeVar(scope->level, fallbackArguments, retTypePack));
                state.errors.clear();

                if (FFlag::LuauUseCommittingTxnLog)
                {
                    state.log.clear();
                }
                else
                {
                    state.DEPRECATED_log.rollback();
                }

                state.tryUnify(actualFunctionType, fallbackFunctionType, /*isFunctionCall*/ true);

                if (FFlag::LuauUseCommittingTxnLog && state.errors.empty())
                    state.log.commit();
                else if (!state.errors.empty() && !FFlag::LuauUseCommittingTxnLog)
                    state.DEPRECATED_log.rollback();
            }

            if (FFlag::LuauUseCommittingTxnLog && !hasErrors)
            {
                state.log.commit();
            }

            TypeId retType = first(retTypePack).value_or(nilType);
            if (hasErrors)
                retType = errorRecoveryType(retType);

            return retType;
        };

        std::string op = opToMetaTableEntry(expr.op);
        if (auto fnt = findMetatableEntry(lhsType, op, expr.location))
            return checkMetatableCall(*fnt, lhsType, rhsType);
        if (auto fnt = findMetatableEntry(rhsType, op, expr.location))
        {
            // Note the intentionally reversed arguments here.
            return checkMetatableCall(*fnt, rhsType, lhsType);
        }

        reportError(expr.location, GenericError{format("Binary operator '%s' not supported by types '%s' and '%s'", toString(expr.op).c_str(),
                                       toString(lhsType).c_str(), toString(rhsType).c_str())});

        return errorRecoveryType(scope);
    }

    switch (expr.op)
    {
    case AstExprBinary::Concat:
        reportErrors(tryUnify(lhsType, addType(UnionTypeVar{{stringType, numberType}}), expr.left->location));
        reportErrors(tryUnify(rhsType, addType(UnionTypeVar{{stringType, numberType}}), expr.right->location));
        return stringType;
    case AstExprBinary::Add:
    case AstExprBinary::Sub:
    case AstExprBinary::Mul:
    case AstExprBinary::Div:
    case AstExprBinary::Mod:
    case AstExprBinary::Pow:
    case AstExprBinary::DivInt:
    case AstExprBinary::MaxOf:
    case AstExprBinary::MinOf:
    case AstExprBinary::BinAnd:
    case AstExprBinary::BinOr:
    case AstExprBinary::BinXor:
    case AstExprBinary::BinShiftR:
    case AstExprBinary::BinShiftL:
        reportErrors(tryUnify(lhsType, numberType, expr.left->location));
        reportErrors(tryUnify(rhsType, numberType, expr.right->location));
        return numberType;
    default:
        // These should have been handled with checkRelationalOperation
        LUAU_ASSERT(0);
        return anyType;
    }
}

ExprResult<TypeId> TypeChecker::checkExpr(const ScopePtr& scope, const AstExprBinary& expr)
{
    if (expr.op == AstExprBinary::And)
    {
        auto [lhsTy, lhsPredicates] = checkExpr(scope, *expr.left);

        ScopePtr innerScope = childScope(scope, expr.location);
        resolve(lhsPredicates, innerScope, true);

        auto [rhsTy, rhsPredicates] = checkExpr(innerScope, *expr.right);

        return {checkBinaryOperation(FFlag::LuauDiscriminableUnions2 ? scope : innerScope, expr, lhsTy, rhsTy),
            {AndPredicate{std::move(lhsPredicates), std::move(rhsPredicates)}}};
    }
    else if (expr.op == AstExprBinary::Or)
    {
        auto [lhsTy, lhsPredicates] = checkExpr(scope, *expr.left);

        ScopePtr innerScope = childScope(scope, expr.location);
        resolve(lhsPredicates, innerScope, false);

        auto [rhsTy, rhsPredicates] = checkExpr(innerScope, *expr.right);

        // Because of C++, I'm not sure if lhsPredicates was not moved out by the time we call checkBinaryOperation.
        TypeId result = checkBinaryOperation(FFlag::LuauDiscriminableUnions2 ? scope : innerScope, expr, lhsTy, rhsTy, lhsPredicates);
        return {result, {OrPredicate{std::move(lhsPredicates), std::move(rhsPredicates)}}};
    }
    else if (expr.op == AstExprBinary::CompareEq || expr.op == AstExprBinary::CompareNe)
    {
        if (auto predicate = tryGetTypeGuardPredicate(expr))
            return {booleanType, {std::move(*predicate)}};

        ExprResult<TypeId> lhs = checkExpr(scope, *expr.left, std::nullopt, /*forceSingleton=*/FFlag::LuauDiscriminableUnions2);
        ExprResult<TypeId> rhs = checkExpr(scope, *expr.right, std::nullopt, /*forceSingleton=*/FFlag::LuauDiscriminableUnions2);

        PredicateVec predicates;

        if (auto lvalue = tryGetLValue(*expr.left))
            predicates.push_back(EqPredicate{std::move(*lvalue), rhs.type, expr.location});

        if (auto lvalue = tryGetLValue(*expr.right))
            predicates.push_back(EqPredicate{std::move(*lvalue), lhs.type, expr.location});

        if (!predicates.empty() && expr.op == AstExprBinary::CompareNe)
            predicates = {NotPredicate{std::move(predicates)}};

        return {checkBinaryOperation(scope, expr, lhs.type, rhs.type), std::move(predicates)};
    }
    else
    {
        ExprResult<TypeId> lhs = checkExpr(scope, *expr.left);
        ExprResult<TypeId> rhs = checkExpr(scope, *expr.right);

        // Intentionally discarding predicates with other operators.
        return {checkBinaryOperation(scope, expr, lhs.type, rhs.type, lhs.predicates)};
    }
}

ExprResult<TypeId> TypeChecker::checkExpr(const ScopePtr& scope, const AstExprTypeAssertion& expr)
{
    TypeId annotationType = resolveType(scope, *expr.annotation);
    ExprResult<TypeId> result = checkExpr(scope, *expr.expr, annotationType);

    // Note: As an optimization, we try 'number <: number | string' first, as that is the more likely case.
    if (canUnify(annotationType, result.type, expr.location).empty())
        return {annotationType, std::move(result.predicates)};

    if (canUnify(result.type, annotationType, expr.location).empty())
        return {annotationType, std::move(result.predicates)};

    reportError(expr.location, TypesAreUnrelated{result.type, annotationType});
    return {errorRecoveryType(annotationType), std::move(result.predicates)};
}

ExprResult<TypeId> TypeChecker::checkExpr(const ScopePtr& scope, const AstExprError& expr)
{
    const size_t oldSize = currentModule->errors.size();

    for (AstExpr* expr : expr.expressions)
        checkExpr(scope, *expr);

    // HACK: We want to check the contents of the AstExprError, but
    // any type errors that may arise from it are going to be useless.
    currentModule->errors.resize(oldSize);

    return {errorRecoveryType(scope)};
}

ExprResult<TypeId> TypeChecker::checkExpr(const ScopePtr& scope, const AstExprIfElse& expr, std::optional<TypeId> expectedType)
{
    ExprResult<TypeId> result = checkExpr(scope, *expr.condition);
    ScopePtr trueScope = childScope(scope, expr.trueExpr->location);
    reportErrors(resolve(result.predicates, trueScope, true));
    ExprResult<TypeId> trueType = checkExpr(trueScope, *expr.trueExpr, expectedType);

    ScopePtr falseScope = childScope(scope, expr.falseExpr->location);
    // Don't report errors for this scope to avoid potentially duplicating errors reported for the first scope.
    resolve(result.predicates, falseScope, false);
    ExprResult<TypeId> falseType = checkExpr(falseScope, *expr.falseExpr, expectedType);

    if (falseType.type == trueType.type)
        return {trueType.type};

    std::vector<TypeId> types = reduceUnion({trueType.type, falseType.type});
    return {types.size() == 1 ? types[0] : addType(UnionTypeVar{std::move(types)})};
}

TypeId TypeChecker::checkLValue(const ScopePtr& scope, const AstExpr& expr)
{
    return checkLValueBinding(scope, expr);
}

TypeId TypeChecker::checkLValueBinding(const ScopePtr& scope, const AstExpr& expr)
{
    if (auto a = expr.as<AstExprLocal>())
        return checkLValueBinding(scope, *a);
    else if (auto a = expr.as<AstExprGlobal>())
        return checkLValueBinding(scope, *a);
    else if (auto a = expr.as<AstExprIndexName>())
        return checkLValueBinding(scope, *a);
    else if (auto a = expr.as<AstExprIndexExpr>())
        return checkLValueBinding(scope, *a);
    else if (auto a = expr.as<AstExprError>())
    {
        for (AstExpr* expr : a->expressions)
            checkExpr(scope, *expr);
        return errorRecoveryType(scope);
    }
    else
        ice("Unexpected AST node in checkLValue", expr.location);
}

TypeId TypeChecker::checkLValueBinding(const ScopePtr& scope, const AstExprLocal& expr)
{
    if (std::optional<TypeId> ty = scope->lookup(expr.local))
        return *ty;

    reportError(expr.location, UnknownSymbol{expr.local->name.value, UnknownSymbol::Binding});
    return errorRecoveryType(scope);
}

TypeId TypeChecker::checkLValueBinding(const ScopePtr& scope, const AstExprGlobal& expr)
{
    Name name = expr.name.value;
    ScopePtr moduleScope = currentModule->getModuleScope();

    const auto it = moduleScope->bindings.find(expr.name);

    if (it != moduleScope->bindings.end())
        return it->second.typeId;

    TypeId result = freshType(scope);
    Binding& binding = moduleScope->bindings[expr.name];
    binding = {result, expr.location};

    // If we're in strict mode, we want to report defining a global as an error,
    // but still add it to the bindings, so that autocomplete includes it in completions.
    if (!isNonstrictMode())
        reportError(TypeError{expr.location, UnknownSymbol{name, UnknownSymbol::Binding}});

    return result;
}

TypeId TypeChecker::checkLValueBinding(const ScopePtr& scope, const AstExprIndexName& expr)
{
    TypeId lhs = checkExpr(scope, *expr.expr).type;

    if (get<ErrorTypeVar>(lhs) || get<AnyTypeVar>(lhs))
        return lhs;

    tablify(lhs);

    Name name = expr.index.value;

    lhs = stripFromNilAndReport(lhs, expr.expr->location);

    if (TableTypeVar* lhsTable = getMutableTableType(lhs))
    {
        const auto& it = lhsTable->props.find(name);
        if (it != lhsTable->props.end())
        {
            return it->second.type;
        }
        else if (lhsTable->state == TableState::Unsealed || lhsTable->state == TableState::Free)
        {
            TypeId theType = freshType(scope);
            Property& property = lhsTable->props[name];
            property.type = theType;
            property.location = expr.indexLocation;
            return theType;
        }
        else if (auto indexer = lhsTable->indexer)
        {
            Unifier state = mkUnifier(expr.location);
            state.tryUnify(stringType, indexer->indexType);
            TypeId retType = indexer->indexResultType;
            if (!state.errors.empty())
            {
                if (!FFlag::LuauUseCommittingTxnLog)
                    state.DEPRECATED_log.rollback();

                reportError(expr.location, UnknownProperty{lhs, name});
                retType = errorRecoveryType(retType);
            }
            else if (FFlag::LuauUseCommittingTxnLog)
                state.log.commit();

            return retType;
        }
        else if (lhsTable->state == TableState::Sealed)
        {
            reportError(TypeError{expr.location, CannotExtendTable{lhs, CannotExtendTable::Property, name}});
            return errorRecoveryType(scope);
        }
        else
        {
            reportError(TypeError{expr.location, GenericError{"Internal error: generic tables are not lvalues"}});
            return errorRecoveryType(scope);
        }
    }
    else if (const ClassTypeVar* lhsClass = get<ClassTypeVar>(lhs))
    {
        const Property* prop = lookupClassProp(lhsClass, name);
        if (!prop)
        {
            reportError(TypeError{expr.location, UnknownProperty{lhs, name}});
            return errorRecoveryType(scope);
        }

        return prop->type;
    }
    else if (get<IntersectionTypeVar>(lhs))
    {
        if (std::optional<TypeId> ty = getIndexTypeFromType(scope, lhs, name, expr.location, false))
            return *ty;

        // If intersection has a table part, report that it cannot be extended just as a sealed table
        if (isTableIntersection(lhs))
        {
            reportError(TypeError{expr.location, CannotExtendTable{lhs, CannotExtendTable::Property, name}});
            return errorRecoveryType(scope);
        }
    }

    reportError(TypeError{expr.location, NotATable{lhs}});
    return errorRecoveryType(scope);
}

TypeId TypeChecker::checkLValueBinding(const ScopePtr& scope, const AstExprIndexExpr& expr)
{
    TypeId exprType = checkExpr(scope, *expr.expr).type;
    tablify(exprType);

    exprType = stripFromNilAndReport(exprType, expr.expr->location);

    TypeId indexType = checkExpr(scope, *expr.index).type;

    if (get<AnyTypeVar>(exprType) || get<ErrorTypeVar>(exprType))
        return exprType;

    AstExprConstantString* value = expr.index->as<AstExprConstantString>();

    if (value)
    {
        if (const ClassTypeVar* exprClass = get<ClassTypeVar>(exprType))
        {
            const Property* prop = lookupClassProp(exprClass, value->value.data);
            if (!prop)
            {
                reportError(TypeError{expr.location, UnknownProperty{exprType, value->value.data}});
                return errorRecoveryType(scope);
            }
            return prop->type;
        }
    }

    TableTypeVar* exprTable = getMutableTableType(exprType);

    if (!exprTable)
    {
        reportError(TypeError{expr.expr->location, NotATable{exprType}});
        return errorRecoveryType(scope);
    }

    if (value)
    {
        const auto& it = exprTable->props.find(value->value.data);
        if (it != exprTable->props.end())
        {
            return it->second.type;
        }
        else if (exprTable->state == TableState::Unsealed || exprTable->state == TableState::Free)
        {
            TypeId resultType = freshType(scope);
            Property& property = exprTable->props[value->value.data];
            property.type = resultType;
            property.location = expr.index->location;
            return resultType;
        }
    }

    if (exprTable->indexer)
    {
        const TableIndexer& indexer = *exprTable->indexer;
        unify(indexType, indexer.indexType, expr.index->location);
        return indexer.indexResultType;
    }
    else if (exprTable->state == TableState::Unsealed || exprTable->state == TableState::Free)
    {
        TypeId resultType = freshType(exprTable->level);
        exprTable->indexer = TableIndexer{anyIfNonstrict(indexType), anyIfNonstrict(resultType)};
        return resultType;
    }
    else
    {
        /*
         * If we use [] indexing to fetch a property from a sealed table that has no indexer, we have no idea if it will
         * work, so we just mint a fresh type, return that, and hope for the best.
         */
        TypeId resultType = freshType(scope);
        return resultType;
    }
}

// Answers the question: "Can I define another function with this name?"
// Primarily about detecting duplicates.
TypeId TypeChecker::checkFunctionName(const ScopePtr& scope, AstExpr& funName, TypeLevel level)
{
    auto freshTy = [&]() {
        return freshType(level);
    };

    if (auto globalName = funName.as<AstExprGlobal>())
    {
        const ScopePtr& globalScope = currentModule->getModuleScope();
        Symbol name = globalName->name;
        if (globalScope->bindings.count(name))
        {
            if (isNonstrictMode())
                return globalScope->bindings[name].typeId;

            return errorRecoveryType(scope);
        }
        else
        {
            TypeId ty = freshTy();
            globalScope->bindings[name] = {ty, funName.location};
            return ty;
        }
    }
    else if (auto localName = funName.as<AstExprLocal>())
    {
        Symbol name = localName->local;
        Binding& binding = scope->bindings[name];
        if (binding.typeId == nullptr)
            binding = {freshTy(), funName.location};

        return binding.typeId;
    }
    else if (auto indexName = funName.as<AstExprIndexName>())
    {
        TypeId lhsType = checkExpr(scope, *indexName->expr).type;
        if (get<ErrorTypeVar>(lhsType) || get<AnyTypeVar>(lhsType))
            return lhsType;

        TableTypeVar* ttv = getMutableTableType(lhsType);
        if (!ttv)
        {
            if (!FFlag::LuauErrorRecoveryType && !isTableIntersection(lhsType))
                // This error now gets reported when we check the function body.
                reportError(TypeError{funName.location, OnlyTablesCanHaveMethods{lhsType}});

            return errorRecoveryType(scope);
        }

        // Cannot extend sealed table, but we dont report an error here because it will be reported during AstStatFunction check
        if (lhsType->persistent || ttv->state == TableState::Sealed)
            return errorRecoveryType(scope);

        Name name = indexName->index.value;

        /* hgy29@gideros: this leads to exception when reparsing the same file for update
        if (ttv->props.count(name))
            return errorRecoveryType(scope);*/

        Property& property = ttv->props[name];

        property.type = freshTy();
        property.location = indexName->indexLocation;
        ttv->methodDefinitionLocations[name] = funName.location;
        return property.type;
    }
    else if (funName.is<AstExprError>())
        return errorRecoveryType(scope);
    else
    {
        ice("Unexpected AST node type", funName.location);
    }
}

// This returns a pair `[funType, funScope]` where
// - funType is the prototype type of the function
// - funScope is the scope for the function, which is a child scope with bindings added for
//   parameters (and generic types if there were explicit generic annotations).
//
// The function type is a prototype, in that it may be missing some generic types which
// can only be inferred from type inference after typechecking the function body.
// For example the function `function id(x) return x end` has prototype
// `(X) -> Y...`, but after typechecking the body, we cam unify `Y...` with `X`
// to get type `(X) -> X`, then we quantify the free types to get the final
// generic type `<a>(a) -> a`.
std::pair<TypeId, ScopePtr> TypeChecker::checkFunctionSignature(
    const ScopePtr& scope, int subLevel, const AstExprFunction& expr, std::optional<Location> originalName, std::optional<TypeId> expectedType)
{
    ScopePtr funScope = childFunctionScope(scope, expr.location, subLevel);

    const FunctionTypeVar* expectedFunctionType = nullptr;

    if (expectedType)
    {
        LUAU_ASSERT(!expr.self);

        if (auto ftv = get<FunctionTypeVar>(follow(*expectedType)))
        {
            expectedFunctionType = ftv;
        }
        else if (auto utv = get<UnionTypeVar>(follow(*expectedType)))
        {
            // Look for function type in a union. Other types can be ignored since current expression is a function
            for (auto option : utv)
            {
                if (auto ftv = get<FunctionTypeVar>(follow(option)))
                {
                    if (!expectedFunctionType)
                    {
                        expectedFunctionType = ftv;
                    }
                    else
                    {
                        // Do not infer argument types when multiple overloads are expected
                        expectedFunctionType = nullptr;
                        break;
                    }
                }
            }
        }

        // We do not infer type binders, so if a generic function is required we do not propagate
        if (expectedFunctionType && !(expectedFunctionType->generics.empty() && expectedFunctionType->genericPacks.empty()))
            expectedFunctionType = nullptr;
    }

    auto [generics, genericPacks] = createGenericTypes(funScope, std::nullopt, expr, expr.generics, expr.genericPacks);

    TypePackId retPack;
    if (expr.returnAnnotation)
        retPack = resolveTypePack(funScope, *expr.returnAnnotation);
    else if (isNonstrictMode())
        retPack = anyTypePack;
    else if (expectedFunctionType)
    {
        auto [head, tail] = flatten(expectedFunctionType->retType);

        // Do not infer 'nil' as function return type
        if (!tail && head.size() == 1 && isNil(head[0]))
            retPack = freshTypePack(funScope);
        else
            retPack = addTypePack(head, tail);
    }
    else
        retPack = freshTypePack(funScope);

    if (expr.vararg)
    {
        if (expr.varargAnnotation)
            funScope->varargPack = resolveTypePack(funScope, *expr.varargAnnotation);
        else
        {
            if (expectedFunctionType && !isNonstrictMode())
            {
                auto [head, tail] = flatten(expectedFunctionType->argTypes);

                if (expr.args.size <= head.size())
                {
                    head.erase(head.begin(), head.begin() + expr.args.size);

                    funScope->varargPack = addTypePack(head, tail);
                }
                else if (tail)
                {
                    if (get<VariadicTypePack>(follow(*tail)))
                        funScope->varargPack = addTypePack({}, tail);
                }
                else
                {
                    funScope->varargPack = addTypePack({});
                }
            }

            // TODO: should this be a free type pack? CLI-39910
            if (!funScope->varargPack)
                funScope->varargPack = anyTypePack;
        }
    }

    std::vector<TypeId> argTypes;

    funScope->returnType = retPack;

    if (expr.self)
    {
        // TODO: generic self types: CLI-39906
        TypeId selfType = anyIfNonstrict(freshType(funScope));
        funScope->bindings[expr.self] = {selfType, expr.self->location};
        argTypes.push_back(selfType);
    }

    // Prepare expected argument type iterators if we have an expected function type
    TypePackIterator expectedArgsCurr, expectedArgsEnd;

    if (expectedFunctionType && !isNonstrictMode())
    {
        expectedArgsCurr = begin(expectedFunctionType->argTypes);
        expectedArgsEnd = end(expectedFunctionType->argTypes);
    }

    for (AstLocal* local : expr.args)
    {
        TypeId argType = nullptr;

        if (local->annotation)
        {
            argType = resolveType(funScope, *local->annotation);

            // If the annotation type has an error, treat it as if there was no annotation
            if (get<ErrorTypeVar>(follow(argType)))
                argType = anyIfNonstrict(freshType(funScope));
        }
        else
        {
            if (expectedFunctionType && !isNonstrictMode())
            {
                if (expectedArgsCurr != expectedArgsEnd)
                {
                    argType = *expectedArgsCurr;
                }
                else if (auto expectedArgsTail = expectedArgsCurr.tail())
                {
                    if (const VariadicTypePack* vtp = get<VariadicTypePack>(follow(*expectedArgsTail)))
                        argType = vtp->ty;
                }
            }

            if (!argType)
                argType = anyIfNonstrict(freshType(funScope));
        }

        funScope->bindings[local] = {argType, local->location};
        argTypes.push_back(argType);

        if (expectedArgsCurr != expectedArgsEnd)
            ++expectedArgsCurr;
    }

    TypePackId argPack = addTypePack(TypePackVar(TypePack{argTypes, funScope->varargPack}));

    FunctionDefinition defn;
    defn.definitionModuleName = currentModuleName;
    defn.definitionLocation = expr.location;
    defn.varargLocation = expr.vararg ? std::make_optional(expr.varargLocation) : std::nullopt;
    defn.originalNameLocation = originalName.value_or(Location(expr.location.begin, 0));

    std::vector<TypeId> genericTys;
    genericTys.reserve(generics.size());
    std::transform(generics.begin(), generics.end(), std::back_inserter(genericTys), [](auto&& el) {
        return el.ty;
    });

    std::vector<TypePackId> genericTps;
    genericTps.reserve(genericPacks.size());
    std::transform(genericPacks.begin(), genericPacks.end(), std::back_inserter(genericTps), [](auto&& el) {
        return el.tp;
    });

    TypeId funTy =
        addType(FunctionTypeVar(funScope->level, std::move(genericTys), std::move(genericTps), argPack, retPack, std::move(defn), bool(expr.self)));

    FunctionTypeVar* ftv = getMutable<FunctionTypeVar>(funTy);

    ftv->argNames.reserve(expr.args.size + (expr.self ? 1 : 0));

    if (expr.self)
        ftv->argNames.push_back(FunctionArgument{"self", {}});

    for (AstLocal* local : expr.args)
        ftv->argNames.push_back(FunctionArgument{local->name.value, local->location});

    return std::make_pair(funTy, funScope);
}

static bool allowsNoReturnValues(const TypePackId tp)
{
    for (TypeId ty : tp)
    {
        if (!get<ErrorTypeVar>(follow(ty)))
        {
            return false;
        }
    }

    return true;
}

static Location getEndLocation(const AstExprFunction& function)
{
    Location loc = function.location;
    if (loc.begin.line != loc.end.line)
    {
        Position begin = loc.end;
        begin.column = std::max(0u, begin.column - 3);
        loc = Location(begin, 3);
    }

    return loc;
}

void TypeChecker::checkFunctionBody(const ScopePtr& scope, TypeId ty, const AstExprFunction& function)
{
    LUAU_TIMETRACE_SCOPE("TypeChecker::checkFunctionBody", "TypeChecker");

    if (function.debugname.value)
        LUAU_TIMETRACE_ARGUMENT("name", function.debugname.value);
    else
        LUAU_TIMETRACE_ARGUMENT("line", std::to_string(function.location.begin.line).c_str());

    if (FunctionTypeVar* funTy = getMutable<FunctionTypeVar>(ty))
    {
        check(scope, *function.body);

        // We explicitly don't follow here to check if we have a 'true' free type instead of bound one
        if (get_if<FreeTypePack>(&funTy->retType->ty))
            *asMutable(funTy->retType) = TypePack{{}, std::nullopt};

        bool reachesImplicitReturn = getFallthrough(function.body) != nullptr;

        if (reachesImplicitReturn && !allowsNoReturnValues(follow(funTy->retType)))
        {
            // If we're in nonstrict mode we want to only report this missing return
            // statement if there are type annotations on the function. In strict mode
            // we report it regardless.
            if (!isNonstrictMode() || function.returnAnnotation)
            {
                reportError(getEndLocation(function), FunctionExitsWithoutReturning{funTy->retType});
            }
        }
    }
    else
        ice("Checking non functional type");
}

ExprResult<TypePackId> TypeChecker::checkExprPack(const ScopePtr& scope, const AstExpr& expr)
{
    if (auto a = expr.as<AstExprCall>())
        return checkExprPack(scope, *a);
    else if (expr.is<AstExprVarargs>())
    {
        if (!scope->varargPack)
            return {errorRecoveryTypePack(scope)};

        return {*scope->varargPack};
    }
    else
    {
        TypeId type = checkExpr(scope, expr).type;
        return {addTypePack({type})};
    }
}

// Returns the minimum number of arguments the argument list can accept.
static size_t getMinParameterCount(TypePackId tp)
{
    size_t minCount = 0;
    size_t optionalCount = 0;

    auto it = begin(tp);
    auto endIter = end(tp);

    while (it != endIter)
    {
        TypeId ty = *it;
        if (isOptional(ty))
            ++optionalCount;
        else
        {
            minCount += optionalCount;
            optionalCount = 0;
            minCount++;
        }

        ++it;
    }

    return minCount;
}

void TypeChecker::checkArgumentList(
    const ScopePtr& scope, Unifier& state, TypePackId argPack, TypePackId paramPack, const std::vector<Location>& argLocations)
{
    /* Important terminology refresher:
     * A function requires parameters.
     * To call a function, you supply arguments.
     */
    TypePackIterator argIter = begin(argPack, &state.log);
    TypePackIterator paramIter = begin(paramPack, &state.log);
    TypePackIterator endIter = end(argPack); // Important subtlety: All end TypePackIterators are equivalent

    size_t paramIndex = 0;

    size_t minParams = getMinParameterCount(paramPack);

    if (FFlag::LuauUseCommittingTxnLog)
    {
        while (true)
        {
            state.location = paramIndex < argLocations.size() ? argLocations[paramIndex] : state.location;

            if (argIter == endIter && paramIter == endIter)
            {
                std::optional<TypePackId> argTail = argIter.tail();
                std::optional<TypePackId> paramTail = paramIter.tail();

                // If we hit the end of both type packs simultaneously, then there are definitely no further type
                // errors to report.  All we need to do is tie up any free tails.
                //
                // If one side has a free tail and the other has none at all, we create an empty pack and bind the
                // free tail to that.

                if (argTail)
                {
                    if (state.log.getMutable<Unifiable::Free>(state.log.follow(*argTail)))
                    {
                        if (paramTail)
                            state.tryUnify(*paramTail, *argTail);
                        else
                            state.log.replace(*argTail, TypePackVar(TypePack{{}}));
                    }
                }
                else if (paramTail)
                {
                    // argTail is definitely empty
                    if (state.log.getMutable<Unifiable::Free>(state.log.follow(*paramTail)))
                        state.log.replace(*paramTail, TypePackVar(TypePack{{}}));
                }

                return;
            }
            else if (argIter == endIter)
            {
                // Not enough arguments.

                // Might be ok if we are forwarding a vararg along.  This is a common thing to occur in nonstrict mode.
                if (argIter.tail())
                {
                    TypePackId tail = *argIter.tail();
                    if (state.log.getMutable<Unifiable::Error>(tail))
                    {
                        // Unify remaining parameters so we don't leave any free-types hanging around.
                        while (paramIter != endIter)
                        {
                            state.tryUnify(errorRecoveryType(anyType), *paramIter);
                            ++paramIter;
                        }
                        return;
                    }
                    else if (auto vtp = state.log.getMutable<VariadicTypePack>(tail))
                    {
                        while (paramIter != endIter)
                        {
                            state.tryUnify(vtp->ty, *paramIter);
                            ++paramIter;
                        }

                        return;
                    }
                    else if (state.log.getMutable<FreeTypePack>(tail))
                    {
                        std::vector<TypeId> rest;
                        rest.reserve(std::distance(paramIter, endIter));
                        while (paramIter != endIter)
                        {
                            rest.push_back(*paramIter);
                            ++paramIter;
                        }

                        TypePackId varPack = addTypePack(TypePackVar{TypePack{rest, paramIter.tail()}});
                        state.tryUnify(varPack, tail);
                        return;
                    }
                }

                // If any remaining unfulfilled parameters are nonoptional, this is a problem.
                while (paramIter != endIter)
                {
                    TypeId t = state.log.follow(*paramIter);
                    if (isOptional(t))
                    {
                    } // ok
                    else if (state.log.getMutable<ErrorTypeVar>(t))
                    {
                    } // ok
                    else if (isNonstrictMode() && state.log.getMutable<AnyTypeVar>(t))
                    {
                    } // ok
                    else
                    {
                        state.reportError(TypeError{state.location, CountMismatch{minParams, paramIndex}});
                        return;
                    }
                    ++paramIter;
                }
            }
            else if (paramIter == endIter)
            {
                // too many parameters passed
                if (!paramIter.tail())
                {
                    while (argIter != endIter)
                    {
                        // The use of unify here is deliberate. We don't want this unification
                        // to be undoable.
                        unify(errorRecoveryType(scope), *argIter, state.location);
                        ++argIter;
                    }
                    // For this case, we want the error span to cover every errant extra parameter
                    Location location = state.location;
                    if (!argLocations.empty())
                        location = {state.location.begin, argLocations.back().end};
                    state.reportError(TypeError{location, CountMismatch{minParams, std::distance(begin(argPack), end(argPack))}});
                    return;
                }
                TypePackId tail = state.log.follow(*paramIter.tail());

                if (state.log.getMutable<Unifiable::Error>(tail))
                {
                    // Function is variadic.  Ok.
                    return;
                }
                else if (auto vtp = state.log.getMutable<VariadicTypePack>(tail))
                {
                    // Function is variadic and requires that all subsequent parameters
                    // be compatible with a type.
                    size_t argIndex = paramIndex;
                    while (argIter != endIter)
                    {
                        Location location = state.location;

                        if (argIndex < argLocations.size())
                            location = argLocations[argIndex];

                        unify(*argIter, vtp->ty, location);
                        ++argIter;
                        ++argIndex;
                    }

                    return;
                }
                else if (state.log.getMutable<FreeTypePack>(tail))
                {
                    // Create a type pack out of the remaining argument types
                    // and unify it with the tail.
                    std::vector<TypeId> rest;
                    rest.reserve(std::distance(argIter, endIter));
                    while (argIter != endIter)
                    {
                        rest.push_back(*argIter);
                        ++argIter;
                    }

                    TypePackId varPack = addTypePack(TypePackVar{TypePack{rest, argIter.tail()}});
                    state.tryUnify(varPack, tail);
                    return;
                }
                else if (state.log.getMutable<FreeTypePack>(tail))
                {
                    state.log.replace(tail, TypePackVar(TypePack{{}}));
                    return;
                }
                else if (state.log.getMutable<GenericTypePack>(tail))
                {
                    // For this case, we want the error span to cover every errant extra parameter
                    Location location = state.location;
                    if (!argLocations.empty())
                        location = {state.location.begin, argLocations.back().end};
                    // TODO: Better error message?
                    state.reportError(TypeError{location, CountMismatch{minParams, std::distance(begin(argPack), end(argPack))}});
                    return;
                }
            }
            else
            {
                unifyWithInstantiationIfNeeded(scope, *argIter, *paramIter, state);
                ++argIter;
                ++paramIter;
            }

            ++paramIndex;
        }
    }
    else
    {
        while (true)
        {
            state.location = paramIndex < argLocations.size() ? argLocations[paramIndex] : state.location;

            if (argIter == endIter && paramIter == endIter)
            {
                std::optional<TypePackId> argTail = argIter.tail();
                std::optional<TypePackId> paramTail = paramIter.tail();

                // If we hit the end of both type packs simultaneously, then there are definitely no further type
                // errors to report.  All we need to do is tie up any free tails.
                //
                // If one side has a free tail and the other has none at all, we create an empty pack and bind the
                // free tail to that.

                if (argTail)
                {
                    if (get<Unifiable::Free>(*argTail))
                    {
                        if (paramTail)
                            state.tryUnify(*paramTail, *argTail);
                        else
                        {
                            state.DEPRECATED_log(*argTail);
                            *asMutable(*argTail) = TypePack{{}};
                        }
                    }
                }
                else if (paramTail)
                {
                    // argTail is definitely empty
                    if (get<Unifiable::Free>(*paramTail))
                    {
                        state.DEPRECATED_log(*paramTail);
                        *asMutable(*paramTail) = TypePack{{}};
                    }
                }

                return;
            }
            else if (argIter == endIter)
            {
                // Not enough arguments.

                // Might be ok if we are forwarding a vararg along.  This is a common thing to occur in nonstrict mode.
                if (argIter.tail())
                {
                    TypePackId tail = *argIter.tail();
                    if (get<Unifiable::Error>(tail))
                    {
                        // Unify remaining parameters so we don't leave any free-types hanging around.
                        while (paramIter != endIter)
                        {
                            state.tryUnify(*paramIter, errorRecoveryType(anyType));
                            ++paramIter;
                        }
                        return;
                    }
                    else if (auto vtp = get<VariadicTypePack>(tail))
                    {
                        while (paramIter != endIter)
                        {
                            state.tryUnify(*paramIter, vtp->ty);
                            ++paramIter;
                        }

                        return;
                    }
                    else if (get<FreeTypePack>(tail))
                    {
                        std::vector<TypeId> rest;
                        rest.reserve(std::distance(paramIter, endIter));
                        while (paramIter != endIter)
                        {
                            rest.push_back(*paramIter);
                            ++paramIter;
                        }

                        TypePackId varPack = addTypePack(TypePackVar{TypePack{rest, paramIter.tail()}});
                        state.tryUnify(varPack, tail);
                        return;
                    }
                }

                // If any remaining unfulfilled parameters are nonoptional, this is a problem.
                while (paramIter != endIter)
                {
                    TypeId t = follow(*paramIter);
                    if (isOptional(t))
                    {
                    } // ok
                    else if (get<ErrorTypeVar>(t))
                    {
                    } // ok
                    else if (isNonstrictMode() && get<AnyTypeVar>(t))
                    {
                    } // ok
                    else
                    {
                        state.reportError(TypeError{state.location, CountMismatch{minParams, paramIndex}});
                        return;
                    }
                    ++paramIter;
                }
            }
            else if (paramIter == endIter)
            {
                // too many parameters passed
                if (!paramIter.tail())
                {
                    while (argIter != endIter)
                    {
                        unify(*argIter, errorRecoveryType(scope), state.location);
                        ++argIter;
                    }
                    // For this case, we want the error span to cover every errant extra parameter
                    Location location = state.location;
                    if (!argLocations.empty())
                        location = {state.location.begin, argLocations.back().end};
                    state.reportError(TypeError{location, CountMismatch{minParams, std::distance(begin(argPack), end(argPack))}});
                    return;
                }
                TypePackId tail = *paramIter.tail();

                if (get<Unifiable::Error>(tail))
                {
                    // Function is variadic.  Ok.
                    return;
                }
                else if (auto vtp = get<VariadicTypePack>(tail))
                {
                    // Function is variadic and requires that all subsequent parameters
                    // be compatible with a type.
                    size_t argIndex = paramIndex;
                    while (argIter != endIter)
                    {
                        Location location = state.location;

                        if (argIndex < argLocations.size())
                            location = argLocations[argIndex];

                        unify(*argIter, vtp->ty, location);
                        ++argIter;
                        ++argIndex;
                    }

                    return;
                }
                else if (get<FreeTypePack>(tail))
                {
                    // Create a type pack out of the remaining argument types
                    // and unify it with the tail.
                    std::vector<TypeId> rest;
                    rest.reserve(std::distance(argIter, endIter));
                    while (argIter != endIter)
                    {
                        rest.push_back(*argIter);
                        ++argIter;
                    }

                    TypePackId varPack = addTypePack(TypePackVar{TypePack{rest, argIter.tail()}});
                    state.tryUnify(tail, varPack);
                    return;
                }
                else if (get<FreeTypePack>(tail))
                {
                    if (FFlag::LuauUseCommittingTxnLog)
                    {
                        state.log.replace(tail, TypePackVar(TypePack{{}}));
                    }
                    else
                    {
                        state.DEPRECATED_log(tail);
                        *asMutable(tail) = TypePack{};
                    }

                    return;
                }
                else if (get<GenericTypePack>(tail))
                {
                    // For this case, we want the error span to cover every errant extra parameter
                    Location location = state.location;
                    if (!argLocations.empty())
                        location = {state.location.begin, argLocations.back().end};
                    // TODO: Better error message?
                    state.reportError(TypeError{location, CountMismatch{minParams, std::distance(begin(argPack), end(argPack))}});
                    return;
                }
            }
            else
            {
                unifyWithInstantiationIfNeeded(scope, *argIter, *paramIter, state);
                ++argIter;
                ++paramIter;
            }

            ++paramIndex;
        }
    }
}

ExprResult<TypePackId> TypeChecker::checkExprPack(const ScopePtr& scope, const AstExprCall& expr)
{
    // evaluate type of function
    // decompose an intersection into its component overloads
    // Compute types of parameters
    // For each overload
    //     Compare parameter and argument types
    //     Report any errors (also speculate dot vs colon warnings!)
    //     Return the resulting return type (even if there are errors)
    // If there are no matching overloads, unify with (a...) -> (b...) and return b...

    TypeId selfType = nullptr;
    TypeId functionType = nullptr;
    TypeId actualFunctionType = nullptr;

    if (expr.self)
    {
        AstExprIndexName* indexExpr = expr.func->as<AstExprIndexName>();
        if (!indexExpr)
            ice("method call expression has no 'self'");

        selfType = checkExpr(scope, *indexExpr->expr).type;
        selfType = stripFromNilAndReport(selfType, expr.func->location);

        if (std::optional<TypeId> propTy = getIndexTypeFromType(scope, selfType, indexExpr->index.value, expr.location, true))
        {
            functionType = *propTy;
            actualFunctionType = instantiate(scope, functionType, expr.func->location);
        }
        else
        {
            functionType = errorRecoveryType(scope);
            actualFunctionType = functionType;
        }
    }
    else
    {
        functionType = checkExpr(scope, *expr.func).type;
        actualFunctionType = instantiate(scope, functionType, expr.func->location);
    }

    actualFunctionType = follow(actualFunctionType);

    // checkExpr will log the pre-instantiated type of the function.
    // That's not nearly as interesting as the instantiated type, which will include details about how
    // generic functions are being instantiated for this particular callsite.
    currentModule->astOriginalCallTypes[expr.func] = follow(functionType);
    currentModule->astTypes[expr.func] = actualFunctionType;

    std::vector<TypeId> overloads = flattenIntersection(actualFunctionType);

    TypePackId retPack = freshTypePack(scope->level);

    std::vector<std::optional<TypeId>> expectedTypes = getExpectedTypesForCall(overloads, expr.args.size, expr.self);

    ExprResult<TypePackId> argListResult = checkExprList(scope, expr.location, expr.args, false, {}, expectedTypes);
    TypePackId argPack = argListResult.type;

    if (get<Unifiable::Error>(argPack))
        return {errorRecoveryTypePack(scope)};

    TypePack* args = getMutable<TypePack>(argPack);
    LUAU_ASSERT(args != nullptr);

    if (expr.self)
        args->head.insert(args->head.begin(), selfType);

    std::vector<Location> argLocations;
    argLocations.reserve(expr.args.size + 1);
    if (expr.self)
        argLocations.push_back(expr.func->as<AstExprIndexName>()->expr->location);
    for (AstExpr* arg : expr.args)
        argLocations.push_back(arg->location);

    std::vector<OverloadErrorEntry> errors; // errors encountered for each overload

    std::vector<TypeId> overloadsThatMatchArgCount;
    std::vector<TypeId> overloadsThatDont;

    for (TypeId fn : overloads)
    {
        fn = follow(fn);

        if (auto ret = checkCallOverload(
                scope, expr, fn, retPack, argPack, args, &argLocations, argListResult, overloadsThatMatchArgCount, overloadsThatDont, errors))
            return *ret;
    }

    if (handleSelfCallMismatch(scope, expr, args, argLocations, errors))
        return {retPack};

    reportOverloadResolutionError(scope, expr, retPack, argPack, argLocations, overloads, overloadsThatMatchArgCount, errors);

    if (FFlag::LuauErrorRecoveryType)
    {
        const FunctionTypeVar* overload = nullptr;
        if (!overloadsThatMatchArgCount.empty())
            overload = get<FunctionTypeVar>(overloadsThatMatchArgCount[0]);
        if (!overload && !overloadsThatDont.empty())
            overload = get<FunctionTypeVar>(overloadsThatDont[0]);
        if (overload)
            return {errorRecoveryTypePack(overload->retType)};
    }

    return {errorRecoveryTypePack(retPack)};
}

std::vector<std::optional<TypeId>> TypeChecker::getExpectedTypesForCall(const std::vector<TypeId>& overloads, size_t argumentCount, bool selfCall)
{
    std::vector<std::optional<TypeId>> expectedTypes;

    auto assignOption = [this, &expectedTypes](size_t index, std::optional<TypeId> ty) {
        if (index == expectedTypes.size())
        {
            expectedTypes.push_back(ty);
        }
        else if (ty)
        {
            auto& el = expectedTypes[index];

            if (!el)
            {
                el = ty;
            }
            else
            {
                std::vector<TypeId> result = reduceUnion({*el, *ty});
                el = result.size() == 1 ? result[0] : addType(UnionTypeVar{std::move(result)});
            }
        }
    };

    for (const TypeId overload : overloads)
    {
        if (const FunctionTypeVar* ftv = get<FunctionTypeVar>(overload))
        {
            auto [argsHead, argsTail] = flatten(ftv->argTypes);

            size_t start = selfCall ? 1 : 0;
            size_t index = 0;

            for (size_t i = start; i < argsHead.size(); ++i)
                assignOption(index++, argsHead[i]);

            if (argsTail)
            {
                if (const VariadicTypePack* vtp = get<VariadicTypePack>(follow(*argsTail)))
                {
                    while (index < argumentCount)
                        assignOption(index++, vtp->ty);
                }
            }
        }
    }

    return expectedTypes;
}

std::optional<ExprResult<TypePackId>> TypeChecker::checkCallOverload(const ScopePtr& scope, const AstExprCall& expr, TypeId fn, TypePackId retPack,
    TypePackId argPack, TypePack* args, const std::vector<Location>* argLocations, const ExprResult<TypePackId>& argListResult,
    std::vector<TypeId>& overloadsThatMatchArgCount, std::vector<TypeId>& overloadsThatDont, std::vector<OverloadErrorEntry>& errors)
{
    LUAU_ASSERT(argLocations);

    fn = stripFromNilAndReport(fn, expr.func->location);

    if (get<AnyTypeVar>(fn))
    {
        unify(anyTypePack, argPack, expr.location);
        return {{anyTypePack}};
    }

    if (get<ErrorTypeVar>(fn))
    {
        return {{errorRecoveryTypePack(scope)}};
    }

    if (get<FreeTypeVar>(fn))
    {
        // fn is one of the overloads of actualFunctionType, which
        // has been instantiated, so is a monotype. We can therefore
        // unify it with a monomorphic function.
        TypeId r = addType(FunctionTypeVar(scope->level, argPack, retPack));
        if (FFlag::LuauWidenIfSupertypeIsFree)
        {
            UnifierOptions options;
            options.isFunctionCall = true;
            unify(r, fn, expr.location, options);
        }
        else
            unify(fn, r, expr.location);
        return {{retPack}};
    }

    std::vector<Location> metaArgLocations;

    // Might be a callable table
    if (const MetatableTypeVar* mttv = get<MetatableTypeVar>(fn))
    {
        if (std::optional<TypeId> ty = getIndexTypeFromType(scope, mttv->metatable, "__call", expr.func->location, false))
        {
            // Construct arguments with 'self' added in front
            TypePackId metaCallArgPack = addTypePack(TypePackVar(TypePack{args->head, args->tail}));

            TypePack* metaCallArgs = getMutable<TypePack>(metaCallArgPack);
            metaCallArgs->head.insert(metaCallArgs->head.begin(), fn);

            metaArgLocations = *argLocations;
            metaArgLocations.insert(metaArgLocations.begin(), expr.func->location);

            fn = instantiate(scope, *ty, expr.func->location);

            argPack = metaCallArgPack;
            args = metaCallArgs;
            argLocations = &metaArgLocations;
        }
    }

    const FunctionTypeVar* ftv = get<FunctionTypeVar>(fn);
    if (!ftv)
    {
        reportError(TypeError{expr.func->location, CannotCallNonFunction{fn}});
        unify(errorRecoveryTypePack(scope), retPack, expr.func->location);
        return {{errorRecoveryTypePack(retPack)}};
    }

    // When this function type has magic functions and did return something, we select that overload instead.
    // TODO: pass in a Unifier object to the magic functions? This will allow the magic functions to cooperate with overload resolution.
    if (ftv->magicFunction)
    {
        // TODO: We're passing in the wrong TypePackId. Should be argPack, but a unit test fails otherwise. CLI-40458
        if (std::optional<ExprResult<TypePackId>> ret = ftv->magicFunction(*this, scope, expr, argListResult))
            return *ret;
    }

    Unifier state = mkUnifier(expr.location);

    // Unify return types
    checkArgumentList(scope, state, retPack, ftv->retType, /*argLocations*/ {});
    if (!state.errors.empty())
    {
        if (!FFlag::LuauUseCommittingTxnLog)
            state.DEPRECATED_log.rollback();

        return {};
    }

    checkArgumentList(scope, state, argPack, ftv->argTypes, *argLocations);

    if (!state.errors.empty())
    {
        bool argMismatch = false;
        for (auto error : state.errors)
        {
            CountMismatch* cm = get<CountMismatch>(error);
            if (!cm)
                continue;

            if (cm->context == CountMismatch::Arg)
            {
                argMismatch = true;
                break;
            }
        }

        if (!argMismatch)
            overloadsThatMatchArgCount.push_back(fn);
        else if (FFlag::LuauErrorRecoveryType)
            overloadsThatDont.push_back(fn);

        errors.emplace_back(std::move(state.errors), args->head, ftv);

        if (!FFlag::LuauUseCommittingTxnLog)
            state.DEPRECATED_log.rollback();
    }
    else
    {
        if (FFlag::LuauUseCommittingTxnLog)
            state.log.commit();

        if (isNonstrictMode() && !expr.self && expr.func->is<AstExprIndexName>() && ftv->hasSelf)
        {
            // If we are running in nonstrict mode, passing fewer arguments than the function is declared to take AND
            // the function is declared with colon notation AND we use dot notation, warn.
            auto [providedArgs, providedTail] = flatten(argPack);

            // If we have a variadic tail, we can't say how many arguments were actually provided
            if (!providedTail)
            {
                std::vector<TypeId> actualArgs = flatten(ftv->argTypes).first;

                size_t providedCount = providedArgs.size();
                size_t requiredCount = actualArgs.size();

                // Ignore optional arguments
                while (providedCount < requiredCount && requiredCount != 0 && isOptional(actualArgs[requiredCount - 1]))
                    requiredCount--;

                if (providedCount < requiredCount)
                {
                    int requiredExtraNils = int(requiredCount - providedCount);
                    reportError(TypeError{expr.func->location, FunctionRequiresSelf{requiredExtraNils}});
                }
            }
        }

        currentModule->astOverloadResolvedTypes[&expr] = fn;

        // We select this overload
        return {{retPack}};
    }

    return {};
}

bool TypeChecker::handleSelfCallMismatch(const ScopePtr& scope, const AstExprCall& expr, TypePack* args, const std::vector<Location>& argLocations,
    const std::vector<OverloadErrorEntry>& errors)
{
    // No overloads succeeded: Scan for one that would have worked had the user
    // used a.b() rather than a:b() or vice versa.
    for (const auto& [_, argVec, ftv] : errors)
    {
        // Did you write foo:bar() when you should have written foo.bar()?
        if (expr.self)
        {
            std::vector<Location> editedArgLocations(argLocations.begin() + 1, argLocations.end());

            std::vector<TypeId> editedParamList(args->head.begin() + 1, args->head.end());
            TypePackId editedArgPack = addTypePack(TypePack{editedParamList});

            Unifier editedState = mkUnifier(expr.location);
            checkArgumentList(scope, editedState, editedArgPack, ftv->argTypes, editedArgLocations);

            if (editedState.errors.empty())
            {
                if (FFlag::LuauUseCommittingTxnLog)
                    editedState.log.commit();

                reportError(TypeError{expr.location, FunctionDoesNotTakeSelf{}});
                // This is a little bit suspect: If this overload would work with a . replaced by a :
                // we eagerly assume that that's what you actually meant and we commit to it.
                // This could be incorrect if the function has an additional overload that
                // actually works.
                // checkArgumentList(scope, editedState, retPack, ftv->retType, retLocations, CountMismatch::Return);
                return true;
            }
            else if (!FFlag::LuauUseCommittingTxnLog)
                editedState.DEPRECATED_log.rollback();
        }
        else if (ftv->hasSelf)
        {
            // Did you write foo.bar() when you should have written foo:bar()?
            if (AstExprIndexName* indexName = expr.func->as<AstExprIndexName>())
            {
                std::vector<Location> editedArgLocations;
                editedArgLocations.reserve(argLocations.size() + 1);
                editedArgLocations.push_back(indexName->expr->location);
                editedArgLocations.insert(editedArgLocations.end(), argLocations.begin(), argLocations.end());

                std::vector<TypeId> editedArgList(args->head);
                editedArgList.insert(editedArgList.begin(), checkExpr(scope, *indexName->expr).type);
                TypePackId editedArgPack = addTypePack(TypePack{editedArgList});

                Unifier editedState = mkUnifier(expr.location);

                checkArgumentList(scope, editedState, editedArgPack, ftv->argTypes, editedArgLocations);

                if (editedState.errors.empty())
                {
                    if (FFlag::LuauUseCommittingTxnLog)
                        editedState.log.commit();

                    reportError(TypeError{expr.location, FunctionRequiresSelf{}});
                    // This is a little bit suspect: If this overload would work with a : replaced by a .
                    // we eagerly assume that that's what you actually meant and we commit to it.
                    // This could be incorrect if the function has an additional overload that
                    // actually works.
                    // checkArgumentList(scope, editedState, retPack, ftv->retType, retLocations, CountMismatch::Return);
                    return true;
                }
                else if (!FFlag::LuauUseCommittingTxnLog)
                    editedState.DEPRECATED_log.rollback();
            }
        }
    }

    return false;
}

void TypeChecker::reportOverloadResolutionError(const ScopePtr& scope, const AstExprCall& expr, TypePackId retPack, TypePackId argPack,
    const std::vector<Location>& argLocations, const std::vector<TypeId>& overloads, const std::vector<TypeId>& overloadsThatMatchArgCount,
    const std::vector<OverloadErrorEntry>& errors)
{
    if (overloads.size() == 1)
    {
        reportErrors(std::get<0>(errors.front()));
        return;
    }

    std::vector<TypeId> overloadTypes = overloadsThatMatchArgCount;
    if (overloadsThatMatchArgCount.size() == 0)
    {
        reportError(TypeError{expr.location, GenericError{"No overload for function accepts " + std::to_string(size(argPack)) + " arguments."}});
        // If no overloads match argument count, just list all overloads.
        overloadTypes = overloads;
    }
    else
    {
        // Report errors of the first argument-count-matching, but failing overload
        TypeId overload = overloadsThatMatchArgCount[0];

        // Remove the overload we are reporting errors about, from the list of alternative
        overloadTypes.erase(std::remove(overloadTypes.begin(), overloadTypes.end(), overload), overloadTypes.end());

        const FunctionTypeVar* ftv = get<FunctionTypeVar>(overload);

        auto error = std::find_if(errors.begin(), errors.end(), [ftv](const OverloadErrorEntry& e) {
            return ftv == std::get<2>(e);
        });

        LUAU_ASSERT(error != errors.end());
        reportErrors(std::get<0>(*error));

        // If only one overload matched, we don't need this error because we provided the previous errors.
        if (overloadsThatMatchArgCount.size() == 1)
            return;
    }

    std::string s;
    for (size_t i = 0; i < overloadTypes.size(); ++i)
    {
        TypeId overload = overloadTypes[i];
        Unifier state = mkUnifier(expr.location);

        // Unify return types
        if (const FunctionTypeVar* ftv = get<FunctionTypeVar>(overload))
        {
            checkArgumentList(scope, state, retPack, ftv->retType, {});
            checkArgumentList(scope, state, argPack, ftv->argTypes, argLocations);
        }

        if (FFlag::LuauUseCommittingTxnLog && state.errors.empty())
            state.log.commit();

        if (i > 0)
            s += "; ";

        if (i > 0 && i == overloadTypes.size() - 1)
            s += "and ";

        s += toString(overload);

        if (!FFlag::LuauUseCommittingTxnLog)
            state.DEPRECATED_log.rollback();
    }

    if (overloadsThatMatchArgCount.size() == 0)
        reportError(expr.func->location, ExtraInformation{"Available overloads: " + s});
    else
        reportError(expr.func->location, ExtraInformation{"Other overloads are also not viable: " + s});

    // No viable overload
    return;
}

ExprResult<TypePackId> TypeChecker::checkExprList(const ScopePtr& scope, const Location& location, const AstArray<AstExpr*>& exprs,
    bool substituteFreeForNil, const std::vector<bool>& instantiateGenerics, const std::vector<std::optional<TypeId>>& expectedTypes)
{
    TypePackId pack = addTypePack(TypePack{});
    PredicateVec predicates; // At the moment we will be pushing all predicate sets into this. Do we need some way to split them up?

    auto insert = [&predicates](PredicateVec& vec) {
        for (Predicate& c : vec)
            predicates.push_back(std::move(c));
    };

    if (exprs.size == 0)
        return {pack};

    TypePack* tp = getMutable<TypePack>(pack);

    size_t lastIndex = exprs.size - 1;
    tp->head.reserve(lastIndex);

    Unifier state = mkUnifier(location);

    std::vector<TxnLog> inverseLogs;

    for (size_t i = 0; i < exprs.size; ++i)
    {
        AstExpr* expr = exprs.data[i];
        std::optional<TypeId> expectedType = i < expectedTypes.size() ? expectedTypes[i] : std::nullopt;

        if (i == lastIndex && (expr->is<AstExprCall>() || expr->is<AstExprVarargs>()))
        {
            auto [typePack, exprPredicates] = checkExprPack(scope, *expr);
            insert(exprPredicates);

            if (std::optional<TypeId> firstTy = first(typePack))
            {
                if (!currentModule->astTypes.find(expr))
                    currentModule->astTypes[expr] = follow(*firstTy);
            }

            if (expectedType)
                currentModule->astExpectedTypes[expr] = *expectedType;

            tp->tail = typePack;
        }
        else
        {
            auto [type, exprPredicates] = checkExpr(scope, *expr, expectedType);
            insert(exprPredicates);

            TypeId actualType = substituteFreeForNil && expr->is<AstExprConstantNil>() ? freshType(scope) : type;

            if (instantiateGenerics.size() > i && instantiateGenerics[i])
                actualType = instantiate(scope, actualType, expr->location);

            if (expectedType)
            {
                state.tryUnify(actualType, *expectedType);

                // Ugly: In future iterations of the loop, we might need the state of the unification we
                // just performed. There's not a great way to pass that into checkExpr. Instead, we store
                // the inverse of the current log, and commit it. When we're done, we'll commit all the
                // inverses. This isn't optimal, and a better solution is welcome here.
                if (FFlag::LuauUseCommittingTxnLog)
                {
                    inverseLogs.push_back(state.log.inverse());
                    state.log.commit();
                }
            }

            tp->head.push_back(actualType);
        }
    }

    if (FFlag::LuauUseCommittingTxnLog)
    {
        for (TxnLog& log : inverseLogs)
            log.commit();
    }
    else
        state.DEPRECATED_log.rollback();

    return {pack, predicates};
}

std::optional<AstExpr*> TypeChecker::matchRequire(const AstExprCall& call)
{
    const char* require = "require";

    if (call.args.size != 1)
        return std::nullopt;

    const AstExprGlobal* funcAsGlobal = call.func->as<AstExprGlobal>();
    if (!funcAsGlobal || funcAsGlobal->name != require)
        return std::nullopt;

    if (call.args.size != 1)
        return std::nullopt;

    return call.args.data[0];
}

TypeId TypeChecker::checkRequire(const ScopePtr& scope, const ModuleInfo& moduleInfo, const Location& location)
{
    LUAU_TIMETRACE_SCOPE("TypeChecker::checkRequire", "TypeChecker");
    LUAU_TIMETRACE_ARGUMENT("moduleInfo", moduleInfo.name.c_str());

    if (moduleInfo.name.empty())
    {
        if (currentModule->mode == Mode::Strict)
        {
            reportError(TypeError{location, UnknownRequire{}});
            return errorRecoveryType(anyType);
        }

        return anyType;
    }

    ModulePtr module = resolver->getModule(moduleInfo.name);
    if (!module)
    {
        // There are two reasons why we might fail to find the module:
        // either the file does not exist or there's a cycle. If there's a cycle
        // we will already have reported the error.
        if (!resolver->moduleExists(moduleInfo.name) && !moduleInfo.optional)
        {
            std::string reportedModulePath = resolver->getHumanReadableModuleName(moduleInfo.name);
            reportError(TypeError{location, UnknownRequire{reportedModulePath}});
        }

        return errorRecoveryType(scope);
    }

    if (module->type != SourceCode::Module)
    {
        std::string humanReadableName = resolver->getHumanReadableModuleName(moduleInfo.name);
        reportError(location, IllegalRequire{humanReadableName, "Module is not a ModuleScript.  It cannot be required."});
        return errorRecoveryType(scope);
    }

    TypePackId modulePack = module->getModuleScope()->returnType;

    if (get<Unifiable::Error>(modulePack))
        return errorRecoveryType(scope);

    std::optional<TypeId> moduleType = first(modulePack);
    if (!moduleType)
    {
        std::string humanReadableName = resolver->getHumanReadableModuleName(moduleInfo.name);
        reportError(location, IllegalRequire{humanReadableName, "Module does not return exactly 1 value.  It cannot be required."});
        return errorRecoveryType(scope);
    }

    if (FFlag::LuauImmutableTypes)
        return *moduleType;

    SeenTypes seenTypes;
    SeenTypePacks seenTypePacks;
    CloneState cloneState;
    return clone(*moduleType, currentModule->internalTypes, seenTypes, seenTypePacks, cloneState);
}

void TypeChecker::tablify(TypeId type)
{
    type = follow(type);

    if (auto f = get<FreeTypeVar>(type))
        *asMutable(type) = TableTypeVar{TableState::Free, f->level};
}

TypeId TypeChecker::anyIfNonstrict(TypeId ty) const
{
    if (isNonstrictMode())
        return anyType;
    else
        return ty;
}

bool TypeChecker::unify(TypeId subTy, TypeId superTy, const Location& location)
{
    UnifierOptions options;
    return unify(subTy, superTy, location, options);
}

bool TypeChecker::unify(TypeId subTy, TypeId superTy, const Location& location, const UnifierOptions& options)
{
    Unifier state = mkUnifier(location);
    state.tryUnify(subTy, superTy, options.isFunctionCall);

    if (FFlag::LuauUseCommittingTxnLog)
        state.log.commit();

    reportErrors(state.errors);

    return state.errors.empty();
}

bool TypeChecker::unify(TypePackId subTy, TypePackId superTy, const Location& location, CountMismatch::Context ctx)
{
    Unifier state = mkUnifier(location);
    state.ctx = ctx;
    state.tryUnify(subTy, superTy);

    if (FFlag::LuauUseCommittingTxnLog)
        state.log.commit();

    reportErrors(state.errors);

    return state.errors.empty();
}

bool TypeChecker::unifyWithInstantiationIfNeeded(const ScopePtr& scope, TypeId subTy, TypeId superTy, const Location& location)
{
    Unifier state = mkUnifier(location);
    unifyWithInstantiationIfNeeded(scope, subTy, superTy, state);

    if (FFlag::LuauUseCommittingTxnLog)
        state.log.commit();

    reportErrors(state.errors);

    return state.errors.empty();
}

void TypeChecker::unifyWithInstantiationIfNeeded(const ScopePtr& scope, TypeId subTy, TypeId superTy, Unifier& state)
{
    if (!maybeGeneric(subTy))
        // Quick check to see if we definitely can't instantiate
        state.tryUnify(subTy, superTy, /*isFunctionCall*/ false);
    else if (!maybeGeneric(superTy) && isGeneric(subTy))
    {
        // Quick check to see if we definitely have to instantiate
        TypeId instantiated = instantiate(scope, subTy, state.location);
        state.tryUnify(instantiated, superTy, /*isFunctionCall*/ false);
    }
    else
    {
        // First try unifying with the original uninstantiated type
        // but if that fails, try the instantiated one.
        Unifier child = state.makeChildUnifier();
        child.tryUnify(subTy, superTy, /*isFunctionCall*/ false);
        if (!child.errors.empty())
        {
            TypeId instantiated = instantiate(scope, subTy, state.location, &child.log);
            if (subTy == instantiated)
            {
                // Instantiating the argument made no difference, so just report any child errors
                if (FFlag::LuauUseCommittingTxnLog)
                    state.log.concat(std::move(child.log));
                else
                    state.DEPRECATED_log.concat(std::move(child.DEPRECATED_log));

                state.errors.insert(state.errors.end(), child.errors.begin(), child.errors.end());
            }
            else
            {
                if (!FFlag::LuauUseCommittingTxnLog)
                    child.DEPRECATED_log.rollback();

                state.tryUnify(instantiated, superTy, /*isFunctionCall*/ false);
            }
        }
        else
        {
            if (FFlag::LuauUseCommittingTxnLog)
            {
                state.log.concat(std::move(child.log));
            }
            else
            {
                state.DEPRECATED_log.concat(std::move(child.DEPRECATED_log));
            }
        }
    }
}

bool Instantiation::isDirty(TypeId ty)
{
    if (log->getMutable<FunctionTypeVar>(ty))
        return true;
    else
        return false;
}

bool Instantiation::isDirty(TypePackId tp)
{
    return false;
}

bool Instantiation::ignoreChildren(TypeId ty)
{
    if (log->getMutable<FunctionTypeVar>(ty))
        return true;
    else
        return false;
}

TypeId Instantiation::clean(TypeId ty)
{
    const FunctionTypeVar* ftv = log->getMutable<FunctionTypeVar>(ty);
    LUAU_ASSERT(ftv);

    FunctionTypeVar clone = FunctionTypeVar{level, ftv->argTypes, ftv->retType, ftv->definition, ftv->hasSelf};
    clone.magicFunction = ftv->magicFunction;
    clone.tags = ftv->tags;
    clone.argNames = ftv->argNames;
    TypeId result = addType(std::move(clone));

    // Annoyingly, we have to do this even if there are no generics,
    // to replace any generic tables.
    ReplaceGenerics replaceGenerics{log, arena, level, ftv->generics, ftv->genericPacks};

    // TODO: What to do if this returns nullopt?
    // We don't have access to the error-reporting machinery
    result = replaceGenerics.substitute(result).value_or(result);

    asMutable(result)->documentationSymbol = ty->documentationSymbol;
    return result;
}

TypePackId Instantiation::clean(TypePackId tp)
{
    LUAU_ASSERT(false);
    return tp;
}

bool ReplaceGenerics::ignoreChildren(TypeId ty)
{
    if (const FunctionTypeVar* ftv = log->getMutable<FunctionTypeVar>(ty))
        // We aren't recursing in the case of a generic function which
        // binds the same generics. This can happen if, for example, there's recursive types.
        // If T = <a>(a,T)->T then instantiating T should produce T' = (X,T)->T not T' = (X,T')->T'.
        // It's OK to use vector equality here, since we always generate fresh generics
        // whenever we quantify, so the vectors overlap if and only if they are equal.
        return (!generics.empty() || !genericPacks.empty()) && (ftv->generics == generics) && (ftv->genericPacks == genericPacks);
    else
        return false;
}

bool ReplaceGenerics::isDirty(TypeId ty)
{
    if (const TableTypeVar* ttv = log->getMutable<TableTypeVar>(ty))
        return ttv->state == TableState::Generic;
    else if (log->getMutable<GenericTypeVar>(ty))
        return std::find(generics.begin(), generics.end(), ty) != generics.end();
    else
        return false;
}

bool ReplaceGenerics::isDirty(TypePackId tp)
{
    if (log->getMutable<GenericTypePack>(tp))
        return std::find(genericPacks.begin(), genericPacks.end(), tp) != genericPacks.end();
    else
        return false;
}

TypeId ReplaceGenerics::clean(TypeId ty)
{
    LUAU_ASSERT(isDirty(ty));
    if (const TableTypeVar* ttv = log->getMutable<TableTypeVar>(ty))
    {
        TableTypeVar clone = TableTypeVar{ttv->props, ttv->indexer, level, TableState::Free};
        clone.methodDefinitionLocations = ttv->methodDefinitionLocations;
        clone.definitionModuleName = ttv->definitionModuleName;
        return addType(std::move(clone));
    }
    else
        return addType(FreeTypeVar{level});
}

TypePackId ReplaceGenerics::clean(TypePackId tp)
{
    LUAU_ASSERT(isDirty(tp));
    return addTypePack(TypePackVar(FreeTypePack{level}));
}

bool Anyification::isDirty(TypeId ty)
{
    if (const TableTypeVar* ttv = log->getMutable<TableTypeVar>(ty))
        return (ttv->state == TableState::Free || (FFlag::LuauSealExports && ttv->state == TableState::Unsealed));
    else if (log->getMutable<FreeTypeVar>(ty))
        return true;
    else
        return false;
}

bool Anyification::isDirty(TypePackId tp)
{
    if (log->getMutable<FreeTypePack>(tp))
        return true;
    else
        return false;
}

TypeId Anyification::clean(TypeId ty)
{
    LUAU_ASSERT(isDirty(ty));
    if (const TableTypeVar* ttv = log->getMutable<TableTypeVar>(ty))
    {
        TableTypeVar clone = TableTypeVar{ttv->props, ttv->indexer, ttv->level, TableState::Sealed};
        clone.methodDefinitionLocations = ttv->methodDefinitionLocations;
        clone.definitionModuleName = ttv->definitionModuleName;
        if (FFlag::LuauSealExports)
        {
            clone.name = ttv->name;
            clone.syntheticName = ttv->syntheticName;
            clone.tags = ttv->tags;
        }
        return addType(std::move(clone));
    }
    else
        return anyType;
}

TypePackId Anyification::clean(TypePackId tp)
{
    LUAU_ASSERT(isDirty(tp));
    return anyTypePack;
}

TypeId TypeChecker::quantify(const ScopePtr& scope, TypeId ty, Location location)
{
    ty = follow(ty);

    const FunctionTypeVar* ftv = get<FunctionTypeVar>(ty);
    if (!ftv || !ftv->generics.empty() || !ftv->genericPacks.empty())
        return ty;

    Luau::quantify(ty, scope->level);
    return ty;
}

TypeId TypeChecker::instantiate(const ScopePtr& scope, TypeId ty, Location location, const TxnLog* log)
{
    Instantiation instantiation{FFlag::LuauUseCommittingTxnLog ? log : TxnLog::empty(), &currentModule->internalTypes, scope->level};
    std::optional<TypeId> instantiated = instantiation.substitute(ty);
    if (instantiated.has_value())
        return *instantiated;
    else
    {
        reportError(location, UnificationTooComplex{});
        return errorRecoveryType(scope);
    }
}

TypeId TypeChecker::anyify(const ScopePtr& scope, TypeId ty, Location location)
{
    Anyification anyification{&currentModule->internalTypes, anyType, anyTypePack};
    std::optional<TypeId> any = anyification.substitute(ty);
    if (any.has_value())
        return *any;
    else
    {
        reportError(location, UnificationTooComplex{});
        return errorRecoveryType(anyType);
    }
}

TypePackId TypeChecker::anyify(const ScopePtr& scope, TypePackId ty, Location location)
{
    Anyification anyification{&currentModule->internalTypes, anyType, anyTypePack};
    std::optional<TypePackId> any = anyification.substitute(ty);
    if (any.has_value())
        return *any;
    else
    {
        reportError(location, UnificationTooComplex{});
        return errorRecoveryTypePack(anyTypePack);
    }
}

void TypeChecker::reportError(const TypeError& error)
{
    if (currentModule->mode == Mode::NoCheck)
        return;
    currentModule->errors.push_back(error);
    currentModule->errors.back().moduleName = currentModuleName;
}

void TypeChecker::reportError(const Location& location, TypeErrorData errorData)
{
    return reportError(TypeError{location, std::move(errorData)});
}

void TypeChecker::reportErrors(const ErrorVec& errors)
{
    for (const auto& err : errors)
        reportError(err);
}

void TypeChecker::ice(const std::string& message, const Location& location)
{
    iceHandler->ice(message, location);
}

void TypeChecker::ice(const std::string& message)
{
    iceHandler->ice(message);
}

void TypeChecker::prepareErrorsForDisplay(ErrorVec& errVec)
{
    // Remove errors with names that were generated by recovery from a parse error
    errVec.erase(std::remove_if(errVec.begin(), errVec.end(),
                     [](auto& err) {
                         return containsParseErrorName(err);
                     }),
        errVec.end());

    for (auto& err : errVec)
    {
        if (auto utk = get<UnknownProperty>(err))
            diagnoseMissingTableKey(utk, err.data);
    }
}

void TypeChecker::diagnoseMissingTableKey(UnknownProperty* utk, TypeErrorData& data)
{
    std::string_view sv(utk->key);
    std::set<Name> candidates;

    auto accumulate = [&](const TableTypeVar::Props& props) {
        for (const auto& [name, ty] : props)
        {
            if (sv != name && equalsLower(sv, name))
                candidates.insert(name);
        }
    };

    if (auto ttv = getTableType(utk->table))
        accumulate(ttv->props);
    else if (auto ctv = get<ClassTypeVar>(follow(utk->table)))
    {
        while (ctv)
        {
            accumulate(ctv->props);

            if (!ctv->parent)
                break;

            ctv = get<ClassTypeVar>(*ctv->parent);
            LUAU_ASSERT(ctv);
        }
    }

    if (!candidates.empty())
        data = TypeErrorData(UnknownPropButFoundLikeProp{utk->table, utk->key, candidates});
}

LUAU_NOINLINE void TypeChecker::reportErrorCodeTooComplex(const Location& location)
{
    reportError(TypeError{location, CodeTooComplex{}});
}

// Creates a new Scope but without carrying forward the varargs from the parent.
ScopePtr TypeChecker::childFunctionScope(const ScopePtr& parent, const Location& location, int subLevel)
{
    ScopePtr scope = std::make_shared<Scope>(parent, subLevel);
    currentModule->scopes.push_back(std::make_pair(location, scope));
    return scope;
}

// Creates a new Scope and carries forward the varargs from the parent.
ScopePtr TypeChecker::childScope(const ScopePtr& parent, const Location& location)
{
    ScopePtr scope = std::make_shared<Scope>(parent);
    scope->level = parent->level;
    scope->varargPack = parent->varargPack;

    currentModule->scopes.push_back(std::make_pair(location, scope));
    return scope;
}

void TypeChecker::merge(RefinementMap& l, const RefinementMap& r)
{
    Luau::merge(l, r, [this](TypeId a, TypeId b) {
        // TODO: normalize(UnionTypeVar{{a, b}})
        std::unordered_set<TypeId> set;

        if (auto utv = get<UnionTypeVar>(follow(a)))
            set.insert(begin(utv), end(utv));
        else
            set.insert(a);

        if (auto utv = get<UnionTypeVar>(follow(b)))
            set.insert(begin(utv), end(utv));
        else
            set.insert(b);

        std::vector<TypeId> options(set.begin(), set.end());
        if (set.size() == 1)
            return options[0];
        return addType(UnionTypeVar{std::move(options)});
    });
}

Unifier TypeChecker::mkUnifier(const Location& location)
{
    return Unifier{&currentModule->internalTypes, currentModule->mode, location, Variance::Covariant, unifierState};
}

TypeId TypeChecker::freshType(const ScopePtr& scope)
{
    return freshType(scope->level);
}

TypeId TypeChecker::freshType(TypeLevel level)
{
    return currentModule->internalTypes.addType(TypeVar(FreeTypeVar(level)));
}

TypeId TypeChecker::singletonType(bool value)
{
    // TODO: cache singleton types
    return currentModule->internalTypes.addType(TypeVar(SingletonTypeVar(BooleanSingleton{value})));
}

TypeId TypeChecker::singletonType(std::string value)
{
    // TODO: cache singleton types
    return currentModule->internalTypes.addType(TypeVar(SingletonTypeVar(StringSingleton{std::move(value)})));
}

TypeId TypeChecker::errorRecoveryType(const ScopePtr& scope)
{
    return getSingletonTypes().errorRecoveryType();
}

TypeId TypeChecker::errorRecoveryType(TypeId guess)
{
    return getSingletonTypes().errorRecoveryType(guess);
}

TypePackId TypeChecker::errorRecoveryTypePack(const ScopePtr& scope)
{
    return getSingletonTypes().errorRecoveryTypePack();
}

TypePackId TypeChecker::errorRecoveryTypePack(TypePackId guess)
{
    return getSingletonTypes().errorRecoveryTypePack(guess);
}

TypeIdPredicate TypeChecker::mkTruthyPredicate(bool sense)
{
    return [this, sense](TypeId ty) -> std::optional<TypeId> {
        // any/error/free gets a special pass unconditionally because they can't be decided.
        if (get<AnyTypeVar>(ty) || get<ErrorTypeVar>(ty) || get<FreeTypeVar>(ty))
            return ty;

        // maps boolean primitive to the corresponding singleton equal to sense
        if (isPrim(ty, PrimitiveTypeVar::Boolean))
            return singletonType(sense);

        // if we have boolean singleton, eliminate it if the sense doesn't match with that singleton
        if (auto boolean = get<BooleanSingleton>(get<SingletonTypeVar>(ty)))
            return boolean->value == sense ? std::optional<TypeId>(ty) : std::nullopt;

        // if we have nil, eliminate it if sense is true, otherwise take it
        if (isNil(ty))
            return sense ? std::nullopt : std::optional<TypeId>(ty);

        // at this point, anything else is kept if sense is true, or eliminated otherwise
        return sense ? std::optional<TypeId>(ty) : std::nullopt;
    };
}

std::optional<TypeId> TypeChecker::filterMap(TypeId type, TypeIdPredicate predicate)
{
    std::vector<TypeId> types = Luau::filterMap(type, predicate);
    if (!types.empty())
        return types.size() == 1 ? types[0] : addType(UnionTypeVar{std::move(types)});
    return std::nullopt;
}

std::optional<TypeId> TypeChecker::pickTypesFromSense(TypeId type, bool sense)
{
    return filterMap(type, mkTruthyPredicate(sense));
}

TypeId TypeChecker::addTV(TypeVar&& tv)
{
    return currentModule->internalTypes.addType(std::move(tv));
}

TypePackId TypeChecker::addTypePack(TypePackVar&& tv)
{
    return currentModule->internalTypes.addTypePack(std::move(tv));
}

TypePackId TypeChecker::addTypePack(TypePack&& tp)
{
    return addTypePack(TypePackVar(std::move(tp)));
}

TypePackId TypeChecker::addTypePack(const std::vector<TypeId>& ty)
{
    return addTypePack(ty, std::nullopt);
}

TypePackId TypeChecker::addTypePack(const std::vector<TypeId>& ty, std::optional<TypePackId> tail)
{
    return addTypePack(TypePackVar(TypePack{ty, tail}));
}

TypePackId TypeChecker::addTypePack(std::initializer_list<TypeId>&& ty)
{
    return addTypePack(TypePackVar(TypePack{std::vector<TypeId>(begin(ty), end(ty)), std::nullopt}));
}

TypePackId TypeChecker::freshTypePack(const ScopePtr& scope)
{
    return freshTypePack(scope->level);
}

TypePackId TypeChecker::freshTypePack(TypeLevel level)
{
    return addTypePack(TypePackVar(FreeTypePack(level)));
}

TypeId TypeChecker::resolveType(const ScopePtr& scope, const AstType& annotation)
{
    if (const auto& lit = annotation.as<AstTypeReference>())
    {
        std::optional<TypeFun> tf;
        if (lit->prefix)
            tf = scope->lookupImportedType(lit->prefix->value, lit->name.value);

        else if (FFlag::DebugLuauMagicTypes && lit->name == "_luau_ice")
            ice("_luau_ice encountered", lit->location);

        else if (FFlag::DebugLuauMagicTypes && lit->name == "_luau_print")
        {
            if (lit->parameters.size != 1 || !lit->parameters.data[0].type)
            {
                reportError(TypeError{annotation.location, GenericError{"_luau_print requires one generic parameter"}});
                return errorRecoveryType(anyType);
            }

            ToStringOptions opts;
            opts.exhaustive = true;
            opts.maxTableLength = 0;

            TypeId param = resolveType(scope, *lit->parameters.data[0].type);
            luauPrintLine(format("_luau_print\t%s\t|\t%s", toString(param, opts).c_str(), toString(lit->location).c_str()));
            return param;
        }

        else
            tf = scope->lookupType(lit->name.value);

        if (!tf)
        {
            if (lit->name == kParseNameError)
                return errorRecoveryType(scope);

            std::string typeName;
            if (lit->prefix)
                typeName = std::string(lit->prefix->value) + ".";
            typeName += lit->name.value;

            if (scope->lookupPack(typeName))
                reportError(TypeError{annotation.location, SwappedGenericTypeParameter{typeName, SwappedGenericTypeParameter::Type}});
            else
                reportError(TypeError{annotation.location, UnknownSymbol{typeName, UnknownSymbol::Type}});

            return errorRecoveryType(scope);
        }

        if (lit->parameters.size == 0 && tf->typeParams.empty() && tf->typePackParams.empty())
            return tf->type;

        bool parameterCountErrorReported = false;
        bool hasDefaultTypes = std::any_of(tf->typeParams.begin(), tf->typeParams.end(), [](auto&& el) {
            return el.defaultValue.has_value();
        });
        bool hasDefaultPacks = std::any_of(tf->typePackParams.begin(), tf->typePackParams.end(), [](auto&& el) {
            return el.defaultValue.has_value();
        });

        if (!lit->hasParameterList)
        {
            if ((!tf->typeParams.empty() && !hasDefaultTypes) || (!tf->typePackParams.empty() && !hasDefaultPacks))
            {
                reportError(TypeError{annotation.location, GenericError{"Type parameter list is required"}});
                parameterCountErrorReported = true;
                if (!FFlag::LuauErrorRecoveryType)
                    return errorRecoveryType(scope);
            }
        }

        std::vector<TypeId> typeParams;
        std::vector<TypeId> extraTypes;
        std::vector<TypePackId> typePackParams;

        for (size_t i = 0; i < lit->parameters.size; ++i)
        {
            if (AstType* type = lit->parameters.data[i].type)
            {
                TypeId ty = resolveType(scope, *type);

                if (typeParams.size() < tf->typeParams.size() || tf->typePackParams.empty())
                    typeParams.push_back(ty);
                else if (typePackParams.empty())
                    extraTypes.push_back(ty);
                else
                    reportError(TypeError{annotation.location, GenericError{"Type parameters must come before type pack parameters"}});
            }
            else if (AstTypePack* typePack = lit->parameters.data[i].typePack)
            {
                TypePackId tp = resolveTypePack(scope, *typePack);

                // If we have collected an implicit type pack, materialize it
                if (typePackParams.empty() && !extraTypes.empty())
                    typePackParams.push_back(addTypePack(extraTypes));

                // If we need more regular types, we can use single element type packs to fill those in
                if (typeParams.size() < tf->typeParams.size() && size(tp) == 1 && finite(tp) && first(tp))
                    typeParams.push_back(*first(tp));
                else
                    typePackParams.push_back(tp);
            }
        }

        // If we still haven't meterialized an implicit type pack, do it now
        if (typePackParams.empty() && !extraTypes.empty())
            typePackParams.push_back(addTypePack(extraTypes));

        size_t typesProvided = typeParams.size();
        size_t typesRequired = tf->typeParams.size();

        size_t packsProvided = typePackParams.size();
        size_t packsRequired = tf->typePackParams.size();

        bool notEnoughParameters =
            (typesProvided < typesRequired && packsProvided == 0) || (typesProvided == typesRequired && packsProvided < packsRequired);
        bool hasDefaultParameters = hasDefaultTypes || hasDefaultPacks;

        // Add default type and type pack parameters if that's required and it's possible
        if (notEnoughParameters && hasDefaultParameters)
        {
            // 'applyTypeFunction' is used to substitute default types that reference previous generic types
            ApplyTypeFunction applyTypeFunction{&currentModule->internalTypes, scope->level};

            for (size_t i = 0; i < typesProvided; ++i)
                applyTypeFunction.typeArguments[tf->typeParams[i].ty] = typeParams[i];

            if (typesProvided < typesRequired)
            {
                for (size_t i = typesProvided; i < typesRequired; ++i)
                {
                    TypeId defaultTy = tf->typeParams[i].defaultValue.value_or(nullptr);

                    if (!defaultTy)
                        break;

                    std::optional<TypeId> maybeInstantiated = applyTypeFunction.substitute(defaultTy);

                    if (!maybeInstantiated.has_value())
                    {
                        reportError(annotation.location, UnificationTooComplex{});
                        maybeInstantiated = errorRecoveryType(scope);
                    }

                    applyTypeFunction.typeArguments[tf->typeParams[i].ty] = *maybeInstantiated;
                    typeParams.push_back(*maybeInstantiated);
                }
            }

            for (size_t i = 0; i < packsProvided; ++i)
                applyTypeFunction.typePackArguments[tf->typePackParams[i].tp] = typePackParams[i];

            if (packsProvided < packsRequired)
            {
                for (size_t i = packsProvided; i < packsRequired; ++i)
                {
                    TypePackId defaultTp = tf->typePackParams[i].defaultValue.value_or(nullptr);

                    if (!defaultTp)
                        break;

                    std::optional<TypePackId> maybeInstantiated = applyTypeFunction.substitute(defaultTp);

                    if (!maybeInstantiated.has_value())
                    {
                        reportError(annotation.location, UnificationTooComplex{});
                        maybeInstantiated = errorRecoveryTypePack(scope);
                    }

                    applyTypeFunction.typePackArguments[tf->typePackParams[i].tp] = *maybeInstantiated;
                    typePackParams.push_back(*maybeInstantiated);
                }
            }
        }

        // If we didn't combine regular types into a type pack and we're still one type pack short, provide an empty type pack
        if (extraTypes.empty() && typePackParams.size() + 1 == tf->typePackParams.size())
            typePackParams.push_back(addTypePack({}));

        if (typeParams.size() != tf->typeParams.size() || typePackParams.size() != tf->typePackParams.size())
        {
            if (!parameterCountErrorReported)
                reportError(
                    TypeError{annotation.location, IncorrectGenericParameterCount{lit->name.value, *tf, typeParams.size(), typePackParams.size()}});

            if (FFlag::LuauErrorRecoveryType)
            {
                // Pad the types out with error recovery types
                while (typeParams.size() < tf->typeParams.size())
                    typeParams.push_back(errorRecoveryType(scope));
                while (typePackParams.size() < tf->typePackParams.size())
                    typePackParams.push_back(errorRecoveryTypePack(scope));
            }
            else
                return errorRecoveryType(scope);
        }

        if (FFlag::LuauRecursiveTypeParameterRestriction)
        {
            bool sameTys = std::equal(typeParams.begin(), typeParams.end(), tf->typeParams.begin(), tf->typeParams.end(), [](auto&& itp, auto&& tp) {
                return itp == tp.ty;
            });
            bool sameTps = std::equal(
                typePackParams.begin(), typePackParams.end(), tf->typePackParams.begin(), tf->typePackParams.end(), [](auto&& itpp, auto&& tpp) {
                    return itpp == tpp.tp;
                });

            // If the generic parameters and the type arguments are the same, we are about to
            // perform an identity substitution, which we can just short-circuit.
            if (sameTys && sameTps)
                return tf->type;
        }

        return instantiateTypeFun(scope, *tf, typeParams, typePackParams, annotation.location);
    }
    else if (const auto& table = annotation.as<AstTypeTable>())
    {
        TableTypeVar::Props props;
        std::optional<TableIndexer> tableIndexer;

        for (const auto& prop : table->props)
            props[prop.name.value] = {resolveType(scope, *prop.type)};

        if (const auto& indexer = table->indexer)
            tableIndexer = TableIndexer(resolveType(scope, *indexer->indexType), resolveType(scope, *indexer->resultType));

        return addType(TableTypeVar{
            props, tableIndexer, scope->level,
            table->unsealed?TableState::Unsealed:TableState::Sealed
        });
    }
    else if (const auto& func = annotation.as<AstTypeFunction>())
    {
        ScopePtr funcScope = childScope(scope, func->location);
        funcScope->level = scope->level.incr();

        auto [generics, genericPacks] = createGenericTypes(funcScope, std::nullopt, annotation, func->generics, func->genericPacks);

        TypePackId argTypes = resolveTypePack(funcScope, func->argTypes);
        TypePackId retTypes = resolveTypePack(funcScope, func->returnTypes);

        std::vector<TypeId> genericTys;
        genericTys.reserve(generics.size());
        std::transform(generics.begin(), generics.end(), std::back_inserter(genericTys), [](auto&& el) {
            return el.ty;
        });

        std::vector<TypePackId> genericTps;
        genericTps.reserve(genericPacks.size());
        std::transform(genericPacks.begin(), genericPacks.end(), std::back_inserter(genericTps), [](auto&& el) {
            return el.tp;
        });

        TypeId fnType = addType(FunctionTypeVar{funcScope->level, std::move(genericTys), std::move(genericTps), argTypes, retTypes});

        FunctionTypeVar* ftv = getMutable<FunctionTypeVar>(fnType);

        ftv->argNames.reserve(func->argNames.size);
        for (const auto& el : func->argNames)
        {
            if (el)
                ftv->argNames.push_back(FunctionArgument{el->first.value, el->second});
            else
                ftv->argNames.push_back(std::nullopt);
        }

        return fnType;
    }
    else if (auto typeOf = annotation.as<AstTypeTypeof>())
    {
        TypeId ty = checkExpr(scope, *typeOf->expr).type;
        return ty;
    }
    else if (const auto& un = annotation.as<AstTypeUnion>())
    {
        std::vector<TypeId> types;
        for (AstType* ann : un->types)
            types.push_back(resolveType(scope, *ann));

        return addType(UnionTypeVar{types});
    }
    else if (const auto& un = annotation.as<AstTypeIntersection>())
    {
        std::vector<TypeId> types;
        for (AstType* ann : un->types)
            types.push_back(resolveType(scope, *ann));

        return addType(IntersectionTypeVar{types});
    }
    else if (const auto& tsb = annotation.as<AstTypeSingletonBool>())
    {
        return singletonType(tsb->value);
    }
    else if (const auto& tss = annotation.as<AstTypeSingletonString>())
    {
        return singletonType(std::string(tss->value.data, tss->value.size));
    }
    else if (annotation.is<AstTypeError>())
        return errorRecoveryType(scope);
    else
    {
        reportError(TypeError{annotation.location, GenericError{"Unknown type annotation?"}});
        return errorRecoveryType(scope);
    }
}

TypePackId TypeChecker::resolveTypePack(const ScopePtr& scope, const AstTypeList& types)
{
    if (types.types.size == 0 && types.tailType)
    {
        return resolveTypePack(scope, *types.tailType);
    }
    else if (types.types.size > 0)
    {
        std::vector<TypeId> head;
        for (AstType* ann : types.types)
            head.push_back(resolveType(scope, *ann));

        std::optional<TypePackId> tail = types.tailType ? std::optional<TypePackId>(resolveTypePack(scope, *types.tailType)) : std::nullopt;
        return addTypePack(TypePack{head, tail});
    }

    return addTypePack(TypePack{});
}

TypePackId TypeChecker::resolveTypePack(const ScopePtr& scope, const AstTypePack& annotation)
{
    if (const AstTypePackVariadic* variadic = annotation.as<AstTypePackVariadic>())
    {
        return addTypePack(TypePackVar{VariadicTypePack{resolveType(scope, *variadic->variadicType)}});
    }
    else if (const AstTypePackGeneric* generic = annotation.as<AstTypePackGeneric>())
    {
        Name genericName = Name(generic->genericName.value);
        std::optional<TypePackId> genericTy = scope->lookupPack(genericName);

        if (!genericTy)
        {
            if (scope->lookupType(genericName))
                reportError(TypeError{generic->location, SwappedGenericTypeParameter{genericName, SwappedGenericTypeParameter::Pack}});
            else
                reportError(TypeError{generic->location, UnknownSymbol{genericName, UnknownSymbol::Type}});

            return errorRecoveryTypePack(scope);
        }

        return *genericTy;
    }
    else if (const AstTypePackExplicit* explicitTp = annotation.as<AstTypePackExplicit>())
    {
        std::vector<TypeId> types;

        for (auto type : explicitTp->typeList.types)
            types.push_back(resolveType(scope, *type));

        if (auto tailType = explicitTp->typeList.tailType)
            return addTypePack(types, resolveTypePack(scope, *tailType));

        return addTypePack(types);
    }
    else
    {
        ice("Unknown AstTypePack kind");
    }
}

bool ApplyTypeFunction::isDirty(TypeId ty)
{
    // Really this should just replace the arguments,
    // but for bug-compatibility with existing code, we replace
    // all generics.
    if (get<GenericTypeVar>(ty))
        return true;
    else if (const FreeTypeVar* ftv = get<FreeTypeVar>(ty))
    {
        if (FFlag::LuauRecursiveTypeParameterRestriction && ftv->forwardedTypeAlias)
            encounteredForwardedType = true;
        return false;
    }
    else
        return false;
}

bool ApplyTypeFunction::isDirty(TypePackId tp)
{
    // Really this should just replace the arguments,
    // but for bug-compatibility with existing code, we replace
    // all generics.
    if (get<GenericTypePack>(tp))
        return true;
    else
        return false;
}

bool ApplyTypeFunction::ignoreChildren(TypeId ty)
{
    if (get<GenericTypeVar>(ty))
        return true;
    else
        return false;
}

bool ApplyTypeFunction::ignoreChildren(TypePackId tp)
{
    if (get<GenericTypePack>(tp))
        return true;
    else
        return false;
}

TypeId ApplyTypeFunction::clean(TypeId ty)
{
    // Really this should just replace the arguments,
    // but for bug-compatibility with existing code, we replace
    // all generics by free type variables.
    TypeId& arg = typeArguments[ty];
    if (arg)
        return arg;
    else
        return addType(FreeTypeVar{level});
}

TypePackId ApplyTypeFunction::clean(TypePackId tp)
{
    // Really this should just replace the arguments,
    // but for bug-compatibility with existing code, we replace
    // all generics by free type variables.
    TypePackId& arg = typePackArguments[tp];
    if (arg)
        return arg;
    else
        return addTypePack(FreeTypePack{level});
}

TypeId TypeChecker::instantiateTypeFun(const ScopePtr& scope, const TypeFun& tf, const std::vector<TypeId>& typeParams,
    const std::vector<TypePackId>& typePackParams, const Location& location)
{
    if (tf.typeParams.empty() && tf.typePackParams.empty())
        return tf.type;

    ApplyTypeFunction applyTypeFunction{&currentModule->internalTypes, scope->level};

    for (size_t i = 0; i < tf.typeParams.size(); ++i)
        applyTypeFunction.typeArguments[tf.typeParams[i].ty] = typeParams[i];

    for (size_t i = 0; i < tf.typePackParams.size(); ++i)
        applyTypeFunction.typePackArguments[tf.typePackParams[i].tp] = typePackParams[i];

    std::optional<TypeId> maybeInstantiated = applyTypeFunction.substitute(tf.type);
    if (!maybeInstantiated.has_value())
    {
        reportError(location, UnificationTooComplex{});
        return errorRecoveryType(scope);
    }
    if (FFlag::LuauRecursiveTypeParameterRestriction && applyTypeFunction.encounteredForwardedType)
    {
        reportError(TypeError{location, GenericError{"Recursive type being used with different parameters"}});
        return errorRecoveryType(scope);
    }

    TypeId instantiated = *maybeInstantiated;

    TypeId target = follow(instantiated);
    bool needsClone = follow(tf.type) == target;
    bool shouldMutate = (!FFlag::LuauOnlyMutateInstantiatedTables || getTableType(tf.type));
    TableTypeVar* ttv = getMutableTableType(target);
    
    if (shouldMutate && ttv && needsClone)
    {
        // Substitution::clone is a shallow clone. If this is a metatable type, we
        // want to mutate its table, so we need to explicitly clone that table as
        // well. If we don't, we will mutate another module's type surface and cause
        // a use-after-free.
        if (get<MetatableTypeVar>(target))
        {
            instantiated = applyTypeFunction.clone(tf.type);
            MetatableTypeVar* mtv = getMutable<MetatableTypeVar>(instantiated);
            mtv->table = applyTypeFunction.clone(mtv->table);
            ttv = getMutable<TableTypeVar>(mtv->table);
        }
        if (get<TableTypeVar>(target))
        {
            instantiated = applyTypeFunction.clone(tf.type);
            ttv = getMutable<TableTypeVar>(instantiated);
        }
    }

    if (shouldMutate && ttv)
    {
        ttv->instantiatedTypeParams = typeParams;
        ttv->instantiatedTypePackParams = typePackParams;
    }

    return instantiated;
}

GenericTypeDefinitions TypeChecker::createGenericTypes(const ScopePtr& scope, std::optional<TypeLevel> levelOpt, const AstNode& node,
    const AstArray<AstGenericType>& genericNames, const AstArray<AstGenericTypePack>& genericPackNames, bool useCache)
{
    LUAU_ASSERT(scope->parent);

    const TypeLevel level = levelOpt.value_or(scope->level);

    std::vector<GenericTypeDefinition> generics;

    for (const AstGenericType& generic : genericNames)
    {
        std::optional<TypeId> defaultValue;

        if (generic.defaultValue)
            defaultValue = resolveType(scope, *generic.defaultValue);

        Name n = generic.name.value;

        // These generics are the only thing that will ever be added to scope, so we can be certain that
        // a collision can only occur when two generic typevars have the same name.
        if (scope->privateTypeBindings.count(n) || scope->privateTypePackBindings.count(n))
        {
            // TODO(jhuelsman): report the exact span of the generic type parameter whose name is a duplicate.
            reportError(TypeError{node.location, DuplicateGenericParameter{n}});
        }

        TypeId g;
        if (FFlag::LuauRecursiveTypeParameterRestriction && (!FFlag::LuauGenericFunctionsDontCacheTypeParams || useCache))
        {
            TypeId& cached = scope->parent->typeAliasTypeParameters[n];
            if (!cached)
                cached = addType(GenericTypeVar{level, n});
            g = cached;
        }
        else
        {
            g = addType(Unifiable::Generic{level, n});
        }

        generics.push_back({g, defaultValue});
        scope->privateTypeBindings[n] = TypeFun{{}, g};
    }

    std::vector<GenericTypePackDefinition> genericPacks;

    for (const AstGenericTypePack& genericPack : genericPackNames)
    {
        std::optional<TypePackId> defaultValue;

        if (genericPack.defaultValue)
            defaultValue = resolveTypePack(scope, *genericPack.defaultValue);

        Name n = genericPack.name.value;

        // These generics are the only thing that will ever be added to scope, so we can be certain that
        // a collision can only occur when two generic typevars have the same name.
        if (scope->privateTypePackBindings.count(n) || scope->privateTypeBindings.count(n))
        {
            // TODO(jhuelsman): report the exact span of the generic type parameter whose name is a duplicate.
            reportError(TypeError{node.location, DuplicateGenericParameter{n}});
        }

        TypePackId g;
        if (FFlag::LuauRecursiveTypeParameterRestriction)
        {
            TypePackId& cached = scope->parent->typeAliasTypePackParameters[n];
            if (!cached)
                cached = addTypePack(TypePackVar{Unifiable::Generic{level, n}});
            g = cached;
        }
        else
        {
            g = addTypePack(TypePackVar{Unifiable::Generic{level, n}});
        }

        genericPacks.push_back({g, defaultValue});
        scope->privateTypePackBindings[n] = g;
    }

    return {generics, genericPacks};
}

void TypeChecker::refineLValue(const LValue& lvalue, RefinementMap& refis, const ScopePtr& scope, TypeIdPredicate predicate)
{
    LUAU_ASSERT(FFlag::LuauDiscriminableUnions2 || FFlag::LuauAssertStripsFalsyTypes);

    const LValue* target = &lvalue;
    std::optional<LValue> key; // If set, we know we took the base of the lvalue path and should be walking down each option of the base's type.

    auto ty = resolveLValue(scope, *target);
    if (!ty)
        return; // Do nothing. An error was already reported.

    // If the provided lvalue is a local or global, then that's without a doubt the target.
    // However, if there is a base lvalue, then we'll want that to be the target iff the base is a union type.
    if (auto base = baseof(lvalue))
    {
        std::optional<TypeId> baseTy = resolveLValue(scope, *base);
        if (baseTy && get<UnionTypeVar>(follow(*baseTy)))
        {
            ty = baseTy;
            target = base;
            key = lvalue;
        }
    }

    // If we do not have a key, it means we're not trying to discriminate anything, so it's a simple matter of just filtering for a subset.
    if (!key)
    {
        if (std::optional<TypeId> result = filterMap(*ty, predicate))
            addRefinement(refis, *target, *result);
        else
            addRefinement(refis, *target, errorRecoveryType(scope));

        return;
    }

    // Otherwise, we'll want to walk each option of ty, get its index type, and filter that.
    auto utv = get<UnionTypeVar>(follow(*ty));
    LUAU_ASSERT(utv);

    std::unordered_set<TypeId> viableTargetOptions;
    std::unordered_set<TypeId> viableChildOptions; // There may be additional refinements that apply. We add those here too.

    for (TypeId option : utv)
    {
        std::optional<TypeId> discriminantTy;
        if (auto field = Luau::get<Field>(*key)) // need to fully qualify Luau::get because of ADL.
            discriminantTy = getIndexTypeFromType(scope, option, field->key, Location(), false);
        else
            LUAU_ASSERT(!"Unhandled LValue alternative?");

        if (!discriminantTy)
            return; // Do nothing. An error was already reported, as per usual.

        if (std::optional<TypeId> result = filterMap(*discriminantTy, predicate))
        {
            viableTargetOptions.insert(option);
            viableChildOptions.insert(*result);
        }
    }

    auto intoType = [this](const std::unordered_set<TypeId>& s) -> std::optional<TypeId> {
        if (s.empty())
            return std::nullopt;

        // TODO: allocate UnionTypeVar and just normalize.
        std::vector<TypeId> options(s.begin(), s.end());
        if (options.size() == 1)
            return options[0];

        return addType(UnionTypeVar{std::move(options)});
    };

    if (std::optional<TypeId> viableTargetType = intoType(viableTargetOptions))
        addRefinement(refis, *target, *viableTargetType);

    if (std::optional<TypeId> viableChildType = intoType(viableChildOptions))
        addRefinement(refis, lvalue, *viableChildType);
}

std::optional<TypeId> TypeChecker::resolveLValue(const ScopePtr& scope, const LValue& lvalue)
{
    // We want to be walking the Scope parents.
    // We'll also want to walk up the LValue path. As we do this, we need to save each LValue because we must walk back.
    // For example:
    //  There exists an entry t.x.
    //  We are asked to look for t.x.y.
    //  We need to search in the provided Scope. Find t.x.y first.
    //  We fail to find t.x.y. Try t.x. We found it. Now we must return the type of the property y from the mapped-to type of t.x.
    //  If we completely fail to find the Symbol t but the Scope has that entry, then we should walk that all the way through and terminate.
    const auto& [symbol, keys] = getFullName(lvalue);

    ScopePtr currentScope = scope;
    while (currentScope)
    {
        std::optional<TypeId> found;

        std::vector<LValue> childKeys;
        const LValue* currentLValue = &lvalue;
        while (currentLValue)
        {
            if (auto it = currentScope->refinements.find(*currentLValue); it != currentScope->refinements.end())
            {
                found = it->second;
                break;
            }

            childKeys.push_back(*currentLValue);
            currentLValue = baseof(*currentLValue);
        }

        if (!found)
        {
            // Should not be using scope->lookup. This is already recursive.
            if (auto it = currentScope->bindings.find(symbol); it != currentScope->bindings.end())
                found = it->second.typeId;
            else
            {
                // Nothing exists in this Scope. Just skip and try the parent one.
                currentScope = currentScope->parent;
                continue;
            }
        }

        for (auto it = childKeys.rbegin(); it != childKeys.rend(); ++it)
        {
            const LValue& key = *it;

            // Symbol can happen. Skip.
            if (get<Symbol>(key))
                continue;
            else if (auto field = get<Field>(key))
            {
                found = getIndexTypeFromType(scope, *found, field->key, Location(), false);
                if (!found)
                    return std::nullopt; // Turns out this type doesn't have the property at all. We're done.
            }
            else
                LUAU_ASSERT(!"New LValue alternative not handled here.");
        }

        return found;
    }

    // No entry for it at all. Can happen when LValue root is a global.
    return std::nullopt;
}

std::optional<TypeId> TypeChecker::resolveLValue(const RefinementMap& refis, const ScopePtr& scope, const LValue& lvalue)
{
    if (auto it = refis.find(lvalue); it != refis.end())
        return it->second;
    else
        return resolveLValue(scope, lvalue);
}

// Only should be used for refinements!
// This can probably go away once we have something that can limit a free type's type domain.
static bool isUndecidable(TypeId ty)
{
    ty = follow(ty);
    return get<AnyTypeVar>(ty) || get<ErrorTypeVar>(ty) || get<FreeTypeVar>(ty);
}

ErrorVec TypeChecker::resolve(const PredicateVec& predicates, const ScopePtr& scope, bool sense)
{
    ErrorVec errVec;
    resolve(predicates, errVec, scope->refinements, scope, sense);
    return errVec;
}

void TypeChecker::resolve(const PredicateVec& predicates, ErrorVec& errVec, RefinementMap& refis, const ScopePtr& scope, bool sense, bool fromOr)
{
    for (const Predicate& c : predicates)
        resolve(c, errVec, refis, scope, sense, fromOr);
}

void TypeChecker::resolve(const Predicate& predicate, ErrorVec& errVec, RefinementMap& refis, const ScopePtr& scope, bool sense, bool fromOr)
{
    if (auto truthyP = get<TruthyPredicate>(predicate))
        resolve(*truthyP, errVec, refis, scope, sense, fromOr);
    else if (auto andP = get<AndPredicate>(predicate))
        resolve(*andP, errVec, refis, scope, sense);
    else if (auto orP = get<OrPredicate>(predicate))
        resolve(*orP, errVec, refis, scope, sense);
    else if (auto notP = get<NotPredicate>(predicate))
        resolve(notP->predicates, errVec, refis, scope, !sense, fromOr);
    else if (auto isaP = get<IsAPredicate>(predicate))
        resolve(*isaP, errVec, refis, scope, sense);
    else if (auto typeguardP = get<TypeGuardPredicate>(predicate))
        resolve(*typeguardP, errVec, refis, scope, sense);
    else if (auto eqP = get<EqPredicate>(predicate))
        resolve(*eqP, errVec, refis, scope, sense);
    else
        ice("Unhandled predicate kind");
}

void TypeChecker::resolve(const TruthyPredicate& truthyP, ErrorVec& errVec, RefinementMap& refis, const ScopePtr& scope, bool sense, bool fromOr)
{
    if (FFlag::LuauAssertStripsFalsyTypes)
    {
        std::optional<TypeId> ty = resolveLValue(refis, scope, truthyP.lvalue);
        if (ty && fromOr)
            return addRefinement(refis, truthyP.lvalue, *ty);

        refineLValue(truthyP.lvalue, refis, scope, mkTruthyPredicate(sense));
    }
    else
    {
        auto predicate = [sense](TypeId option) -> std::optional<TypeId> {
            if (isUndecidable(option) || isBoolean(option) || isNil(option) != sense)
                return option;

            return std::nullopt;
        };

        if (FFlag::LuauDiscriminableUnions2)
        {
            std::optional<TypeId> ty = resolveLValue(refis, scope, truthyP.lvalue);
            if (ty && fromOr)
                return addRefinement(refis, truthyP.lvalue, *ty);

            refineLValue(truthyP.lvalue, refis, scope, predicate);
        }
        else
        {
            std::optional<TypeId> ty = resolveLValue(refis, scope, truthyP.lvalue);
            if (!ty)
                return;

            // This is a hack. :(
            // Without this, the expression 'a or b' might refine 'b' to be falsy.
            // I'm not yet sure how else to get this to do the right thing without this hack, so we'll do this for now in the meantime.
            if (fromOr)
                return addRefinement(refis, truthyP.lvalue, *ty);

            if (std::optional<TypeId> result = filterMap(*ty, predicate))
                addRefinement(refis, truthyP.lvalue, *result);
        }
    }
}

void TypeChecker::resolve(const AndPredicate& andP, ErrorVec& errVec, RefinementMap& refis, const ScopePtr& scope, bool sense)
{
    if (!sense)
    {
        OrPredicate orP{
            {NotPredicate{std::move(andP.lhs)}},
            {NotPredicate{std::move(andP.rhs)}},
        };

        return resolve(orP, errVec, refis, scope, !sense);
    }

    resolve(andP.lhs, errVec, refis, scope, sense);
    resolve(andP.rhs, errVec, refis, scope, sense);
}

void TypeChecker::resolve(const OrPredicate& orP, ErrorVec& errVec, RefinementMap& refis, const ScopePtr& scope, bool sense)
{
    if (!sense)
    {
        AndPredicate andP{
            {NotPredicate{std::move(orP.lhs)}},
            {NotPredicate{std::move(orP.rhs)}},
        };

        return resolve(andP, errVec, refis, scope, !sense);
    }

    ErrorVec discarded;

    RefinementMap leftRefis;
    resolve(orP.lhs, errVec, leftRefis, scope, sense);

    RefinementMap rightRefis;
    resolve(orP.lhs, discarded, rightRefis, scope, !sense);
    resolve(orP.rhs, errVec, rightRefis, scope, sense, true); // :(

    merge(refis, leftRefis);
    merge(refis, rightRefis);
}

void TypeChecker::resolve(const IsAPredicate& isaP, ErrorVec& errVec, RefinementMap& refis, const ScopePtr& scope, bool sense)
{
    auto predicate = [&](TypeId option) -> std::optional<TypeId> {
        // This by itself is not truly enough to determine that A is stronger than B or vice versa.
        // The best unambiguous way about this would be to have a function that returns the relationship ordering of a pair.
        // i.e. TypeRelationship relationshipOf(TypeId superTy, TypeId subTy)
        bool optionIsSubtype = canUnify(option, isaP.ty, isaP.location).empty();
        bool targetIsSubtype = canUnify(isaP.ty, option, isaP.location).empty();

        // If A is a superset of B, then if sense is true, we promote A to B, otherwise we keep A.
        if (!optionIsSubtype && targetIsSubtype)
            return sense ? isaP.ty : option;

        // If A is a subset of B, then if sense is true we pick A, otherwise we eliminate A.
        if (optionIsSubtype && !targetIsSubtype)
            return sense ? std::optional<TypeId>(option) : std::nullopt;

        // If neither has any relationship, we only return A if sense is false.
        if (!optionIsSubtype && !targetIsSubtype)
            return sense ? std::nullopt : std::optional<TypeId>(option);

        // If both are subtypes, then we're in one of the two situations:
        //   1. Instance₁ <: Instance₂ ∧ Instance₂ <: Instance₁
        //   2. any <: Instance ∧ Instance <: any
        // Right now, we have to look at the types to see if they were undecidables.
        // By this point, we also know free tables are also subtypes and supertypes.
        if (optionIsSubtype && targetIsSubtype)
        {
            // We can only have (any, Instance) because the rhs is never undecidable right now.
            // So we can just return the right hand side immediately.

            // typeof(x) == "Instance" where x : any
            auto ttv = get<TableTypeVar>(option);
            if (isUndecidable(option) || (ttv && ttv->state == TableState::Free))
                return sense ? isaP.ty : option;

            // typeof(x) == "Instance" where x : Instance
            if (sense)
                return isaP.ty;
        }

        // local variable works around an odd gcc 9.3 warning: <anonymous> may be used uninitialized
        std::optional<TypeId> res = std::nullopt;
        return res;
    };

    if (FFlag::LuauDiscriminableUnions2)
    {
        refineLValue(isaP.lvalue, refis, scope, predicate);
    }
    else
    {
        std::optional<TypeId> ty = resolveLValue(refis, scope, isaP.lvalue);
        if (!ty)
            return;

        if (std::optional<TypeId> result = filterMap(*ty, predicate))
            addRefinement(refis, isaP.lvalue, *result);
        else
        {
            addRefinement(refis, isaP.lvalue, errorRecoveryType(scope));
            errVec.push_back(TypeError{isaP.location, TypeMismatch{isaP.ty, *ty}});
        }
    }
}

void TypeChecker::resolve(const TypeGuardPredicate& typeguardP, ErrorVec& errVec, RefinementMap& refis, const ScopePtr& scope, bool sense)
{
    // Rewrite the predicate 'type(foo) == "vector"' to be 'typeof(foo) == "Vector3"'. They're exactly identical.
    // This allows us to avoid writing in edge cases.
    if (!typeguardP.isTypeof && typeguardP.kind == "vector")
        return resolve(TypeGuardPredicate{std::move(typeguardP.lvalue), typeguardP.location, "Vector3", true}, errVec, refis, scope, sense);

    std::optional<TypeId> ty = resolveLValue(refis, scope, typeguardP.lvalue);
    if (!ty)
        return;

    // In certain cases, the value may actually be nil, but Luau doesn't know about it. So we whitelist this.
    if (sense && typeguardP.kind == "nil")
    {
        addRefinement(refis, typeguardP.lvalue, nilType);
        return;
    }

    using ConditionFunc = bool(TypeId);
    using SenseToTypeIdPredicate = std::function<TypeIdPredicate(bool)>;
    auto mkFilter = [](ConditionFunc f, std::optional<TypeId> other = std::nullopt) -> SenseToTypeIdPredicate {
        return [f, other](bool sense) -> TypeIdPredicate {
            return [f, other, sense](TypeId ty) -> std::optional<TypeId> {
                if (f(ty) == sense)
                    return ty;

                if (isUndecidable(ty))
                    return other.value_or(ty);

                return std::nullopt;
            };
        };
    };

    // Note: "vector" never happens here at this point, so we don't have to write something for it.
    // clang-format off
    static const std::unordered_map<std::string, SenseToTypeIdPredicate> primitives{
        // Trivial primitives.
        {"nil", mkFilter(isNil, nilType)}, // This can still happen when sense is false!
        {"string", mkFilter(isString, stringType)},
        {"number", mkFilter(isNumber, numberType)},
        {"boolean", mkFilter(isBoolean, booleanType)},
        {"thread", mkFilter(isThread, threadType)},

        // Non-trivial primitives.
        {"table", mkFilter([](TypeId ty) -> bool { return isTableIntersection(ty) || get<TableTypeVar>(ty) || get<MetatableTypeVar>(ty); })},
        {"function", mkFilter([](TypeId ty) -> bool { return isOverloadedFunction(ty) || get<FunctionTypeVar>(ty); })},

        // For now, we don't really care about being accurate with userdata if the typeguard was using typeof.
        {"userdata", mkFilter([](TypeId ty) -> bool { return get<ClassTypeVar>(ty); })},
    };
    // clang-format on

    if (auto it = primitives.find(typeguardP.kind); it != primitives.end())
    {
        if (FFlag::LuauDiscriminableUnions2)
        {
            refineLValue(typeguardP.lvalue, refis, scope, it->second(sense));
            return;
        }
        else
        {
            if (std::optional<TypeId> result = filterMap(*ty, it->second(sense)))
                addRefinement(refis, typeguardP.lvalue, *result);
            else
            {
                addRefinement(refis, typeguardP.lvalue, errorRecoveryType(scope));
                if (sense)
                    errVec.push_back(
                        TypeError{typeguardP.location, GenericError{"Type '" + toString(*ty) + "' has no overlap with '" + typeguardP.kind + "'"}});
            }

            return;
        }
    }

    auto fail = [&](const TypeErrorData& err) {
        if (!FFlag::LuauDiscriminableUnions2)
            errVec.push_back(TypeError{typeguardP.location, err});
        addRefinement(refis, typeguardP.lvalue, errorRecoveryType(scope));
    };

    if (!typeguardP.isTypeof)
        return fail(UnknownSymbol{typeguardP.kind, UnknownSymbol::Type});

    auto typeFun = globalScope->lookupType(typeguardP.kind);
    if (!typeFun || !typeFun->typeParams.empty() || !typeFun->typePackParams.empty())
        return fail(UnknownSymbol{typeguardP.kind, UnknownSymbol::Type});

    TypeId type = follow(typeFun->type);

    // We're only interested in the root class of any classes.
    if (auto ctv = get<ClassTypeVar>(type); !ctv || ctv->parent)
        return fail(UnknownSymbol{typeguardP.kind, UnknownSymbol::Type});

    // This probably hints at breaking out type filtering functions from the predicate solver so that typeof is not tightly coupled with IsA.
    // Until then, we rewrite this to be the same as using IsA.
    return resolve(IsAPredicate{std::move(typeguardP.lvalue), typeguardP.location, type}, errVec, refis, scope, sense);
}

void TypeChecker::resolve(const EqPredicate& eqP, ErrorVec& errVec, RefinementMap& refis, const ScopePtr& scope, bool sense)
{
    // This refinement will require success typing to do everything correctly. For now, we can get most of the way there.
    auto options = [](TypeId ty) -> std::vector<TypeId> {
        if (auto utv = get<UnionTypeVar>(follow(ty)))
            return std::vector<TypeId>(begin(utv), end(utv));
        return {ty};
    };

    if (FFlag::LuauDiscriminableUnions2)
    {
        std::vector<TypeId> rhs = options(eqP.type);

        if (sense && std::any_of(rhs.begin(), rhs.end(), isUndecidable))
            return; // Optimization: the other side has unknown types, so there's probably an overlap. Refining is no-op here.

        auto predicate = [&](TypeId option) -> std::optional<TypeId> {
            if (sense && isUndecidable(option))
                return FFlag::LuauWeakEqConstraint ? option : eqP.type;

            if (!sense && isNil(eqP.type))
                return (isUndecidable(option) || !isNil(option)) ? std::optional<TypeId>(option) : std::nullopt;

            if (maybeSingleton(eqP.type))
            {
                // Normally we'd write option <: eqP.type, but singletons are always the subtype, so we flip this.
                if (!sense || canUnify(eqP.type, option, eqP.location).empty())
                    return sense ? eqP.type : option;

                // local variable works around an odd gcc 9.3 warning: <anonymous> may be used uninitialized
                std::optional<TypeId> res = std::nullopt;
                return res;
            }

            return option;
        };

        refineLValue(eqP.lvalue, refis, scope, predicate);
    }
    else
    {
        if (FFlag::LuauWeakEqConstraint)
        {
            if (!sense && isNil(eqP.type))
                resolve(TruthyPredicate{std::move(eqP.lvalue), eqP.location}, errVec, refis, scope, true, /* fromOr= */ false);

            return;
        }

        if (FFlag::LuauEqConstraint)
        {
            std::optional<TypeId> ty = resolveLValue(refis, scope, eqP.lvalue);
            if (!ty)
                return;

            std::vector<TypeId> lhs = options(*ty);
            std::vector<TypeId> rhs = options(eqP.type);

            if (sense && std::any_of(lhs.begin(), lhs.end(), isUndecidable))
            {
                addRefinement(refis, eqP.lvalue, eqP.type);
                return;
            }
            else if (sense && std::any_of(rhs.begin(), rhs.end(), isUndecidable))
                return; // Optimization: the other side has unknown types, so there's probably an overlap. Refining is no-op here.

            std::unordered_set<TypeId> set;
            for (TypeId left : lhs)
            {
                for (TypeId right : rhs)
                {
                    // When singleton types arrive, `isNil` here probably should be replaced with `isLiteral`.
                    if (canUnify(right, left, eqP.location).empty() == sense || (!sense && !isNil(left)))
                        set.insert(left);
                }
            }

            if (set.empty())
                return;

            std::vector<TypeId> viable(set.begin(), set.end());
            TypeId result = viable.size() == 1 ? viable[0] : addType(UnionTypeVar{std::move(viable)});
            addRefinement(refis, eqP.lvalue, result);
        }
    }
}

bool TypeChecker::isNonstrictMode() const
{
    return (currentModule->mode == Mode::Nonstrict) || (currentModule->mode == Mode::NoCheck);
}

std::vector<TypeId> TypeChecker::unTypePack(const ScopePtr& scope, TypePackId tp, size_t expectedLength, const Location& location)
{
    TypePackId expectedTypePack = addTypePack({});
    TypePack* expectedPack = getMutable<TypePack>(expectedTypePack);
    LUAU_ASSERT(expectedPack);
    for (size_t i = 0; i < expectedLength; ++i)
        expectedPack->head.push_back(freshType(scope));

    unify(tp, expectedTypePack, location);

    for (TypeId& tp : expectedPack->head)
        tp = follow(tp);

    return expectedPack->head;
}

std::vector<std::pair<Location, ScopePtr>> TypeChecker::getScopes() const
{
    return currentModule->scopes;
}

} // namespace Luau<|MERGE_RESOLUTION|>--- conflicted
+++ resolved
@@ -2136,31 +2136,8 @@
 
         DenseHashSet<TypeId> seen{nullptr};
 
-<<<<<<< HEAD
-            if (!hasLength(operandType, seen, &recursionCount))
-                reportError(TypeError{expr.location, NotATable{operandType}});
-        }
-        else
-        {
-            if (get<AnyTypeVar>(operandType))
-                return {numberType}; // Not strictly correct: metatables permit overriding this
-
-            if (auto p = get<PrimitiveTypeVar>(operandType))
-            {
-                if (p->type == PrimitiveTypeVar::String)
-                    return {numberType};
-                //GIDEROS: int64 lib converts numbers to int64(userdata) through the length operator
-                if (p->type == PrimitiveTypeVar::Number)
-                    return {anyType}; //hgy29@gideros: We actually know this is an int64, but I don't know yet how to represent this
-            }
-
-            if (!getTableType(operandType))
-                reportError(TypeError{expr.location, NotATable{operandType}});
-        }
-=======
         if (!hasLength(operandType, seen, &recursionCount))
             reportError(TypeError{expr.location, NotATable{operandType}});
->>>>>>> dbdf91f3
 
         return {numberType};
     }

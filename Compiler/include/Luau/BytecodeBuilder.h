// This file is part of the Luau programming language and is licensed under MIT License; see LICENSE.txt for details
#pragma once

#include "Luau/Bytecode.h"
#include "Luau/DenseHash.h"
#include "Luau/StringUtils.h"

#include <string>

namespace Luau
{

class BytecodeEncoder
{
public:
    virtual ~BytecodeEncoder() {}

    virtual uint8_t encodeOp(uint8_t op) = 0;
};

class BytecodeBuilder
{
public:
    // BytecodeBuilder does *not* copy the data passed via StringRef; instead, it keeps the ref around until finalize()
    // Please be careful with the lifetime of the data that's being passed because of this.
    // The safe and correct pattern is to only build StringRefs out of pieces of AST (AstName or AstArray<>) that are backed by AstAllocator.
    // Note that you must finalize() the builder before the Allocator backing the Ast is destroyed.
    struct StringRef
    {
        // To construct a StringRef, use sref() from Compiler.cpp.
        const char* data = nullptr;
        size_t length = 0;

        bool operator==(const StringRef& other) const;
    };

    struct TableShape
    {
        static const unsigned int kMaxLength = 32;

        int32_t keys[kMaxLength];
        unsigned int length = 0;

        bool operator==(const TableShape& other) const;
    };

    BytecodeBuilder(BytecodeEncoder* encoder = 0);

    uint32_t beginFunction(uint8_t numparams, bool isvararg = false);
    void endFunction(uint8_t maxstacksize, uint8_t numupvalues);

    void setMainFunction(uint32_t fid);

    int32_t addConstantNil();
    int32_t addConstantBoolean(bool value);
    int32_t addConstantNumber(double value);
    int32_t addConstantString(StringRef value);
    int32_t addImport(uint32_t iid);
    int32_t addConstantTable(const TableShape& shape);
    int32_t addConstantClosure(uint32_t fid);

    int16_t addChildFunction(uint32_t fid);

    void emitABC(LuauOpcode op, uint8_t a, uint8_t b, uint8_t c);
    void emitAD(LuauOpcode op, uint8_t a, int16_t d);
    void emitE(LuauOpcode op, int32_t e);
    void emitAux(uint32_t aux);

    size_t emitLabel();

    [[nodiscard]] bool patchJumpD(size_t jumpLabel, size_t targetLabel);
    [[nodiscard]] bool patchSkipC(size_t jumpLabel, size_t targetLabel);

    void foldJumps();
    void expandJumps();

    void setDebugFunctionName(StringRef name);
    void setDebugFunctionLineDefined(int line);
    void setDebugLine(int line);
    void pushDebugLocal(StringRef name, uint8_t reg, uint32_t startpc, uint32_t endpc);
    void pushDebugUpval(StringRef name);
    uint32_t getDebugPC() const;

    void addDebugRemark(const char* format, ...) LUAU_PRINTF_ATTR(2, 3);

    void finalize();

    enum DumpFlags
    {
        Dump_Code = 1 << 0,
        Dump_Lines = 1 << 1,
        Dump_Source = 1 << 2,
        Dump_Locals = 1 << 3,
        Dump_Remarks = 1 << 4,
    };

    void setDumpFlags(uint32_t flags)
    {
        dumpFlags = flags;
        dumpFunctionPtr = &BytecodeBuilder::dumpCurrentFunction;
    }

    void setDumpSource(const std::string& source);

<<<<<<< HEAD
    void setPseudoCode(const std::string& pseudoCode);

    void setChunkName(const std::string& chunkName);
=======
    bool needsDebugRemarks() const
    {
        return (dumpFlags & Dump_Remarks) != 0;
    }
>>>>>>> 78798d46

    const std::string& getBytecode() const
    {
        LUAU_ASSERT(!bytecode.empty()); // did you forget to call finalize?
        return bytecode;
    }

    std::string dumpFunction(uint32_t id) const;
    std::string dumpEverything() const;
    std::string dumpSourceRemarks() const;

    void annotateInstruction(std::string& result, uint32_t fid, uint32_t instpos) const;

    static uint32_t getImportId(int32_t id0);
    static uint32_t getImportId(int32_t id0, int32_t id1);
    static uint32_t getImportId(int32_t id0, int32_t id1, int32_t id2);

    static int decomposeImportId(uint32_t ids, int32_t& id0, int32_t& id1, int32_t& id2);

    static uint32_t getStringHash(StringRef key);

    static std::string getError(const std::string& message);

    static uint8_t getVersion();

private:
    struct Constant
    {
        enum Type
        {
            Type_Nil,
            Type_Boolean,
            Type_Number,
            Type_String,
            Type_Import,
            Type_Table,
            Type_Closure,
        };

        Type type;
        union
        {
            bool valueBoolean;
            double valueNumber;
            unsigned int valueString; // index into string table
            uint32_t valueImport;     // 10-10-10-2 encoded import id
            uint32_t valueTable;      // index into tableShapes[]
            uint32_t valueClosure;    // index of function in global list
        };
    };

    struct ConstantKey
    {
        Constant::Type type;
        // Note: this stores value* from Constant; when type is Number_Double, this stores the same bits as double does but in uint64_t.
        uint64_t value;

        bool operator==(const ConstantKey& key) const
        {
            return type == key.type && value == key.value;
        }
    };

    struct Function
    {
        std::string data;

        uint8_t maxstacksize = 0;
        uint8_t numparams = 0;
        uint8_t numupvalues = 0;
        bool isvararg = false;

        unsigned int debugname = 0;
        int debuglinedefined = 0;

        std::string dump;
        std::string dumpname;
        std::vector<int> dumpinstoffs;
    };

    struct DebugLocal
    {
        unsigned int name;

        uint8_t reg;
        uint32_t startpc;
        uint32_t endpc;
    };

    struct DebugUpval
    {
        unsigned int name;
    };

    struct Jump
    {
        uint32_t source;
        uint32_t target;
    };

    struct StringRefHash
    {
        size_t operator()(const StringRef& v) const;
    };

    struct ConstantKeyHash
    {
        size_t operator()(const ConstantKey& key) const;
    };

    struct TableShapeHash
    {
        size_t operator()(const TableShape& v) const;
    };

    std::vector<Function> functions;
    uint32_t currentFunction = ~0u;
    uint32_t mainFunction = ~0u;

    std::vector<uint32_t> insns;
    std::vector<int> lines;
    std::vector<Constant> constants;
    std::vector<uint32_t> protos;
    std::vector<Jump> jumps;

    std::vector<TableShape> tableShapes;

    bool hasLongJumps = false;

    DenseHashMap<ConstantKey, int32_t, ConstantKeyHash> constantMap;
    DenseHashMap<TableShape, int32_t, TableShapeHash> tableShapeMap;
    DenseHashMap<uint32_t, int16_t> protoMap;

    int debugLine = 0;

    std::vector<DebugLocal> debugLocals;
    std::vector<DebugUpval> debugUpvals;

    DenseHashMap<StringRef, unsigned int, StringRefHash> stringTable;
    std::vector<StringRef> debugStrings;

    std::vector<std::pair<uint32_t, uint32_t>> debugRemarks;
    std::string debugRemarkBuffer;

    BytecodeEncoder* encoder = nullptr;
    std::string bytecode;

    uint32_t dumpFlags = 0;
    std::vector<std::string> dumpSource;
    std::vector<std::pair<int, std::string>> dumpRemarks;

<<<<<<< HEAD
    std::string pseudoCode;

    std::string chunkName;

    std::string (BytecodeBuilder::*dumpFunctionPtr)() const = nullptr;
=======
    std::string (BytecodeBuilder::*dumpFunctionPtr)(std::vector<int>&) const = nullptr;
>>>>>>> 78798d46

    void validate() const;
    void validateInstructions() const;
    void validateVariadic() const;

    std::string dumpCurrentFunction(std::vector<int>& dumpinstoffs) const;
    void dumpConstant(std::string& result, int k) const;
    void dumpInstruction(const uint32_t* opcode, std::string& output, int targetLabel) const;

    void writeFunction(std::string& ss, uint32_t id) const;
    void writeLineInfo(std::string& ss) const;
    void writeStringTable(std::string& ss) const;

    int32_t addConstant(const ConstantKey& key, const Constant& value);
    unsigned int addStringTableEntry(StringRef value);
};

} // namespace Luau<|MERGE_RESOLUTION|>--- conflicted
+++ resolved
@@ -102,16 +102,14 @@
 
     void setDumpSource(const std::string& source);
 
-<<<<<<< HEAD
     void setPseudoCode(const std::string& pseudoCode);
 
     void setChunkName(const std::string& chunkName);
-=======
+
     bool needsDebugRemarks() const
     {
         return (dumpFlags & Dump_Remarks) != 0;
     }
->>>>>>> 78798d46
 
     const std::string& getBytecode() const
     {
@@ -263,15 +261,11 @@
     std::vector<std::string> dumpSource;
     std::vector<std::pair<int, std::string>> dumpRemarks;
 
-<<<<<<< HEAD
     std::string pseudoCode;
 
     std::string chunkName;
 
-    std::string (BytecodeBuilder::*dumpFunctionPtr)() const = nullptr;
-=======
     std::string (BytecodeBuilder::*dumpFunctionPtr)(std::vector<int>&) const = nullptr;
->>>>>>> 78798d46
 
     void validate() const;
     void validateInstructions() const;

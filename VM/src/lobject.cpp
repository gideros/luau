// This file is part of the Luau programming language and is licensed under MIT License; see LICENSE.txt for details
// This code is based on Lua 5.x implementation licensed under MIT License; see lua_LICENSE.txt for details
#include "lobject.h"

#include "lstate.h"
#include "lstring.h"
#include "lgc.h"
#include "ldo.h"
#include "lnumutils.h"

#include <ctype.h>
#include <string.h>
#include <stdio.h>
#include <stdlib.h>

<<<<<<< HEAD
#ifdef LUAU_MULTITHREAD
LuaSpinLock lua_globalLock;
int lua_hasThreads=0;
#endif

=======
>>>>>>> 78798d46
const TValue luaO_nilobject_ = {{NULL}, {0}, LUA_TNIL};

int luaO_log2(unsigned int x)
{
    static const uint8_t log_2[256] = {0, 1, 2, 2, 3, 3, 3, 3, 4, 4, 4, 4, 4, 4, 4, 4, 5, 5, 5, 5, 5, 5, 5, 5, 5, 5, 5, 5, 5, 5, 5, 5, 6, 6, 6, 6, 6,
        6, 6, 6, 6, 6, 6, 6, 6, 6, 6, 6, 6, 6, 6, 6, 6, 6, 6, 6, 6, 6, 6, 6, 6, 6, 6, 6, 7, 7, 7, 7, 7, 7, 7, 7, 7, 7, 7, 7, 7, 7, 7, 7, 7, 7, 7, 7,
        7, 7, 7, 7, 7, 7, 7, 7, 7, 7, 7, 7, 7, 7, 7, 7, 7, 7, 7, 7, 7, 7, 7, 7, 7, 7, 7, 7, 7, 7, 7, 7, 7, 7, 7, 7, 7, 7, 7, 7, 7, 7, 7, 7, 8, 8, 8,
        8, 8, 8, 8, 8, 8, 8, 8, 8, 8, 8, 8, 8, 8, 8, 8, 8, 8, 8, 8, 8, 8, 8, 8, 8, 8, 8, 8, 8, 8, 8, 8, 8, 8, 8, 8, 8, 8, 8, 8, 8, 8, 8, 8, 8, 8, 8,
        8, 8, 8, 8, 8, 8, 8, 8, 8, 8, 8, 8, 8, 8, 8, 8, 8, 8, 8, 8, 8, 8, 8, 8, 8, 8, 8, 8, 8, 8, 8, 8, 8, 8, 8, 8, 8, 8, 8, 8, 8, 8, 8, 8, 8, 8, 8,
        8, 8, 8, 8, 8, 8, 8, 8, 8, 8, 8, 8, 8, 8, 8, 8, 8, 8, 8, 8, 8, 8, 8, 8, 8, 8, 8, 8, 8, 8, 8};
    int l = -1;
    while (x >= 256)
    {
        l += 8;
        x >>= 8;
    }
    return l + log_2[x];
}

int luaO_rawequalObj(const TValue* t1, const TValue* t2)
{
    if (ttype(t1) != ttype(t2))
        return 0;
    else
        switch (ttype(t1))
        {
        case LUA_TNIL:
            return 1;
        case LUA_TNUMBER:
            return luai_numeq(nvalue(t1), nvalue(t2));
        case LUA_TVECTOR:
            return luai_veceq(vvalue(t1), vvalue(t2));
        case LUA_TBOOLEAN:
            return bvalue(t1) == bvalue(t2); // boolean true must be 1 !!
        case LUA_TLIGHTUSERDATA:
            return pvalue(t1) == pvalue(t2);
        default:
            LUAU_ASSERT(iscollectable(t1));
            return gcvalue(t1) == gcvalue(t2);
        }
}

int luaO_rawequalKey(const TKey* t1, const TValue* t2)
{
    if (ttype(t1) != ttype(t2))
        return 0;
    else
        switch (ttype(t1))
        {
        case LUA_TNIL:
            return 1;
        case LUA_TNUMBER:
            return luai_numeq(nvalue(t1), nvalue(t2));
        case LUA_TVECTOR:
            return luai_veceq(vvalue(t1), vvalue(t2));
        case LUA_TBOOLEAN:
            return bvalue(t1) == bvalue(t2); // boolean true must be 1 !!
        case LUA_TLIGHTUSERDATA:
            return pvalue(t1) == pvalue(t2);
        default:
            LUAU_ASSERT(iscollectable(t1));
            return gcvalue(t1) == gcvalue(t2);
        }
}

int luaO_str2d(const char* s, double* result)
{
    char* endptr;
    *result = luai_str2num(s, &endptr);
    if (endptr == s)
        return 0;                         // conversion failed
    if (*endptr == 'x' || *endptr == 'X') // maybe an hexadecimal constant?
        *result = cast_num(strtoul(s, &endptr, 16));
    if (*endptr == '\0')
        return 1; // most common case
    while (isspace(cast_to(unsigned char, *endptr)))
        endptr++;
    if (*endptr != '\0')
        return 0; // invalid trailing characters?
    return 1;
}

const char* luaO_pushvfstring(lua_State* L, const char* fmt, va_list argp)
{
    char result[LUA_BUFFERSIZE];
    vsnprintf(result, sizeof(result), fmt, argp);

    setsvalue(L, L->top, luaS_new(L, result));
    incr_top(L);
    return svalue(L->top - 1);
}

const char* luaO_pushfstring(lua_State* L, const char* fmt, ...)
{
    const char* msg;
    va_list argp;
    va_start(argp, fmt);
    msg = luaO_pushvfstring(L, fmt, argp);
    va_end(argp);
    return msg;
}

const char* luaO_chunkid(char* buf, size_t buflen, const char* source, size_t srclen)
{
    if (*source == '=')
    {
        if (srclen <= buflen)
            return source + 1;
        // truncate the part after =
        memcpy(buf, source + 1, buflen - 1);
        buf[buflen - 1] = '\0';
    }
    else if (*source == '@')
    {
        if (srclen <= buflen)
            return source + 1;
        // truncate the part after @
        memcpy(buf, "...", 3);
        memcpy(buf + 3, source + srclen - (buflen - 4), buflen - 4);
        buf[buflen - 1] = '\0';
    }
    else
    {                                         // buf = [string "string"]
        size_t len = strcspn(source, "\n\r"); // stop at first newline
        buflen -= sizeof("[string \"...\"]");
        if (len > buflen)
            len = buflen;
        strcpy(buf, "[string \"");
        if (source[len] != '\0')
        { // must truncate?
            strncat(buf, source, len);
            strcat(buf, "...");
        }
        else
            strcat(buf, source);
        strcat(buf, "\"]");
    }
    return buf;
}<|MERGE_RESOLUTION|>--- conflicted
+++ resolved
@@ -13,14 +13,11 @@
 #include <stdio.h>
 #include <stdlib.h>
 
-<<<<<<< HEAD
 #ifdef LUAU_MULTITHREAD
 LuaSpinLock lua_globalLock;
 int lua_hasThreads=0;
 #endif
 
-=======
->>>>>>> 78798d46
 const TValue luaO_nilobject_ = {{NULL}, {0}, LUA_TNIL};
 
 int luaO_log2(unsigned int x)

// This file is part of the Luau programming language and is licensed under MIT License; see LICENSE.txt for details
#include "Repl.h"

#include "Luau/Common.h"
#include "lua.h"
#include "lualib.h"

#ifndef NO_CODEGEN
#include "Luau/CodeGen.h"
#endif
#include "Luau/Compiler.h"
#include "Luau/Parser.h"
#include "Luau/TimeTrace.h"

#include "Coverage.h"
#include "FileUtils.h"
#include "Flags.h"
#include "Profiler.h"
#include "Require.h"

#include "isocline.h"

#include <memory>

#ifdef _WIN32
#include <io.h>
#include <fcntl.h>

#define WIN32_LEAN_AND_MEAN
#include <windows.h>
#endif

#ifdef __linux__
#include <unistd.h>
#endif

#ifdef CALLGRIND
#include <valgrind/callgrind.h>
#endif

#include <locale.h>
#include <signal.h>

LUAU_FASTFLAG(DebugLuauTimeTracing)


constexpr int MaxTraversalLimit = 50;

static bool codegen = false;
static int program_argc = 0;
char** program_argv = nullptr;

// Ctrl-C handling
static void sigintCallback(lua_State* L, int gc)
{
    if (gc >= 0)
        return;

    lua_callbacks(L)->interrupt = NULL;

    lua_rawcheckstack(L, 1); // reserve space for error string
    luaL_error(L, "Execution interrupted");
}

static lua_State* replState = NULL;

#ifdef _WIN32
BOOL WINAPI sigintHandler(DWORD signal)
{
    if (signal == CTRL_C_EVENT && replState)
        lua_callbacks(replState)->interrupt = &sigintCallback;
    return TRUE;
}
#else
static void sigintHandler(int signum)
{
    if (signum == SIGINT && replState)
        lua_callbacks(replState)->interrupt = &sigintCallback;
}
#endif

struct GlobalOptions
{
    int optimizationLevel = 1;
    int debugLevel = 1;
} globalOptions;

static Luau::CompileOptions copts()
{
    Luau::CompileOptions result = {};
    result.optimizationLevel = globalOptions.optimizationLevel;
    result.debugLevel = globalOptions.debugLevel;
    result.typeInfoLevel = 1;
    result.coverageLevel = coverageActive() ? 2 : 0;

    return result;
}

static int lua_loadstring(lua_State* L)
{
    size_t l = 0;
    const char* s = luaL_checklstring(L, 1, &l);
    const char* chunkname = luaL_optstring(L, 2, s);

    lua_setsafeenv(L, LUA_ENVIRONINDEX, false);

    std::string bytecode = Luau::compile(std::string(s, l), chunkname, copts());
    if (luau_load(L, chunkname, bytecode.data(), bytecode.size(), 0) == 0)
        return 1;

    lua_pushnil(L);
    lua_insert(L, -2); // put before error message
    return 2;          // return nil plus error message
}

static int finishrequire(lua_State* L)
{
    if (lua_isstring(L, -1))
        lua_error(L);

    return 1;
}

static int lua_require(lua_State* L)
{
    std::string name = luaL_checkstring(L, 1);

    RequireResolver::ResolvedRequire resolvedRequire = RequireResolver::resolveRequire(L, std::move(name));

    if (resolvedRequire.status == RequireResolver::ModuleStatus::Cached)
        return finishrequire(L);
    else if (resolvedRequire.status == RequireResolver::ModuleStatus::Ambiguous)
        luaL_errorL(L, "require path could not be resolved to a unique file");
    else if (resolvedRequire.status == RequireResolver::ModuleStatus::NotFound)
        luaL_errorL(L, "error requiring module");

    // module needs to run in a new thread, isolated from the rest
    // note: we create ML on main thread so that it doesn't inherit environment of L
    lua_State* GL = lua_mainthread(L);
    lua_State* ML = lua_newthread(GL);
    lua_xmove(GL, L, 1);

    // new thread needs to have the globals sandboxed
    luaL_sandboxthread(ML);

    // now we can compile & run module on the new thread
<<<<<<< HEAD
    std::string bytecode = Luau::compile(*source, chunkname, copts());
    if (luau_load(ML, chunkname.c_str(), bytecode.data(), bytecode.size(), 0) == 0)
=======
    std::string bytecode = Luau::compile(resolvedRequire.sourceCode, copts());
    if (luau_load(ML, resolvedRequire.chunkName.c_str(), bytecode.data(), bytecode.size(), 0) == 0)
>>>>>>> db809395
    {
#ifndef NO_CODEGEN
        if (codegen)
<<<<<<< HEAD
            Luau::CodeGen::compile(ML, -1);
#endif
=======
        {
            Luau::CodeGen::CompilationOptions nativeOptions;
            Luau::CodeGen::compile(ML, -1, nativeOptions);
        }

>>>>>>> db809395
        if (coverageActive())
            coverageTrack(ML, -1);

        int status = lua_resume(ML, L, 0);

        if (status == 0)
        {
            if (lua_gettop(ML) == 0)
                lua_pushstring(ML, "module must return a value");
            else if (!lua_istable(ML, -1) && !lua_isfunction(ML, -1))
                lua_pushstring(ML, "module must return a table or function");
        }
        else if (status == LUA_YIELD)
        {
            lua_pushstring(ML, "module can not yield");
        }
        else if (!lua_isstring(ML, -1))
        {
            lua_pushstring(ML, "unknown error while running module");
        }
    }

    // there's now a return value on top of ML; L stack: _MODULES ML
    lua_xmove(ML, L, 1);
    lua_pushvalue(L, -1);
    lua_setfield(L, -4, resolvedRequire.absolutePath.c_str());

    // L stack: _MODULES ML result
    return finishrequire(L);
}

static int lua_collectgarbage(lua_State* L)
{
    const char* option = luaL_optstring(L, 1, "collect");

    if (strcmp(option, "collect") == 0)
    {
        lua_gc(L, LUA_GCCOLLECT, 0);
        return 0;
    }

    if (strcmp(option, "count") == 0)
    {
        int c = lua_gc(L, LUA_GCCOUNT, 0);
        lua_pushnumber(L, c);
        return 1;
    }

    luaL_error(L, "collectgarbage must be called with 'count' or 'collect'");
}

#ifdef CALLGRIND
static int lua_callgrind(lua_State* L)
{
    const char* option = luaL_checkstring(L, 1);

    if (strcmp(option, "running") == 0)
    {
        int r = RUNNING_ON_VALGRIND;
        lua_pushboolean(L, r);
        return 1;
    }

    if (strcmp(option, "zero") == 0)
    {
        CALLGRIND_ZERO_STATS;
        return 0;
    }

    if (strcmp(option, "dump") == 0)
    {
        const char* name = luaL_checkstring(L, 2);

        CALLGRIND_DUMP_STATS_AT(name);
        return 0;
    }

    luaL_error(L, "callgrind must be called with one of 'running', 'zero', 'dump'");
}
#endif

void setupState(lua_State* L)
{
#ifndef NO_CODEGEN
    if (codegen)
        Luau::CodeGen::create(L);
#endif
    luaL_openlibs(L);

    static const luaL_Reg funcs[] = {
        {"loadstring", lua_loadstring},
        {"require", lua_require},
        {"collectgarbage", lua_collectgarbage},
#ifdef CALLGRIND
        {"callgrind", lua_callgrind},
#endif
        {NULL, NULL},
    };

    lua_pushvalue(L, LUA_GLOBALSINDEX);
    luaL_register(L, NULL, funcs);
    lua_pop(L, 1);

    luaL_sandbox(L);
}

void setupArguments(lua_State* L, int argc, char** argv)
{
    lua_checkstack(L, argc);

    for (int i = 0; i < argc; ++i)
        lua_pushstring(L, argv[i]);
}

std::string runCode(lua_State* L, const std::string& source)
{
<<<<<<< HEAD
    std::string bytecode = Luau::compile(source, "=stdin", copts());
=======
    lua_checkstack(L, LUA_MINSTACK);

    std::string bytecode = Luau::compile(source, copts());
>>>>>>> db809395

    if (luau_load(L, "=stdin", bytecode.data(), bytecode.size(), 0) != 0)
    {
        size_t len;
        const char* msg = lua_tolstring(L, -1, &len);

        std::string error(msg, len);
        lua_pop(L, 1);

        return error;
    }

<<<<<<< HEAD
#ifndef NO_CODEGEN
    if (codegen)
        Luau::CodeGen::compile(L, -1);
#endif
=======
>>>>>>> db809395
    lua_State* T = lua_newthread(L);

    lua_pushvalue(L, -2);
    lua_remove(L, -3);
    lua_xmove(L, T, 1);

    int status = lua_resume(T, NULL, 0);

    if (status == 0)
    {
        int n = lua_gettop(T);

        if (n)
        {
            luaL_checkstack(T, LUA_MINSTACK, "too many results to print");
            lua_getglobal(T, "_PRETTYPRINT");
            // If _PRETTYPRINT is nil, then use the standard print function instead
            if (lua_isnil(T, -1))
            {
                lua_pop(T, 1);
                lua_getglobal(T, "print");
            }
            lua_insert(T, 1);
            lua_pcall(T, n, 0, 0);
        }

        lua_pop(L, 1);
        return std::string();
    }
    else
    {
        std::string error;

        if (status == LUA_YIELD)
        {
            error = "thread yielded unexpectedly";
        }
        else if (const char* str = lua_tostring(T, -1))
        {
            error = str;
        }

        error += "\nstack backtrace:\n";
        error += lua_debugtrace(T);

        lua_pop(L, 1);
        return error;
    }
}

// Replaces the top of the lua stack with the metatable __index for the value
// if it exists.  Returns true iff __index exists.
static bool tryReplaceTopWithIndex(lua_State* L)
{
    if (luaL_getmetafield(L, -1, "__index"))
    {
        // Remove the table leaving __index on the top of stack
        lua_remove(L, -2);
        return true;
    }
    return false;
}


// This function is similar to lua_gettable, but it avoids calling any
// lua callback functions (e.g. __index) which might modify the Lua VM state.
static void safeGetTable(lua_State* L, int tableIndex)
{
    lua_pushvalue(L, tableIndex); // Duplicate the table

    // The loop invariant is that the table to search is at -1
    // and the key is at -2.
    for (int loopCount = 0;; loopCount++)
    {
        lua_pushvalue(L, -2); // Duplicate the key
        lua_rawget(L, -2);    // Try to find the key
        if (!lua_isnil(L, -1) || loopCount >= MaxTraversalLimit)
        {
            // Either the key has been found, and/or we have reached the max traversal limit
            break;
        }
        else
        {
            lua_pop(L, 1); // Pop the nil result
            if (!luaL_getmetafield(L, -1, "__index"))
            {
                lua_pushnil(L);
                break;
            }
            else if (lua_istable(L, -1))
            {
                // Replace the current table being searched with __index table
                lua_replace(L, -2);
            }
            else
            {
                lua_pop(L, 1); // Pop the value
                lua_pushnil(L);
                break;
            }
        }
    }

    lua_remove(L, -2); // Remove the table
    lua_remove(L, -2); // Remove the original key
}

// completePartialMatches finds keys that match the specified 'prefix'
// Note: the table/object to be searched must be on the top of the Lua stack
static void completePartialMatches(
    lua_State* L,
    bool completeOnlyFunctions,
    const std::string& editBuffer,
    std::string_view prefix,
    const AddCompletionCallback& addCompletionCallback
)
{
    for (int i = 0; i < MaxTraversalLimit && lua_istable(L, -1); i++)
    {
        // table, key
        lua_pushnil(L);

        // Loop over all the keys in the current table
        while (lua_next(L, -2) != 0)
        {
            if (lua_type(L, -2) == LUA_TSTRING)
            {
                // table, key, value
                std::string_view key = lua_tostring(L, -2);
                int valueType = lua_type(L, -1);

                // If the last separator was a ':' (i.e. a method call) then only functions should be completed.
                bool requiredValueType = (!completeOnlyFunctions || valueType == LUA_TFUNCTION);

                if (!key.empty() && requiredValueType && Luau::startsWith(key, prefix))
                {
                    std::string completedComponent(key.substr(prefix.size()));
                    std::string completion(editBuffer + completedComponent);
                    if (valueType == LUA_TFUNCTION)
                    {
                        // Add an opening paren for function calls by default.
                        completion += "(";
                    }
                    addCompletionCallback(completion, std::string(key));
                }
            }
            lua_pop(L, 1);
        }

        // Replace the current table being searched with an __index table if one exists
        if (!tryReplaceTopWithIndex(L))
        {
            break;
        }
    }
}

static void completeIndexer(lua_State* L, const std::string& editBuffer, const AddCompletionCallback& addCompletionCallback)
{
    std::string_view lookup = editBuffer;
    bool completeOnlyFunctions = false;

    lua_checkstack(L, LUA_MINSTACK);

    // Push the global variable table to begin the search
    lua_pushvalue(L, LUA_GLOBALSINDEX);

    for (;;)
    {
        size_t sep = lookup.find_first_of(".:");
        std::string_view prefix = lookup.substr(0, sep);

        if (sep == std::string_view::npos)
        {
            completePartialMatches(L, completeOnlyFunctions, editBuffer, prefix, addCompletionCallback);
            break;
        }
        else
        {
            // find the key in the table
            lua_pushlstring(L, prefix.data(), prefix.size());
            safeGetTable(L, -2);
            lua_remove(L, -2);

            if (lua_istable(L, -1) || tryReplaceTopWithIndex(L))
            {
                completeOnlyFunctions = lookup[sep] == ':';
                lookup.remove_prefix(sep + 1);
            }
            else
            {
                // Unable to search for keys, so stop searching
                break;
            }
        }
    }

    lua_pop(L, 1);
}

void getCompletions(lua_State* L, const std::string& editBuffer, const AddCompletionCallback& addCompletionCallback)
{
    completeIndexer(L, editBuffer, addCompletionCallback);
}

static void icGetCompletions(ic_completion_env_t* cenv, const char* editBuffer)
{
    auto* L = reinterpret_cast<lua_State*>(ic_completion_arg(cenv));

    getCompletions(
        L,
        std::string(editBuffer),
        [cenv](const std::string& completion, const std::string& display)
        {
            ic_add_completion_ex(cenv, completion.data(), display.data(), nullptr);
        }
    );
}

static bool isMethodOrFunctionChar(const char* s, long len)
{
    char c = *s;
    return len == 1 && (isalnum(c) || c == '.' || c == ':' || c == '_');
}

static void completeRepl(ic_completion_env_t* cenv, const char* editBuffer)
{
    ic_complete_word(cenv, editBuffer, icGetCompletions, isMethodOrFunctionChar);
}

static void loadHistory(const char* name)
{
    std::string path;

    if (const char* home = getenv("HOME"))
    {
        path = joinPaths(home, name);
    }
    else if (const char* userProfile = getenv("USERPROFILE"))
    {
        path = joinPaths(userProfile, name);
    }

    if (!path.empty())
        ic_set_history(path.c_str(), -1 /* default entries (= 200) */);
}

static void runReplImpl(lua_State* L)
{
    ic_set_default_completer(completeRepl, L);

    // Reset the locale to C
    setlocale(LC_ALL, "C");

    // Make brace matching easier to see
    ic_style_def("ic-bracematch", "teal");

    // Prevent auto insertion of braces
    ic_enable_brace_insertion(false);

    // Loads history from the given file; isocline automatically saves the history on process exit
    loadHistory(".luau_history");

    std::string buffer;

    for (;;)
    {
        const char* prompt = buffer.empty() ? "" : ">";
        std::unique_ptr<char, void (*)(void*)> line(ic_readline(prompt), free);
        if (!line)
            break;

        if (buffer.empty() && runCode(L, std::string("return ") + line.get()) == std::string())
        {
            ic_history_add(line.get());
            continue;
        }

        if (!buffer.empty())
            buffer += "\n";
        buffer += line.get();

        std::string error = runCode(L, buffer);

        if (error.length() >= 5 && error.compare(error.length() - 5, 5, "<eof>") == 0)
        {
            continue;
        }

        if (error.length())
        {
            fprintf(stdout, "%s\n", error.c_str());
        }

        ic_history_add(buffer.c_str());
        buffer.clear();
    }
}

static void runRepl()
{
    std::unique_ptr<lua_State, void (*)(lua_State*)> globalState(luaL_newstate(), lua_close);
    lua_State* L = globalState.get();

    setupState(L);

    // setup Ctrl+C handling
    replState = L;
#ifdef _WIN32
    SetConsoleCtrlHandler(sigintHandler, TRUE);
#else
    signal(SIGINT, sigintHandler);
#endif

    luaL_sandboxthread(L);
    runReplImpl(L);
}

// `repl` is used it indicate if a repl should be started after executing the file.
static bool runFile(const char* name, lua_State* GL, bool repl)
{
    std::optional<std::string> source = readFile(name);
    if (!source)
    {
        fprintf(stderr, "Error opening %s\n", name);
        return false;
    }

    // module needs to run in a new thread, isolated from the rest
    lua_State* L = lua_newthread(GL);

    // new thread needs to have the globals sandboxed
    luaL_sandboxthread(L);

    std::string chunkname = "=" + std::string(name);

    std::string bytecode = Luau::compile(*source, chunkname, copts());
    int status = 0;

    if (luau_load(L, chunkname.c_str(), bytecode.data(), bytecode.size(), 0) == 0)
    {
#ifndef NO_CODEGEN
        if (codegen)
<<<<<<< HEAD
            Luau::CodeGen::compile(L, -1);
#endif
=======
        {
            Luau::CodeGen::CompilationOptions nativeOptions;
            Luau::CodeGen::compile(L, -1, nativeOptions);
        }

>>>>>>> db809395
        if (coverageActive())
            coverageTrack(L, -1);

        setupArguments(L, program_argc, program_argv);
        status = lua_resume(L, NULL, program_argc);
    }
    else
    {
        status = LUA_ERRSYNTAX;
    }

    if (status != 0)
    {
        std::string error;

        if (status == LUA_YIELD)
        {
            error = "thread yielded unexpectedly";
        }
        else if (const char* str = lua_tostring(L, -1))
        {
            error = str;
        }

        error += "\nstacktrace:\n";
        error += lua_debugtrace(L);

        fprintf(stderr, "%s", error.c_str());
    }

    if (repl)
    {
        runReplImpl(L);
    }
    lua_pop(GL, 1);
    return status == 0;
}

<<<<<<< HEAD
static void report(const char* name, const Luau::Location& location, const char* type, const char* message)
{
    fprintf(stderr, "%s(%d,%d): %s: %s\n", name, location.begin.line + 1, location.begin.column + 1, type, message);
}

static void reportError(const char* name, const Luau::ParseError& error)
{
    report(name, error.getLocation(), "SyntaxError", error.what());
}

static void reportError(const char* name, const Luau::CompileError& error)
{
    report(name, error.getLocation(), "CompileError", error.what());
}

#ifndef NO_CODEGEN
static std::string getCodegenAssembly(const char* name, const std::string& bytecode, Luau::CodeGen::AssemblyOptions options)
{
    std::unique_ptr<lua_State, void (*)(lua_State*)> globalState(luaL_newstate(), lua_close);
    lua_State* L = globalState.get();

    if (luau_load(L, name, bytecode.data(), bytecode.size(), 0) == 0)
        return Luau::CodeGen::getAssembly(L, -1, options);

    fprintf(stderr, "Error loading bytecode %s\n", name);
    return "";
}
#endif
static void annotateInstruction(void* context, std::string& text, int fid, int instpos)
{
    Luau::BytecodeBuilder& bcb = *(Luau::BytecodeBuilder*)context;

    bcb.annotateInstruction(text, fid, instpos);
}

struct CompileStats
{
    size_t lines;
    size_t bytecode;
    size_t codegen;
};

static bool compileFile(const char* name, CompileFormat format, CompileStats& stats)
{
    std::optional<std::string> source = readFile(name);
    if (!source)
    {
        fprintf(stderr, "Error opening %s\n", name);
        return false;
    }

    // NOTE: Normally, you should use Luau::compile or luau_compile (see lua_require as an example)
    // This function is much more complicated because it supports many output human-readable formats through internal interfaces

    try
    {
        Luau::BytecodeBuilder bcb;
        bcb.setChunkName(name);

#ifndef NO_CODEGEN
        Luau::CodeGen::AssemblyOptions options;
        options.outputBinary = format == CompileFormat::CodegenNull;

        if (!options.outputBinary)
        {
            options.includeAssembly = format != CompileFormat::CodegenIr;
            options.includeIr = format != CompileFormat::CodegenAsm;
            options.includeOutlinedCode = format == CompileFormat::CodegenVerbose;
        }

        options.annotator = annotateInstruction;
        options.annotatorContext = &bcb;
#endif

        if (format == CompileFormat::Text)
        {
            bcb.setDumpFlags(Luau::BytecodeBuilder::Dump_Code | Luau::BytecodeBuilder::Dump_Source | Luau::BytecodeBuilder::Dump_Locals |
                             Luau::BytecodeBuilder::Dump_Remarks);
            bcb.setDumpSource(*source);
        }
        else if (format == CompileFormat::Remarks)
        {
            bcb.setDumpFlags(Luau::BytecodeBuilder::Dump_Source | Luau::BytecodeBuilder::Dump_Remarks);
            bcb.setDumpSource(*source);
        }
        else if (format == CompileFormat::Codegen || format == CompileFormat::CodegenAsm || format == CompileFormat::CodegenIr ||
                 format == CompileFormat::CodegenVerbose)
        {
            bcb.setDumpFlags(Luau::BytecodeBuilder::Dump_Code | Luau::BytecodeBuilder::Dump_Source | Luau::BytecodeBuilder::Dump_Locals |
                             Luau::BytecodeBuilder::Dump_Remarks);
            bcb.setDumpSource(*source);
        }

        Luau::Allocator allocator;
        Luau::AstNameTable names(allocator);
        Luau::ParseResult result = Luau::Parser::parse(source->c_str(), source->size(), names, allocator);

        if (!result.errors.empty())
            throw Luau::ParseErrors(result.errors);

        stats.lines += result.lines;

        Luau::compileOrThrow(bcb, result, names, copts());
        stats.bytecode += bcb.getBytecode().size();

        switch (format)
        {
        case CompileFormat::Text:
            printf("%s", bcb.dumpEverything().c_str());
            break;
        case CompileFormat::Remarks:
            printf("%s", bcb.dumpSourceRemarks().c_str());
            break;
        case CompileFormat::Binary:
            fwrite(bcb.getBytecode().data(), 1, bcb.getBytecode().size(), stdout);
            break;
#ifndef NO_CODEGEN
        case CompileFormat::Codegen:
        case CompileFormat::CodegenAsm:
        case CompileFormat::CodegenIr:
        case CompileFormat::CodegenVerbose:
            printf("%s", getCodegenAssembly(name, bcb.getBytecode(), options).c_str());
            break;
        case CompileFormat::CodegenNull:
            stats.codegen += getCodegenAssembly(name, bcb.getBytecode(), options).size();
            break;
#endif
        case CompileFormat::Null:
            break;
        }

        return true;
    }
    catch (Luau::ParseErrors& e)
    {
        for (auto& error : e.getErrors())
            reportError(name, error);
        return false;
    }
    catch (Luau::CompileError& e)
    {
        reportError(name, e);
        return false;
    }
}

=======
>>>>>>> db809395
static void displayHelp(const char* argv0)
{
    printf("Usage: %s [options] [file list] [-a] [arg list]\n", argv0);
    printf("\n");
    printf("When file list is omitted, an interactive REPL is started instead.\n");
    printf("\n");
    printf("Available options:\n");
    printf("  --coverage: collect code coverage while running the code and output results to coverage.out\n");
    printf("  -h, --help: Display this usage message.\n");
    printf("  -i, --interactive: Run an interactive REPL after executing the last script specified.\n");
    printf("  -O<n>: compile with optimization level n (default 1, n should be between 0 and 2).\n");
    printf("  -g<n>: compile with debug level n (default 1, n should be between 0 and 2).\n");
    printf("  --profile[=N]: profile the code using N Hz sampling (default 10000) and output results to profile.out\n");
    printf("  --timetrace: record compiler time tracing information into trace.json\n");
    printf("  --codegen: execute code using native code generation\n");
    printf("  --program-args,-a: declare start of arguments to be passed to the Luau program\n");
}

static int assertionHandler(const char* expr, const char* file, int line, const char* function)
{
    printf("%s(%d): ASSERTION FAILED: %s\n", file, line, expr);
    return 1;
}

int replMain(int argc, char** argv)
{
    Luau::assertHandler() = assertionHandler;

    setLuauFlagsDefault();

#ifdef _WIN32
    SetConsoleOutputCP(CP_UTF8);
#endif

    int profile = 0;
    bool coverage = false;
    bool interactive = false;
    bool codegenPerf = false;
    int program_args = argc;

    for (int i = 1; i < argc; i++)
    {
        if (strcmp(argv[i], "-h") == 0 || strcmp(argv[i], "--help") == 0)
        {
            displayHelp(argv[0]);
            return 0;
        }
        else if (strcmp(argv[i], "-i") == 0 || strcmp(argv[i], "--interactive") == 0)
        {
            interactive = true;
        }
        else if (strncmp(argv[i], "-O", 2) == 0)
        {
            int level = atoi(argv[i] + 2);
            if (level < 0 || level > 2)
            {
                fprintf(stderr, "Error: Optimization level must be between 0 and 2 inclusive.\n");
                return 1;
            }
            globalOptions.optimizationLevel = level;
        }
        else if (strncmp(argv[i], "-g", 2) == 0)
        {
            int level = atoi(argv[i] + 2);
            if (level < 0 || level > 2)
            {
                fprintf(stderr, "Error: Debug level must be between 0 and 2 inclusive.\n");
                return 1;
            }
            globalOptions.debugLevel = level;
        }
        else if (strcmp(argv[i], "--profile") == 0)
        {
            profile = 10000; // default to 10 KHz
        }
        else if (strncmp(argv[i], "--profile=", 10) == 0)
        {
            profile = atoi(argv[i] + 10);
        }
        else if (strcmp(argv[i], "--codegen") == 0)
        {
            codegen = true;
        }
        else if (strcmp(argv[i], "--codegen-perf") == 0)
        {
            codegen = true;
            codegenPerf = true;
        }
        else if (strcmp(argv[i], "--coverage") == 0)
        {
            coverage = true;
        }
        else if (strcmp(argv[i], "--timetrace") == 0)
        {
            FFlag::DebugLuauTimeTracing.value = true;
        }
        else if (strncmp(argv[i], "--fflags=", 9) == 0)
        {
            setLuauFlags(argv[i] + 9);
        }
        else if (strcmp(argv[i], "--program-args") == 0 || strcmp(argv[i], "-a") == 0)
        {
            program_args = i + 1;
            break;
        }
        else if (argv[i][0] == '-')
        {
            fprintf(stderr, "Error: Unrecognized option '%s'.\n\n", argv[i]);
            displayHelp(argv[0]);
            return 1;
        }
    }

    program_argc = argc - program_args;
    program_argv = &argv[program_args];


#if !defined(LUAU_ENABLE_TIME_TRACE)
    if (FFlag::DebugLuauTimeTracing)
    {
        fprintf(stderr, "To run with --timetrace, Luau has to be built with LUAU_ENABLE_TIME_TRACE enabled\n");
        return 1;
    }
#endif

    if (codegenPerf)
    {
#if __linux__
        char path[128];
        snprintf(path, sizeof(path), "/tmp/perf-%d.map", getpid());

<<<<<<< HEAD
    const std::vector<std::string> files = getSourceFiles(argc, argv);
    if (mode == CliMode::Unknown)
    {
        mode = files.empty() ? CliMode::Repl : CliMode::RunSourceFiles;
    }
#ifndef NO_CODEGEN
    if (mode != CliMode::Compile && codegen && !Luau::CodeGen::isSupported())
    {
        fprintf(stderr, "Cannot enable --codegen, native code generation is not supported in current configuration\n");
        return 1;
    }
#endif
    switch (mode)
    {
    case CliMode::Compile:
    {
#ifdef _WIN32
        if (compileFormat == CompileFormat::Binary)
            _setmode(_fileno(stdout), _O_BINARY);
=======
        // note, there's no need to close the log explicitly as it will be closed when the process exits
        FILE* codegenPerfLog = fopen(path, "w");

        Luau::CodeGen::setPerfLog(
            codegenPerfLog,
            [](void* context, uintptr_t addr, unsigned size, const char* symbol)
            {
                fprintf(static_cast<FILE*>(context), "%016lx %08x %s\n", long(addr), size, symbol);
            }
        );
#else
        fprintf(stderr, "--codegen-perf option is only supported on Linux\n");
        return 1;
>>>>>>> db809395
#endif
    }

    if (codegen && !Luau::CodeGen::isSupported())
        fprintf(stderr, "Warning: Native code generation is not supported in current configuration\n");

    const std::vector<std::string> files = getSourceFiles(argc, argv);

    if (files.empty())
    {
        runRepl();
        return 0;
    }
    else
    {
        std::unique_ptr<lua_State, void (*)(lua_State*)> globalState(luaL_newstate(), lua_close);
        lua_State* L = globalState.get();

        setupState(L);

        if (profile)
            profilerStart(L, profile);

        if (coverage)
            coverageInit(L);

        int failed = 0;

        for (size_t i = 0; i < files.size(); ++i)
        {
            bool isLastFile = i == files.size() - 1;
            failed += !runFile(files[i].c_str(), L, interactive && isLastFile);
        }

        if (profile)
        {
            profilerStop();
            profilerDump("profile.out");
        }

        if (coverage)
            coverageDump("coverage.out");

        return failed ? 1 : 0;
    }
}<|MERGE_RESOLUTION|>--- conflicted
+++ resolved
@@ -144,26 +144,20 @@
     luaL_sandboxthread(ML);
 
     // now we can compile & run module on the new thread
-<<<<<<< HEAD
+/*HEAD
     std::string bytecode = Luau::compile(*source, chunkname, copts());
     if (luau_load(ML, chunkname.c_str(), bytecode.data(), bytecode.size(), 0) == 0)
-=======
-    std::string bytecode = Luau::compile(resolvedRequire.sourceCode, copts());
+    */
+    std::string bytecode = Luau::compile(resolvedRequire.sourceCode, resolvedRequire.chunkName, copts());
     if (luau_load(ML, resolvedRequire.chunkName.c_str(), bytecode.data(), bytecode.size(), 0) == 0)
->>>>>>> db809395
     {
 #ifndef NO_CODEGEN
         if (codegen)
-<<<<<<< HEAD
-            Luau::CodeGen::compile(ML, -1);
-#endif
-=======
         {
             Luau::CodeGen::CompilationOptions nativeOptions;
             Luau::CodeGen::compile(ML, -1, nativeOptions);
         }
-
->>>>>>> db809395
+#endif
         if (coverageActive())
             coverageTrack(ML, -1);
 
@@ -280,13 +274,9 @@
 
 std::string runCode(lua_State* L, const std::string& source)
 {
-<<<<<<< HEAD
+    lua_checkstack(L, LUA_MINSTACK);
+
     std::string bytecode = Luau::compile(source, "=stdin", copts());
-=======
-    lua_checkstack(L, LUA_MINSTACK);
-
-    std::string bytecode = Luau::compile(source, copts());
->>>>>>> db809395
 
     if (luau_load(L, "=stdin", bytecode.data(), bytecode.size(), 0) != 0)
     {
@@ -299,13 +289,10 @@
         return error;
     }
 
-<<<<<<< HEAD
 #ifndef NO_CODEGEN
     if (codegen)
         Luau::CodeGen::compile(L, -1);
 #endif
-=======
->>>>>>> db809395
     lua_State* T = lua_newthread(L);
 
     lua_pushvalue(L, -2);
@@ -645,20 +632,16 @@
     std::string bytecode = Luau::compile(*source, chunkname, copts());
     int status = 0;
 
-    if (luau_load(L, chunkname.c_str(), bytecode.data(), bytecode.size(), 0) == 0)
+    if (luau_load(L, chunkname.c_str(), bytecode.data(), bytecode.size(), 0) == -1)
     {
 #ifndef NO_CODEGEN
         if (codegen)
-<<<<<<< HEAD
-            Luau::CodeGen::compile(L, -1);
-#endif
-=======
         {
             Luau::CodeGen::CompilationOptions nativeOptions;
             Luau::CodeGen::compile(L, -1, nativeOptions);
         }
-
->>>>>>> db809395
+#endif
+
         if (coverageActive())
             coverageTrack(L, -1);
 
@@ -697,155 +680,6 @@
     return status == 0;
 }
 
-<<<<<<< HEAD
-static void report(const char* name, const Luau::Location& location, const char* type, const char* message)
-{
-    fprintf(stderr, "%s(%d,%d): %s: %s\n", name, location.begin.line + 1, location.begin.column + 1, type, message);
-}
-
-static void reportError(const char* name, const Luau::ParseError& error)
-{
-    report(name, error.getLocation(), "SyntaxError", error.what());
-}
-
-static void reportError(const char* name, const Luau::CompileError& error)
-{
-    report(name, error.getLocation(), "CompileError", error.what());
-}
-
-#ifndef NO_CODEGEN
-static std::string getCodegenAssembly(const char* name, const std::string& bytecode, Luau::CodeGen::AssemblyOptions options)
-{
-    std::unique_ptr<lua_State, void (*)(lua_State*)> globalState(luaL_newstate(), lua_close);
-    lua_State* L = globalState.get();
-
-    if (luau_load(L, name, bytecode.data(), bytecode.size(), 0) == 0)
-        return Luau::CodeGen::getAssembly(L, -1, options);
-
-    fprintf(stderr, "Error loading bytecode %s\n", name);
-    return "";
-}
-#endif
-static void annotateInstruction(void* context, std::string& text, int fid, int instpos)
-{
-    Luau::BytecodeBuilder& bcb = *(Luau::BytecodeBuilder*)context;
-
-    bcb.annotateInstruction(text, fid, instpos);
-}
-
-struct CompileStats
-{
-    size_t lines;
-    size_t bytecode;
-    size_t codegen;
-};
-
-static bool compileFile(const char* name, CompileFormat format, CompileStats& stats)
-{
-    std::optional<std::string> source = readFile(name);
-    if (!source)
-    {
-        fprintf(stderr, "Error opening %s\n", name);
-        return false;
-    }
-
-    // NOTE: Normally, you should use Luau::compile or luau_compile (see lua_require as an example)
-    // This function is much more complicated because it supports many output human-readable formats through internal interfaces
-
-    try
-    {
-        Luau::BytecodeBuilder bcb;
-        bcb.setChunkName(name);
-
-#ifndef NO_CODEGEN
-        Luau::CodeGen::AssemblyOptions options;
-        options.outputBinary = format == CompileFormat::CodegenNull;
-
-        if (!options.outputBinary)
-        {
-            options.includeAssembly = format != CompileFormat::CodegenIr;
-            options.includeIr = format != CompileFormat::CodegenAsm;
-            options.includeOutlinedCode = format == CompileFormat::CodegenVerbose;
-        }
-
-        options.annotator = annotateInstruction;
-        options.annotatorContext = &bcb;
-#endif
-
-        if (format == CompileFormat::Text)
-        {
-            bcb.setDumpFlags(Luau::BytecodeBuilder::Dump_Code | Luau::BytecodeBuilder::Dump_Source | Luau::BytecodeBuilder::Dump_Locals |
-                             Luau::BytecodeBuilder::Dump_Remarks);
-            bcb.setDumpSource(*source);
-        }
-        else if (format == CompileFormat::Remarks)
-        {
-            bcb.setDumpFlags(Luau::BytecodeBuilder::Dump_Source | Luau::BytecodeBuilder::Dump_Remarks);
-            bcb.setDumpSource(*source);
-        }
-        else if (format == CompileFormat::Codegen || format == CompileFormat::CodegenAsm || format == CompileFormat::CodegenIr ||
-                 format == CompileFormat::CodegenVerbose)
-        {
-            bcb.setDumpFlags(Luau::BytecodeBuilder::Dump_Code | Luau::BytecodeBuilder::Dump_Source | Luau::BytecodeBuilder::Dump_Locals |
-                             Luau::BytecodeBuilder::Dump_Remarks);
-            bcb.setDumpSource(*source);
-        }
-
-        Luau::Allocator allocator;
-        Luau::AstNameTable names(allocator);
-        Luau::ParseResult result = Luau::Parser::parse(source->c_str(), source->size(), names, allocator);
-
-        if (!result.errors.empty())
-            throw Luau::ParseErrors(result.errors);
-
-        stats.lines += result.lines;
-
-        Luau::compileOrThrow(bcb, result, names, copts());
-        stats.bytecode += bcb.getBytecode().size();
-
-        switch (format)
-        {
-        case CompileFormat::Text:
-            printf("%s", bcb.dumpEverything().c_str());
-            break;
-        case CompileFormat::Remarks:
-            printf("%s", bcb.dumpSourceRemarks().c_str());
-            break;
-        case CompileFormat::Binary:
-            fwrite(bcb.getBytecode().data(), 1, bcb.getBytecode().size(), stdout);
-            break;
-#ifndef NO_CODEGEN
-        case CompileFormat::Codegen:
-        case CompileFormat::CodegenAsm:
-        case CompileFormat::CodegenIr:
-        case CompileFormat::CodegenVerbose:
-            printf("%s", getCodegenAssembly(name, bcb.getBytecode(), options).c_str());
-            break;
-        case CompileFormat::CodegenNull:
-            stats.codegen += getCodegenAssembly(name, bcb.getBytecode(), options).size();
-            break;
-#endif
-        case CompileFormat::Null:
-            break;
-        }
-
-        return true;
-    }
-    catch (Luau::ParseErrors& e)
-    {
-        for (auto& error : e.getErrors())
-            reportError(name, error);
-        return false;
-    }
-    catch (Luau::CompileError& e)
-    {
-        reportError(name, e);
-        return false;
-    }
-}
-
-=======
->>>>>>> db809395
 static void displayHelp(const char* argv0)
 {
     printf("Usage: %s [options] [file list] [-a] [arg list]\n", argv0);
@@ -977,27 +811,6 @@
         char path[128];
         snprintf(path, sizeof(path), "/tmp/perf-%d.map", getpid());
 
-<<<<<<< HEAD
-    const std::vector<std::string> files = getSourceFiles(argc, argv);
-    if (mode == CliMode::Unknown)
-    {
-        mode = files.empty() ? CliMode::Repl : CliMode::RunSourceFiles;
-    }
-#ifndef NO_CODEGEN
-    if (mode != CliMode::Compile && codegen && !Luau::CodeGen::isSupported())
-    {
-        fprintf(stderr, "Cannot enable --codegen, native code generation is not supported in current configuration\n");
-        return 1;
-    }
-#endif
-    switch (mode)
-    {
-    case CliMode::Compile:
-    {
-#ifdef _WIN32
-        if (compileFormat == CompileFormat::Binary)
-            _setmode(_fileno(stdout), _O_BINARY);
-=======
         // note, there's no need to close the log explicitly as it will be closed when the process exits
         FILE* codegenPerfLog = fopen(path, "w");
 
@@ -1011,13 +824,12 @@
 #else
         fprintf(stderr, "--codegen-perf option is only supported on Linux\n");
         return 1;
->>>>>>> db809395
-#endif
-    }
-
-    if (codegen && !Luau::CodeGen::isSupported())
+#endif
+    }
+
+/*    if (codegen && !Luau::CodeGen::isSupported())
         fprintf(stderr, "Warning: Native code generation is not supported in current configuration\n");
-
+*/
     const std::vector<std::string> files = getSourceFiles(argc, argv);
 
     if (files.empty())

// This file is part of the Luau programming language and is licensed under MIT License; see LICENSE.txt for details
// This code is based on Lua 5.x implementation licensed under MIT License; see lua_LICENSE.txt for details
#pragma once

#include "lua.h"

#define luaL_error(L, fmt, ...) luaL_errorL(L, fmt, ##__VA_ARGS__)
#define luaL_typeerror(L, narg, tname) luaL_typeerrorL(L, narg, tname)
#define luaL_argerror(L, narg, extramsg) luaL_argerrorL(L, narg, extramsg)

struct luaL_Reg
{
    const char* name;
    lua_CFunction func;
};
typedef struct luaL_Reg luaL_Reg;

LUALIB_API void luaL_register(lua_State* L, const char* libname, const luaL_Reg* l);
LUALIB_API int luaL_getmetafield(lua_State* L, int obj, const char* e);
LUALIB_API int luaL_callmeta(lua_State* L, int obj, const char* e);
LUALIB_API l_noret luaL_typeerrorL(lua_State* L, int narg, const char* tname);
LUALIB_API l_noret luaL_argerrorL(lua_State* L, int narg, const char* extramsg);
LUALIB_API const char* luaL_checklstring(lua_State* L, int numArg, size_t* l);
LUALIB_API const char* luaL_optlstring(lua_State* L, int numArg, const char* def, size_t* l);
LUALIB_API double luaL_checknumber(lua_State* L, int numArg);
LUALIB_API double luaL_optnumber(lua_State* L, int nArg, double def);

LUALIB_API int luaL_checkboolean(lua_State* L, int narg);
LUALIB_API int luaL_optboolean(lua_State* L, int narg, int def);

LUALIB_API int luaL_checkinteger(lua_State* L, int numArg);
LUALIB_API int luaL_optinteger(lua_State* L, int nArg, int def);
LUALIB_API unsigned luaL_checkunsigned(lua_State* L, int numArg);
LUALIB_API unsigned luaL_optunsigned(lua_State* L, int numArg, unsigned def);

LUALIB_API const float* luaL_checkvector(lua_State* L, int narg);
LUALIB_API const float* luaL_optvector(lua_State* L, int narg, const float* def);

LUALIB_API void luaL_checkstack(lua_State* L, int sz, const char* msg);
LUALIB_API void luaL_checktype(lua_State* L, int narg, int t);
LUALIB_API void luaL_checkany(lua_State* L, int narg);

LUALIB_API int luaL_newmetatable(lua_State* L, const char* tname);
LUALIB_API void* luaL_checkudata(lua_State* L, int ud, const char* tname);

LUALIB_API void luaL_where(lua_State* L, int lvl);
LUALIB_API LUA_PRINTF_ATTR(2, 3) l_noret luaL_errorL(lua_State* L, const char* fmt, ...);

LUALIB_API int luaL_checkoption(lua_State* L, int narg, const char* def, const char* const lst[]);

LUALIB_API const char* luaL_tolstring(lua_State* L, int idx, size_t* len);

LUALIB_API lua_State* luaL_newstate(void);

LUALIB_API const char* luaL_findtable(lua_State* L, int idx, const char* fname, int szhint);

LUALIB_API const char* luaL_typename(lua_State* L, int idx);

/*
** ===============================================================
** some useful macros
** ===============================================================
*/

#define luaL_argcheck(L, cond, arg, extramsg) ((void)((cond) ? (void)0 : luaL_argerror(L, arg, extramsg)))
#define luaL_argexpected(L, cond, arg, tname) ((void)((cond) ? (void)0 : luaL_typeerror(L, arg, tname)))

#define luaL_checkstring(L, n) (luaL_checklstring(L, (n), NULL))
#define luaL_optstring(L, n, d) (luaL_optlstring(L, (n), (d), NULL))

#define luaL_getmetatable(L, n) (lua_getfield(L, LUA_REGISTRYINDEX, (n)))

#define luaL_opt(L, f, n, d) (lua_isnoneornil(L, (n)) ? (d) : f(L, (n)))

// generic buffer manipulation

struct luaL_Buffer
{
    char* p;   // current position in buffer
    char* end; // end of the current buffer
    lua_State* L;
    struct TString* storage;
    char buffer[LUA_BUFFERSIZE];
};
typedef struct luaL_Buffer luaL_Buffer;

// when internal buffer storage is exhausted, a mutable string value 'storage' will be placed on the stack
// in general, functions expect the mutable string buffer to be placed on top of the stack (top-1)
// with the exception of luaL_addvalue that expects the value at the top and string buffer further away (top-2)
// functions that accept a 'boxloc' support string buffer placement at any location in the stack
// all the buffer users we have in Luau match this pattern, but it's something to keep in mind for new uses of buffers

#define luaL_addchar(B, c) ((void)((B)->p < (B)->end || luaL_extendbuffer(B, 1, -1)), (*(B)->p++ = (char)(c)))
#define luaL_addstring(B, s) luaL_addlstring(B, s, strlen(s))

LUALIB_API void luaL_buffinit(lua_State* L, luaL_Buffer* B);
LUALIB_API char* luaL_buffinitsize(lua_State* L, luaL_Buffer* B, size_t size);
LUALIB_API char* luaL_extendbuffer(luaL_Buffer* B, size_t additionalsize, int boxloc);
LUALIB_API void luaL_reservebuffer(luaL_Buffer* B, size_t size, int boxloc);
LUALIB_API void luaL_addlstring(luaL_Buffer* B, const char* s, size_t l);
LUALIB_API void luaL_addvalue(luaL_Buffer* B);
LUALIB_API void luaL_pushresult(luaL_Buffer* B);
LUALIB_API void luaL_pushresultsize(luaL_Buffer* B, size_t size);

// builtin libraries
LUALIB_API int luaopen_base(lua_State* L);

#define LUA_COLIBNAME "coroutine"
LUALIB_API int luaopen_coroutine(lua_State* L);

#define LUA_TABLIBNAME "table"
LUALIB_API int luaopen_table(lua_State* L);

#define LUA_OSLIBNAME "os"
LUALIB_API int luaopen_os(lua_State* L);

#define LUA_STRLIBNAME "string"
LUALIB_API int luaopen_string(lua_State* L);

#define LUA_BITLIBNAME "bit32"
LUALIB_API int luaopen_bit32(lua_State* L);

#define LUA_UTF8LIBNAME "utf8"
LUALIB_API int luaopen_utf8(lua_State* L);

#define LUA_MATHLIBNAME "math"
LUALIB_API int luaopen_math(lua_State* L);

#define LUA_DBLIBNAME "debug"
LUALIB_API int luaopen_debug(lua_State* L);

<<<<<<< HEAD
#define LUA_INT64LIBNAME "int64"
LUALIB_API int luaopen_int64(lua_State* L);

#define LUA_IOLIBNAME	"io"
LUALIB_API int luaopen_io (lua_State *L);

/* open all builtin libraries */
=======
// open all builtin libraries
>>>>>>> e9e2cba7
LUALIB_API void luaL_openlibs(lua_State* L);

// sandbox libraries and globals
LUALIB_API void luaL_sandbox(lua_State* L);
LUALIB_API void luaL_sandboxthread(lua_State* L);<|MERGE_RESOLUTION|>--- conflicted
+++ resolved
@@ -129,17 +129,13 @@
 #define LUA_DBLIBNAME "debug"
 LUALIB_API int luaopen_debug(lua_State* L);
 
-<<<<<<< HEAD
 #define LUA_INT64LIBNAME "int64"
 LUALIB_API int luaopen_int64(lua_State* L);
 
 #define LUA_IOLIBNAME	"io"
 LUALIB_API int luaopen_io (lua_State *L);
 
-/* open all builtin libraries */
-=======
 // open all builtin libraries
->>>>>>> e9e2cba7
 LUALIB_API void luaL_openlibs(lua_State* L);
 
 // sandbox libraries and globals

// This file is part of the Luau programming language and is licensed under MIT License; see LICENSE.txt for details
#include "Luau/StringUtils.h"

#include "Luau/Common.h"

#include <array>
#include <vector>
#include <string>
#include <string.h>
<<<<<<< HEAD
#include <cstdint>
=======
#include <stdint.h>
>>>>>>> db809395

namespace Luau
{

void vformatAppend(std::string& ret, const char* fmt, va_list args)
{
    va_list argscopy;
    va_copy(argscopy, args);
#ifdef _MSC_VER
    int actualSize = _vscprintf(fmt, argscopy);
#else
    int actualSize = vsnprintf(NULL, 0, fmt, argscopy);
#endif
    va_end(argscopy);

    if (actualSize <= 0)
        return;

    size_t sz = ret.size();
    ret.resize(sz + actualSize);
    vsnprintf(&ret[0] + sz, actualSize + 1, fmt, args);
}

std::string format(const char* fmt, ...)
{
    std::string result;
    va_list args;
    va_start(args, fmt);
    vformatAppend(result, fmt, args);
    va_end(args);
    return result;
}

void formatAppend(std::string& str, const char* fmt, ...)
{
    va_list args;
    va_start(args, fmt);
    vformatAppend(str, fmt, args);
    va_end(args);
}

std::string vformat(const char* fmt, va_list args)
{
    std::string ret;
    vformatAppend(ret, fmt, args);
    return ret;
}

template<typename String>
static std::string joinImpl(const std::vector<String>& segments, std::string_view delimiter)
{
    if (segments.empty())
        return "";

    size_t len = (segments.size() - 1) * delimiter.size();
    for (const auto& sv : segments)
        len += sv.size();

    std::string result;
    result.resize(len);
    char* dest = const_cast<char*>(result.data()); // This const_cast is only necessary until C++17

    auto it = segments.begin();
    memcpy(dest, it->data(), it->size());
    dest += it->size();
    ++it;
    for (; it != segments.end(); ++it)
    {
        memcpy(dest, delimiter.data(), delimiter.size());
        dest += delimiter.size();
        memcpy(dest, it->data(), it->size());
        dest += it->size();
    }

    LUAU_ASSERT(dest == result.data() + len);

    return result;
}

std::string join(const std::vector<std::string_view>& segments, std::string_view delimiter)
{
    return joinImpl(segments, delimiter);
}

std::string join(const std::vector<std::string>& segments, std::string_view delimiter)
{
    return joinImpl(segments, delimiter);
}

std::vector<std::string_view> split(std::string_view s, char delimiter)
{
    std::vector<std::string_view> result;

    while (!s.empty())
    {
        auto index = s.find(delimiter);
        if (index == std::string::npos)
        {
            result.push_back(s);
            break;
        }
        result.push_back(s.substr(0, index));
        s.remove_prefix(index + 1);
    }

    return result;
}

size_t editDistance(std::string_view a, std::string_view b)
{
    // When there are matching prefix and suffix, they end up computing as zero cost, effectively making it no-op. We drop these characters.
    while (!a.empty() && !b.empty() && a.front() == b.front())
    {
        a.remove_prefix(1);
        b.remove_prefix(1);
    }

    while (!a.empty() && !b.empty() && a.back() == b.back())
    {
        a.remove_suffix(1);
        b.remove_suffix(1);
    }

    // Since we know the edit distance is the difference of the length of A and B discounting the matching prefixes and suffixes,
    // it is therefore pointless to run the rest of this function to find that out. We immediately infer this size and return it.
    if (a.empty())
        return b.size();
    if (b.empty())
        return a.size();

    size_t maxDistance = a.size() + b.size();

    std::vector<size_t> distances((a.size() + 2) * (b.size() + 2), 0);
    auto getPos = [b](size_t x, size_t y) -> size_t
    {
        return (x * (b.size() + 2)) + y;
    };

    distances[0] = maxDistance;

    for (size_t x = 0; x <= a.size(); ++x)
    {
        distances[getPos(x + 1, 0)] = maxDistance;
        distances[getPos(x + 1, 1)] = x;
    }

    for (size_t y = 0; y <= b.size(); ++y)
    {
        distances[getPos(0, y + 1)] = maxDistance;
        distances[getPos(1, y + 1)] = y;
    }

    std::array<size_t, 256> seenCharToRow;
    seenCharToRow.fill(0);

    for (size_t x = 1; x <= a.size(); ++x)
    {
        size_t lastMatchedY = 0;

        for (size_t y = 1; y <= b.size(); ++y)
        {
            // The value of b[N] can be negative with unicode characters
            unsigned char bSeenCharIndex = static_cast<unsigned char>(b[y - 1]);
            size_t x1 = seenCharToRow[bSeenCharIndex];
            size_t y1 = lastMatchedY;

            size_t cost = 1;
            if (a[x - 1] == b[y - 1])
            {
                cost = 0;
                lastMatchedY = y;
            }

            size_t transposition = distances[getPos(x1, y1)] + (x - x1 - 1) + 1 + (y - y1 - 1);
            size_t substitution = distances[getPos(x, y)] + cost;
            size_t insertion = distances[getPos(x, y + 1)] + 1;
            size_t deletion = distances[getPos(x + 1, y)] + 1;

            // It's more performant to use std::min(size_t, size_t) rather than the initializer_list overload.
            // Until proven otherwise, please do not change this.
            distances[getPos(x + 1, y + 1)] = std::min(std::min(insertion, deletion), std::min(substitution, transposition));
        }

        // The value of a[N] can be negative with unicode characters
        unsigned char aSeenCharIndex = static_cast<unsigned char>(a[x - 1]);
        seenCharToRow[aSeenCharIndex] = x;
    }

    return distances[getPos(a.size() + 1, b.size() + 1)];
}

bool startsWith(std::string_view haystack, std::string_view needle)
{
    // ::starts_with is C++20
    return haystack.size() >= needle.size() && haystack.substr(0, needle.size()) == needle;
}

bool equalsLower(std::string_view lhs, std::string_view rhs)
{
    if (lhs.size() != rhs.size())
        return false;

    for (size_t i = 0; i < lhs.size(); ++i)
        if (tolower(uint8_t(lhs[i])) != tolower(uint8_t(rhs[i])))
            return false;

    return true;
}

size_t hashRange(const char* data, size_t size)
{
    // FNV-1a
    uint32_t hash = 2166136261;

    for (size_t i = 0; i < size; ++i)
    {
        hash ^= uint8_t(data[i]);
        hash *= 16777619;
    }

    return hash;
}

bool isIdentifier(std::string_view s)
{
    return (s.find_first_not_of("abcdefghijklmnopqrstuvwxyzABCDEFGHIJKLMNOPQRSTUVWXYZ01234567890_") == std::string::npos);
}

std::string escape(std::string_view s, bool escapeForInterpString)
{
    std::string r;
    r.reserve(s.size() + 50); // arbitrary number to guess how many characters we'll be inserting

    for (uint8_t c : s)
    {
        if (c >= ' ' && c != '\\' && c != '\'' && c != '\"' && c != '`' && c != '{')
            r += c;
        else
        {
            r += '\\';

            if (escapeForInterpString && (c == '`' || c == '{'))
            {
                r += c;
                continue;
            }

            switch (c)
            {
            case '\a':
                r += 'a';
                break;
            case '\b':
                r += 'b';
                break;
            case '\e':
                r += 'e';
                break;
            case '\f':
                r += 'f';
                break;
            case '\n':
                r += 'n';
                break;
            case '\r':
                r += 'r';
                break;
            case '\t':
                r += 't';
                break;
            case '\v':
                r += 'v';
                break;
            case '\'':
                r += '\'';
                break;
            case '\"':
                r += '\"';
                break;
            case '\\':
                r += '\\';
                break;
            default:
                Luau::formatAppend(r, "%03u", c);
            }
        }
    }

    return r;
}
} // namespace Luau<|MERGE_RESOLUTION|>--- conflicted
+++ resolved
@@ -7,11 +7,7 @@
 #include <vector>
 #include <string>
 #include <string.h>
-<<<<<<< HEAD
-#include <cstdint>
-=======
 #include <stdint.h>
->>>>>>> db809395
 
 namespace Luau
 {

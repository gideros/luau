// This file is part of the Luau programming language and is licensed under MIT License; see LICENSE.txt for details
// This code is based on Lua 5.x implementation licensed under MIT License; see lua_LICENSE.txt for details
#include "ltm.h"

#include "lstate.h"
#include "lstring.h"
#include "ludata.h"
#include "ltable.h"
#include "lgc.h"

#include <string.h>

// clang-format off
const char* const luaT_typenames[] = {
    // ORDER TYPE
    "nil",
    "boolean",

    
    "userdata",
    "number",
    "vector",

    "string",

    
    "table",
    "function",
    "userdata",
    "thread",
};

const char* const luaT_eventname[] = {
    // ORDER TM
    
    "__index",
    "__newindex",
    "__mode",
    "__namecall",
    "__call",
    "__iter",
    "__len",

    "__eq",

    
    "__add",
    "__sub",
    "__mul",
    "__div",
    "__mod",
    "__pow",
    "__unm",

    
    "__lt",
    "__le",
    "__concat",
    "__type",
<<<<<<< HEAD

	"__idiv",
	"__max",
	"__min",
    "__bor",
	"__band",
	"__bxor",
	"__shr",
	"__shl",
	"__bnot",
=======
    "__metatable",
>>>>>>> 78798d46
};
// clang-format on

static_assert(sizeof(luaT_typenames) / sizeof(luaT_typenames[0]) == LUA_T_COUNT, "luaT_typenames size mismatch");
static_assert(sizeof(luaT_eventname) / sizeof(luaT_eventname[0]) == TM_N, "luaT_eventname size mismatch");
static_assert(TM_EQ < 8, "fasttm optimization stores a bitfield with metamethods in a byte");

void luaT_init(lua_State* L)
{
    int i;
    for (i = 0; i < LUA_T_COUNT; i++)
    {
        L->global->ttname[i] = luaS_new(L, luaT_typenames[i]);
        luaS_fix(L->global->ttname[i]); // never collect these names
    }
    for (i = 0; i < TM_N; i++)
    {
        L->global->tmname[i] = luaS_new(L, luaT_eventname[i]);
        luaS_fix(L->global->tmname[i]); // never collect these names
    }
}

/*
** function to be used with macro "fasttm": optimized for absence of
** tag methods.
*/
const TValue* luaT_gettm(Table* events, TMS event, TString* ename)
{
    const TValue* tm = luaH_getstr(events, ename);
    LUAU_ASSERT(event <= TM_EQ);
    if (ttisnil(tm))
    {                                              // no tag method?
        events->tmcache |= cast_byte(1u << event); // cache this fact
        return NULL;
    }
    else
        return tm;
}

const TValue* luaT_gettmbyobj(lua_State* L, const TValue* o, TMS event)
{
    /*
      NB: Tag-methods were replaced by meta-methods in Lua 5.0, but the
      old names are still around (this function, for example).
    */
    Table* mt;
    switch (ttype(o))
    {
    case LUA_TTABLE:
        mt = hvalue(o)->metatable;
        break;
    case LUA_TUSERDATA:
        mt = uvalue(o)->metatable;
        break;
    default:
        mt = L->global->mt[ttype(o)];
    }
    return (mt ? luaH_getstr(mt, L->global->tmname[event]) : luaO_nilobject);
}

const TString* luaT_objtypenamestr(lua_State* L, const TValue* o)
{
    if (ttisuserdata(o) && uvalue(o)->tag != UTAG_PROXY && uvalue(o)->metatable)
    {
        const TValue* type = luaH_getstr(uvalue(o)->metatable, L->global->tmname[TM_TYPE]);

        if (ttisstring(type))
            return tsvalue(type);
    }
    else if (Table* mt = L->global->mt[ttype(o)])
    {
        const TValue* type = luaH_getstr(mt, L->global->tmname[TM_TYPE]);

        if (ttisstring(type))
            return tsvalue(type);
    }

    return L->global->ttname[ttype(o)];
}

const char* luaT_objtypename(lua_State* L, const TValue* o)
{
    return getstr(luaT_objtypenamestr(L, o));
}<|MERGE_RESOLUTION|>--- conflicted
+++ resolved
@@ -57,7 +57,7 @@
     "__le",
     "__concat",
     "__type",
-<<<<<<< HEAD
+    "__metatable",
 
 	"__idiv",
 	"__max",
@@ -68,9 +68,6 @@
 	"__shr",
 	"__shl",
 	"__bnot",
-=======
-    "__metatable",
->>>>>>> 78798d46
 };
 // clang-format on
 

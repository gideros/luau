--- conflicted
+++ resolved
@@ -392,6 +392,7 @@
     // v*v  s*v  v*s   (mul)
     // v/v  s/v  v/s   (div)
     // v//v s//v v//s  (floor div)
+    // v<>v v><v       (max/min)
     const float* vb = ttisvector(rb) ? vvalue(rb) : nullptr;
     const float* vc = ttisvector(rc) ? vvalue(rc) : nullptr;
 
@@ -421,16 +422,26 @@
             );
             return;
         case TM_UNM:
-<<<<<<< HEAD
-            setnvalue(ra, luai_numunm(nb));
-            break;
-        case TM_IDIV:
-            setnvalue(ra, luai_numidiv(nb, nc));
-            break;
-=======
             setvvalue(ra, -vb[0], -vb[1], -vb[2], -vb[3]);
             return;
->>>>>>> db809395
+        case TM_MAXOF:
+            setvvalue(
+                ra,
+                float(luai_nummax(vb[0], vc[0])),
+                float(luai_nummax(vb[1], vc[1])),
+                float(luai_nummax(vb[2], vc[2])),
+                float(luai_nummax(vb[3], vc[3]))
+                );
+            return;
+        case TM_MINOF:
+            setvvalue(
+                ra,
+                float(luai_nummin(vb[0], vc[0])),
+                float(luai_nummin(vb[1], vc[1])),
+                float(luai_nummin(vb[2], vc[2])),
+                float(luai_nummin(vb[3], vc[3]))
+                );
+            return;
         default:
             break;
         }
@@ -518,6 +529,30 @@
         case TM_UNM:
             setnvalue(ra, luai_numunm(nb));
             break;
+        case TM_MAXOF:
+            setnvalue(ra, luai_nummax(nb,nc));
+            break;
+        case TM_MINOF:
+            setnvalue(ra, luai_nummin(nb,nc));
+            break;
+        case TM_BOR:
+            setnvalue(ra, luai_numbor(nb,nc));
+            break;
+        case TM_BAND:
+            setnvalue(ra, luai_numband(nb,nc));
+            break;
+        case TM_BXOR:
+            setnvalue(ra, luai_numbxor(nb,nc));
+            break;
+        case TM_SHR:
+            setnvalue(ra, luai_numbsr(nb,nc));
+            break;
+        case TM_SHL:
+            setnvalue(ra, luai_numbsl(nb,nc));
+            break;
+        case TM_BNOT:
+            setnvalue(ra, luai_numbnot(nb));
+            break;
         default:
             LUAU_ASSERT(0);
             break;
@@ -541,6 +576,14 @@
 template void luaV_doarithimpl<TM_MOD>(lua_State* L, StkId ra, const TValue* rb, const TValue* rc);
 template void luaV_doarithimpl<TM_POW>(lua_State* L, StkId ra, const TValue* rb, const TValue* rc);
 template void luaV_doarithimpl<TM_UNM>(lua_State* L, StkId ra, const TValue* rb, const TValue* rc);
+template void luaV_doarithimpl<TM_MAXOF>(lua_State* L, StkId ra, const TValue* rb, const TValue* rc);
+template void luaV_doarithimpl<TM_MINOF>(lua_State* L, StkId ra, const TValue* rb, const TValue* rc);
+template void luaV_doarithimpl<TM_BOR>(lua_State* L, StkId ra, const TValue* rb, const TValue* rc);
+template void luaV_doarithimpl<TM_BAND>(lua_State* L, StkId ra, const TValue* rb, const TValue* rc);
+template void luaV_doarithimpl<TM_BXOR>(lua_State* L, StkId ra, const TValue* rb, const TValue* rc);
+template void luaV_doarithimpl<TM_SHR>(lua_State* L, StkId ra, const TValue* rb, const TValue* rc);
+template void luaV_doarithimpl<TM_SHL>(lua_State* L, StkId ra, const TValue* rb, const TValue* rc);
+template void luaV_doarithimpl<TM_BNOT>(lua_State* L, StkId ra, const TValue* rb, const TValue* rc);
 
 void luaV_dolen(lua_State* L, StkId ra, const TValue* rb)
 {

// This file is part of the Luau programming language and is licensed under MIT License; see LICENSE.txt for details
// This code is based on Lua 5.x implementation licensed under MIT License; see lua_LICENSE.txt for details
#include "ludata.h"

#include "lgc.h"
#include "lmem.h"

#include <string.h>

Udata* luaU_newudata(lua_State* L, size_t s, int tag)
{
    if (s > INT_MAX - sizeof(Udata))
        luaM_toobig(L);
    Udata* u = luaM_newgco(L, Udata, sizeudata(s), L->activememcat);
    luaC_init(L, u, LUA_TUSERDATA);
    u->len = int(s);
    u->metatable = NULL;
    LUAU_ASSERT(tag >= 0 && tag <= 255);
    u->tag = uint8_t(tag);
    return u;
}

void luaU_freeudata(lua_State* L, Udata* u, lua_Page* page)
{
<<<<<<< HEAD
    LUAU_ASSERT(u->tag < LUA_UTAG_LIMIT || u->tag == UTAG_IDTOR);

    int (*dtor)(void*) = nullptr;
    if (u->tag == UTAG_IDTOR)
        memcpy(&dtor, &u->data + u->len - sizeof(dtor), sizeof(dtor));
    else if (u->tag)
        dtor = (int (*)(void *))L->global->udatagc[u->tag];
=======
    if (u->tag < LUA_UTAG_LIMIT)
    {
        void (*dtor)(lua_State*, void*) = nullptr;
        dtor = L->global->udatagc[u->tag];
        // TODO: access to L here is highly unsafe since this is called during internal GC traversal
        // certain operations such as lua_getthreaddata are okay, but by and large this risks crashes on improper use
        if (dtor)
            dtor(L, u->data);
    }
    else if (u->tag == UTAG_IDTOR)
    {
        void (*dtor)(void*) = nullptr;
        memcpy(&dtor, &u->data + u->len - sizeof(dtor), sizeof(dtor));
        if (dtor)
            dtor(u->data);
    }
>>>>>>> e9e2cba7


    luaM_freegco(L, u, sizeudata(u->len), u->memcat, page);
}<|MERGE_RESOLUTION|>--- conflicted
+++ resolved
@@ -22,15 +22,6 @@
 
 void luaU_freeudata(lua_State* L, Udata* u, lua_Page* page)
 {
-<<<<<<< HEAD
-    LUAU_ASSERT(u->tag < LUA_UTAG_LIMIT || u->tag == UTAG_IDTOR);
-
-    int (*dtor)(void*) = nullptr;
-    if (u->tag == UTAG_IDTOR)
-        memcpy(&dtor, &u->data + u->len - sizeof(dtor), sizeof(dtor));
-    else if (u->tag)
-        dtor = (int (*)(void *))L->global->udatagc[u->tag];
-=======
     if (u->tag < LUA_UTAG_LIMIT)
     {
         void (*dtor)(lua_State*, void*) = nullptr;
@@ -42,13 +33,11 @@
     }
     else if (u->tag == UTAG_IDTOR)
     {
-        void (*dtor)(void*) = nullptr;
+        int (*dtor)(void*) = nullptr;
         memcpy(&dtor, &u->data + u->len - sizeof(dtor), sizeof(dtor));
         if (dtor)
             dtor(u->data);
     }
->>>>>>> e9e2cba7
-
 
     luaM_freegco(L, u, sizeudata(u->len), u->memcat, page);
 }
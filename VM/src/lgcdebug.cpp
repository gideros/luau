--- conflicted
+++ resolved
@@ -619,26 +619,6 @@
     fprintf(f, "}}\n");
 }
 
-<<<<<<< HEAD
-
-struct searchState {
-    GCObject *obj;
-    lua_State *L;
-    global_State *g;
-    TValue parent;
-    std::vector<TValue> refs;
-};
-
-
-static void searchref(searchState* f, GCObject* o)
-{
-    if (f->obj==o) {
-        f->refs.push_back(f->parent);
-    }
-}
-
-static void searchrefs(searchState* f, TValue* data, size_t size)
-=======
 struct EnumContext
 {
     lua_State* L;
@@ -664,41 +644,10 @@
 }
 
 static void enumedges(EnumContext* ctx, GCObject* from, TValue* data, size_t size, const char* edgename)
->>>>>>> db809395
 {
     for (size_t i = 0; i < size; ++i)
     {
         if (iscollectable(&data[i]))
-<<<<<<< HEAD
-            searchref(f, gcvalue(&data[i]));
-    }
-}
-
-static const char* gettablemode(global_State* g, Table* h)
-{
-    const TValue* mode = gfasttm(g, h->metatable, TM_MODE);
-
-    if (mode && ttisstring(mode))
-        return svalue(mode);
-
-    return NULL;
-}
-
-static void searchtable(searchState* f, Table* h)
-{
-    int weakkey = 0;
-    int weakvalue = 0;
-
-    // is there a weak mode?
-    if (const char* modev = gettablemode(f->g, h))
-    {
-        weakkey = (strchr(modev, 'k') != NULL);
-        weakvalue = (strchr(modev, 'v') != NULL);
-    }
-
-    if (h->node != &luaH_dummynode)
-    {
-=======
             enumedge(ctx, from, gcvalue(&data[i]), edgename);
     }
 }
@@ -729,32 +678,12 @@
             }
         }
 
->>>>>>> db809395
         for (int i = 0; i < sizenode(h); ++i)
         {
             const LuaNode& n = h->node[i];
 
             if (!ttisnil(&n.val) && (iscollectable(&n.key) || iscollectable(&n.val)))
             {
-<<<<<<< HEAD
-                if ((!weakkey)&&iscollectable(&n.key))
-                    searchref(f, gcvalue(&n.key));
-
-                if ((!weakvalue)&&iscollectable(&n.val))
-                    searchref(f, gcvalue(&n.val));
-            }
-        }
-    }
-    if (h->sizearray&&(!weakvalue))
-        searchrefs(f, h->array, h->sizearray);
-    if (h->metatable)
-        searchref(f, obj2gco(h->metatable));
-}
-
-static void searchclosure(searchState* f, Closure* cl)
-{
-    searchref(f, obj2gco(cl->env));
-=======
                 if (!weakkey && iscollectable(&n.key))
                     enumedge(ctx, obj2gco(h), gcvalue(&n.key), "[key]");
 
@@ -809,12 +738,256 @@
     }
 
     enumedge(ctx, obj2gco(cl), obj2gco(cl->env), "env");
->>>>>>> db809395
 
     if (cl->isC)
     {
         if (cl->nupvalues)
-<<<<<<< HEAD
+            enumedges(ctx, obj2gco(cl), cl->c.upvals, cl->nupvalues, "upvalue");
+    }
+    else
+    {
+        enumedge(ctx, obj2gco(cl), obj2gco(cl->l.p), "proto");
+
+        if (cl->nupvalues)
+            enumedges(ctx, obj2gco(cl), cl->l.uprefs, cl->nupvalues, "upvalue");
+    }
+}
+
+static void enumudata(EnumContext* ctx, Udata* u)
+{
+    const char* name = NULL;
+
+    if (Table* h = u->metatable)
+    {
+        if (h->node != &luaH_dummynode)
+        {
+            for (int i = 0; i < sizenode(h); ++i)
+            {
+                const LuaNode& n = h->node[i];
+
+                if (ttisstring(&n.key) && ttisstring(&n.val) && strcmp(svalue(&n.key), "__type") == 0)
+                {
+                    name = svalue(&n.val);
+                    break;
+                }
+            }
+        }
+    }
+
+    enumnode(ctx, obj2gco(u), sizeudata(u->len), name);
+
+    if (u->metatable)
+        enumedge(ctx, obj2gco(u), obj2gco(u->metatable), "metatable");
+}
+
+static void enumthread(EnumContext* ctx, lua_State* th)
+{
+    size_t size = sizeof(lua_State) + sizeof(TValue) * th->stacksize + sizeof(CallInfo) * th->size_ci;
+
+    Closure* tcl = NULL;
+    for (CallInfo* ci = th->base_ci; ci <= th->ci; ++ci)
+    {
+        if (ttisfunction(ci->func))
+        {
+            tcl = clvalue(ci->func);
+            break;
+        }
+    }
+
+    if (tcl && !tcl->isC && tcl->l.p->source)
+    {
+        Proto* p = tcl->l.p;
+
+        char buf[LUA_IDSIZE];
+
+        if (p->source)
+            snprintf(buf, sizeof(buf), "%s:%d %s", p->debugname ? getstr(p->debugname) : "", p->linedefined, getstr(p->source));
+        else
+            snprintf(buf, sizeof(buf), "%s:%d", p->debugname ? getstr(p->debugname) : "", p->linedefined);
+
+        enumnode(ctx, obj2gco(th), size, buf);
+    }
+    else
+    {
+        enumnode(ctx, obj2gco(th), size, NULL);
+    }
+
+    enumedge(ctx, obj2gco(th), obj2gco(th->gt), "globals");
+
+    if (th->top > th->stack)
+        enumedges(ctx, obj2gco(th), th->stack, th->top - th->stack, "stack");
+}
+
+static void enumbuffer(EnumContext* ctx, Buffer* b)
+{
+    enumnode(ctx, obj2gco(b), sizebuffer(b->len), NULL);
+}
+
+static void enumproto(EnumContext* ctx, Proto* p)
+{
+    size_t size = sizeof(Proto) + sizeof(Instruction) * p->sizecode + sizeof(Proto*) * p->sizep + sizeof(TValue) * p->sizek + p->sizelineinfo +
+                  sizeof(LocVar) * p->sizelocvars + sizeof(TString*) * p->sizeupvalues;
+
+    if (p->execdata && ctx->L->global->ecb.getmemorysize)
+    {
+        size_t nativesize = ctx->L->global->ecb.getmemorysize(ctx->L, p);
+
+        ctx->node(ctx->context, p->execdata, uint8_t(LUA_TNONE), p->memcat, nativesize, NULL);
+        ctx->edge(ctx->context, enumtopointer(obj2gco(p)), p->execdata, "[native]");
+    }
+
+    enumnode(ctx, obj2gco(p), size, p->source ? getstr(p->source) : NULL);
+
+    if (p->sizek)
+        enumedges(ctx, obj2gco(p), p->k, p->sizek, "constants");
+
+    for (int i = 0; i < p->sizep; ++i)
+        enumedge(ctx, obj2gco(p), obj2gco(p->p[i]), "protos");
+}
+
+static void enumupval(EnumContext* ctx, UpVal* uv)
+{
+    enumnode(ctx, obj2gco(uv), sizeof(UpVal), NULL);
+
+    if (iscollectable(uv->v))
+        enumedge(ctx, obj2gco(uv), gcvalue(uv->v), "value");
+}
+
+static void enumobj(EnumContext* ctx, GCObject* o)
+{
+    switch (o->gch.tt)
+    {
+    case LUA_TSTRING:
+        return enumstring(ctx, gco2ts(o));
+
+    case LUA_TTABLE:
+        return enumtable(ctx, gco2h(o));
+
+    case LUA_TFUNCTION:
+        return enumclosure(ctx, gco2cl(o));
+
+    case LUA_TUSERDATA:
+        return enumudata(ctx, gco2u(o));
+
+    case LUA_TTHREAD:
+        return enumthread(ctx, gco2th(o));
+
+    case LUA_TBUFFER:
+        return enumbuffer(ctx, gco2buf(o));
+
+    case LUA_TPROTO:
+        return enumproto(ctx, gco2p(o));
+
+    case LUA_TUPVAL:
+        return enumupval(ctx, gco2uv(o));
+
+    default:
+        LUAU_ASSERT(!"Unknown object tag");
+    }
+}
+
+static bool enumgco(void* context, lua_Page* page, GCObject* gco)
+{
+    enumobj((EnumContext*)context, gco);
+    return false;
+}
+
+void luaC_enumheap(
+    lua_State* L,
+    void* context,
+    void (*node)(void* context, void* ptr, uint8_t tt, uint8_t memcat, size_t size, const char* name),
+    void (*edge)(void* context, void* from, void* to, const char* name)
+)
+{
+    global_State* g = L->global;
+
+    EnumContext ctx;
+    ctx.L = L;
+    ctx.context = context;
+    ctx.node = node;
+    ctx.edge = edge;
+
+    enumgco(&ctx, NULL, obj2gco(g->mainthread));
+
+    luaM_visitgco(L, &ctx, enumgco);
+}
+
+struct searchState {
+    GCObject *obj;
+    lua_State *L;
+    global_State *g;
+    TValue parent;
+    std::vector<TValue> refs;
+};
+
+
+static void searchref(searchState* f, GCObject* o)
+{
+    if (f->obj==o) {
+        f->refs.push_back(f->parent);
+    }
+}
+
+static void searchrefs(searchState* f, TValue* data, size_t size)
+{
+    for (size_t i = 0; i < size; ++i)
+    {
+        if (iscollectable(&data[i]))
+            searchref(f, gcvalue(&data[i]));
+    }
+}
+
+static const char* gettablemode(global_State* g, Table* h)
+{
+    const TValue* mode = gfasttm(g, h->metatable, TM_MODE);
+
+    if (mode && ttisstring(mode))
+        return svalue(mode);
+
+    return NULL;
+}
+
+static void searchtable(searchState* f, Table* h)
+{
+    int weakkey = 0;
+    int weakvalue = 0;
+
+    // is there a weak mode?
+    if (const char* modev = gettablemode(f->g, h))
+    {
+        weakkey = (strchr(modev, 'k') != NULL);
+        weakvalue = (strchr(modev, 'v') != NULL);
+    }
+
+    if (h->node != &luaH_dummynode)
+    {
+        for (int i = 0; i < sizenode(h); ++i)
+        {
+            const LuaNode& n = h->node[i];
+
+            if (!ttisnil(&n.val) && (iscollectable(&n.key) || iscollectable(&n.val)))
+            {
+                if ((!weakkey)&&iscollectable(&n.key))
+                    searchref(f, gcvalue(&n.key));
+
+                if ((!weakvalue)&&iscollectable(&n.val))
+                    searchref(f, gcvalue(&n.val));
+            }
+        }
+    }
+    if (h->sizearray&&(!weakvalue))
+        searchrefs(f, h->array, h->sizearray);
+    if (h->metatable)
+        searchref(f, obj2gco(h->metatable));
+}
+
+static void searchclosure(searchState* f, Closure* cl)
+{
+    searchref(f, obj2gco(cl->env));
+
+    if (cl->isC)
+    {
+        if (cl->nupvalues)
             searchrefs(f, cl->c.upvals, cl->nupvalues);
     }
     else
@@ -917,174 +1090,4 @@
         lua_rawset(L,-3);
     }
     return 1;
-=======
-            enumedges(ctx, obj2gco(cl), cl->c.upvals, cl->nupvalues, "upvalue");
-    }
-    else
-    {
-        enumedge(ctx, obj2gco(cl), obj2gco(cl->l.p), "proto");
-
-        if (cl->nupvalues)
-            enumedges(ctx, obj2gco(cl), cl->l.uprefs, cl->nupvalues, "upvalue");
-    }
-}
-
-static void enumudata(EnumContext* ctx, Udata* u)
-{
-    const char* name = NULL;
-
-    if (Table* h = u->metatable)
-    {
-        if (h->node != &luaH_dummynode)
-        {
-            for (int i = 0; i < sizenode(h); ++i)
-            {
-                const LuaNode& n = h->node[i];
-
-                if (ttisstring(&n.key) && ttisstring(&n.val) && strcmp(svalue(&n.key), "__type") == 0)
-                {
-                    name = svalue(&n.val);
-                    break;
-                }
-            }
-        }
-    }
-
-    enumnode(ctx, obj2gco(u), sizeudata(u->len), name);
-
-    if (u->metatable)
-        enumedge(ctx, obj2gco(u), obj2gco(u->metatable), "metatable");
-}
-
-static void enumthread(EnumContext* ctx, lua_State* th)
-{
-    size_t size = sizeof(lua_State) + sizeof(TValue) * th->stacksize + sizeof(CallInfo) * th->size_ci;
-
-    Closure* tcl = NULL;
-    for (CallInfo* ci = th->base_ci; ci <= th->ci; ++ci)
-    {
-        if (ttisfunction(ci->func))
-        {
-            tcl = clvalue(ci->func);
-            break;
-        }
-    }
-
-    if (tcl && !tcl->isC && tcl->l.p->source)
-    {
-        Proto* p = tcl->l.p;
-
-        char buf[LUA_IDSIZE];
-
-        if (p->source)
-            snprintf(buf, sizeof(buf), "%s:%d %s", p->debugname ? getstr(p->debugname) : "", p->linedefined, getstr(p->source));
-        else
-            snprintf(buf, sizeof(buf), "%s:%d", p->debugname ? getstr(p->debugname) : "", p->linedefined);
-
-        enumnode(ctx, obj2gco(th), size, buf);
-    }
-    else
-    {
-        enumnode(ctx, obj2gco(th), size, NULL);
-    }
-
-    enumedge(ctx, obj2gco(th), obj2gco(th->gt), "globals");
-
-    if (th->top > th->stack)
-        enumedges(ctx, obj2gco(th), th->stack, th->top - th->stack, "stack");
-}
-
-static void enumbuffer(EnumContext* ctx, Buffer* b)
-{
-    enumnode(ctx, obj2gco(b), sizebuffer(b->len), NULL);
-}
-
-static void enumproto(EnumContext* ctx, Proto* p)
-{
-    size_t size = sizeof(Proto) + sizeof(Instruction) * p->sizecode + sizeof(Proto*) * p->sizep + sizeof(TValue) * p->sizek + p->sizelineinfo +
-                  sizeof(LocVar) * p->sizelocvars + sizeof(TString*) * p->sizeupvalues;
-
-    if (p->execdata && ctx->L->global->ecb.getmemorysize)
-    {
-        size_t nativesize = ctx->L->global->ecb.getmemorysize(ctx->L, p);
-
-        ctx->node(ctx->context, p->execdata, uint8_t(LUA_TNONE), p->memcat, nativesize, NULL);
-        ctx->edge(ctx->context, enumtopointer(obj2gco(p)), p->execdata, "[native]");
-    }
-
-    enumnode(ctx, obj2gco(p), size, p->source ? getstr(p->source) : NULL);
-
-    if (p->sizek)
-        enumedges(ctx, obj2gco(p), p->k, p->sizek, "constants");
-
-    for (int i = 0; i < p->sizep; ++i)
-        enumedge(ctx, obj2gco(p), obj2gco(p->p[i]), "protos");
-}
-
-static void enumupval(EnumContext* ctx, UpVal* uv)
-{
-    enumnode(ctx, obj2gco(uv), sizeof(UpVal), NULL);
-
-    if (iscollectable(uv->v))
-        enumedge(ctx, obj2gco(uv), gcvalue(uv->v), "value");
-}
-
-static void enumobj(EnumContext* ctx, GCObject* o)
-{
-    switch (o->gch.tt)
-    {
-    case LUA_TSTRING:
-        return enumstring(ctx, gco2ts(o));
-
-    case LUA_TTABLE:
-        return enumtable(ctx, gco2h(o));
-
-    case LUA_TFUNCTION:
-        return enumclosure(ctx, gco2cl(o));
-
-    case LUA_TUSERDATA:
-        return enumudata(ctx, gco2u(o));
-
-    case LUA_TTHREAD:
-        return enumthread(ctx, gco2th(o));
-
-    case LUA_TBUFFER:
-        return enumbuffer(ctx, gco2buf(o));
-
-    case LUA_TPROTO:
-        return enumproto(ctx, gco2p(o));
-
-    case LUA_TUPVAL:
-        return enumupval(ctx, gco2uv(o));
-
-    default:
-        LUAU_ASSERT(!"Unknown object tag");
-    }
-}
-
-static bool enumgco(void* context, lua_Page* page, GCObject* gco)
-{
-    enumobj((EnumContext*)context, gco);
-    return false;
-}
-
-void luaC_enumheap(
-    lua_State* L,
-    void* context,
-    void (*node)(void* context, void* ptr, uint8_t tt, uint8_t memcat, size_t size, const char* name),
-    void (*edge)(void* context, void* from, void* to, const char* name)
-)
-{
-    global_State* g = L->global;
-
-    EnumContext ctx;
-    ctx.L = L;
-    ctx.context = context;
-    ctx.node = node;
-    ctx.edge = edge;
-
-    enumgco(&ctx, NULL, obj2gco(g->mainthread));
-
-    luaM_visitgco(L, &ctx, enumgco);
->>>>>>> db809395
 }
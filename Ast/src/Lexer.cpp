--- conflicted
+++ resolved
@@ -176,9 +176,6 @@
     case ConcatAssign:
         return "'..='";
 //GIDEROS ADDED
-    case DivInt:
-        return "'//'";
-
     case MaxOf:
         return "'<>'";
 
@@ -970,24 +967,17 @@
             consume();
             return Lexeme(Location(start, 2), Lexeme::DivAssign);
         }
-<<<<<<< HEAD
-        else if (peekch() == '/')
-        {
-            consume();
-            return Lexeme(Location(start, 2), Lexeme::DivInt);
-=======
         else if (ch == '/')
         {
-            consume();
+        	consume();
 
             if (peekch() == '=')
-            {
-                consume();
+        	{
+            	consume();
                 return Lexeme(Location(start, 3), Lexeme::FloorDivAssign);
             }
             else
                 return Lexeme(Location(start, 2), Lexeme::FloorDiv);
->>>>>>> db809395
         }
         else
             return Lexeme(Location(start, 1), '/');

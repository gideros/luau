--- conflicted
+++ resolved
@@ -125,11 +125,8 @@
 static_assert(offsetof(TString, data) == ABISWITCH(24, 20, 20), "size mismatch for string header");
 static_assert(offsetof(Udata, data) == ABISWITCH(16, 16, 12), "size mismatch for userdata header");
 static_assert(sizeof(Table) == ABISWITCH(48, 32, 32), "size mismatch for table header");
-<<<<<<< HEAD
+static_assert(offsetof(Buffer, data) == ABISWITCH(8, 8, 8), "size mismatch for buffer header");
 #endif
-=======
-static_assert(offsetof(Buffer, data) == ABISWITCH(8, 8, 8), "size mismatch for buffer header");
->>>>>>> db809395
 
 const size_t kSizeClasses = LUA_SIZECLASSES;
 
@@ -653,16 +650,13 @@
     LUAU_ASSERT((nsize == 0) == (result == NULL));
     g->totalbytes = (g->totalbytes - osize) + nsize;
     g->memcatbytes[memcat] += nsize - osize;
-<<<<<<< HEAD
+    
+    if (LUAU_UNLIKELY(!!g->cb.onallocate))
+    {
+        g->cb.onallocate(L, osize, nsize);
+    }
+    
     luaunlock_global();
-=======
-
-    if (LUAU_UNLIKELY(!!g->cb.onallocate))
-    {
-        g->cb.onallocate(L, osize, nsize);
-    }
-
->>>>>>> db809395
     return result;
 }
 

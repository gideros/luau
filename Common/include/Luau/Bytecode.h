--- conflicted
+++ resolved
@@ -404,13 +404,23 @@
     LOP_JUMPXEQKN,
     LOP_JUMPXEQKS,
 
-<<<<<<< HEAD
-    //GIDEROS OPCODES
-    // DIVINT,MINOF,MAXOF,BINAND,BINOR,BINXOR,SHIFTR,SHIFTL: compute arithmetic operation between two source registers and put the result into target register
+   // IDIV: compute floor division between two source registers and put the result into target register
     // A: target register
     // B: source register 1
     // C: source register 2
-    LOP_DIVINT,
+    LOP_IDIV,
+
+    // IDIVK compute floor division between the source register and a constant and put the result into target register
+    // A: target register
+    // B: source register
+    // C: constant table index (0..255)
+    LOP_IDIVK,
+
+    //GIDEROS OPCODES
+    // MINOF,MAXOF,BINAND,BINOR,BINXOR,SHIFTR,SHIFTL: compute arithmetic operation between two source registers and put the result into target register
+    // A: target register
+    // B: source register 1
+    // C: source register 2
     LOP_MINOF,
     LOP_MAXOF,
     LOP_BINAND,
@@ -419,11 +429,10 @@
     LOP_SHIFTR,
     LOP_SHIFTL,
 
-    // DIVINTK, MINOFK, MAXOFK,BINANDK,BINORK,BINXORK,SHIFTRK,SHIFTLK: compute arithmetic operation between the source register and a constant and put the result into target register
+    // MINOFK, MAXOFK,BINANDK,BINORK,BINXORK,SHIFTRK,SHIFTLK: compute arithmetic operation between the source register and a constant and put the result into target register
     // A: target register
     // B: source register
     // C: constant table index (0..255)
-    LOP_DIVINTK,
     LOP_MINOFK,
     LOP_MAXOFK,
     LOP_BINANDK,
@@ -436,19 +445,6 @@
     // A: target register
     // B: source register
     LOP_BINNOT,
-=======
-    // IDIV: compute floor division between two source registers and put the result into target register
-    // A: target register
-    // B: source register 1
-    // C: source register 2
-    LOP_IDIV,
-
-    // IDIVK compute floor division between the source register and a constant and put the result into target register
-    // A: target register
-    // B: source register
-    // C: constant table index (0..255)
-    LOP_IDIVK,
->>>>>>> db809395
 
     // Enum entry for number of opcodes, not a valid opcode by itself!
     LOP__COUNT

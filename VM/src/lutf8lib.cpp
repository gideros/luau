// This file is part of the Luau programming language and is licensed under MIT License; see LICENSE.txt for details
// This code is based on Lua 5.x implementation licensed under MIT License; see lua_LICENSE.txt for details
#include "lualib.h"

#include "lcommon.h"

#define MAXUNICODE 0x10FFFF

#define UTF8_MAX 8
#define iscont(p)	((*(p) & 0xC0) == 0x80)

// from strlib
// translate a relative string position: negative means back from end
static int u_posrelat(int pos, size_t len)
{
    if (pos >= 0)
        return pos;
    else if (0u - (size_t)pos > len)
        return 0;
    else
        return (int)len + pos + 1;
}

/*
** Decode one UTF-8 sequence, returning NULL if byte sequence is invalid.
*/
static const char* utf8_decode(const char* o, int* val)
{
    static const unsigned int limits[] = {0xFF, 0x7F, 0x7FF, 0xFFFF};
    const unsigned char* s = (const unsigned char*)o;
    unsigned int c = s[0];
    unsigned int res = 0; // final result
    if (c < 0x80)         // ascii?
        res = c;
    else
    {
        int count = 0; // to count number of continuation bytes
        while (c & 0x40)
        {                                   // still have continuation bytes?
            int cc = s[++count];            // read next byte
            if ((cc & 0xC0) != 0x80)        // not a continuation byte?
                return NULL;                // invalid byte sequence
            res = (res << 6) | (cc & 0x3F); // add lower 6 bits from cont. byte
            c <<= 1;                        // to test next bit
        }
        res |= ((c & 0x7F) << (count * 5)); // add first byte
        if (count > 3 || res > MAXUNICODE || res <= limits[count])
            return NULL; // invalid byte sequence
        s += count;      // skip continuation bytes read
    }
    if (val)
        *val = res;
    return (const char*)s + 1; // +1 to include first byte
}

/*
** utf8len(s [, i [, j]]) --> number of characters that start in the
** range [i,j], or nil + current position if 's' is not well formed in
** that interval
*/
static int utflen(lua_State* L)
{
    int n = 0;
    size_t len;
    const char* s = luaL_checklstring(L, 1, &len);
    int posi = u_posrelat(luaL_optinteger(L, 2, 1), len);
    int posj = u_posrelat(luaL_optinteger(L, 3, -1), len);
    luaL_argcheck(L, 1 <= posi && --posi <= (int)len, 2, "initial position out of string");
    luaL_argcheck(L, --posj < (int)len, 3, "final position out of string");
    while (posi <= posj)
    {
        const char* s1 = utf8_decode(s + posi, NULL);
        if (s1 == NULL)
        {                                 // conversion error?
            lua_pushnil(L);               // return nil ...
            lua_pushinteger(L, posi + 1); // ... and current position
            return 2;
        }
        posi = (int)(s1 - s);
        n++;
    }
    lua_pushinteger(L, n);
    return 1;
}

/*
** codepoint(s, [i, [j]])  -> returns codepoints for all characters
** that start in the range [i,j]
*/
static int codepoint(lua_State* L)
{
    size_t len;
    const char* s = luaL_checklstring(L, 1, &len);
    int posi = u_posrelat(luaL_optinteger(L, 2, 1), len);
    int pose = u_posrelat(luaL_optinteger(L, 3, posi), len);
    int n;
    const char* se;
    luaL_argcheck(L, posi >= 1, 2, "out of range");
    luaL_argcheck(L, pose <= (int)len, 3, "out of range");
    if (posi > pose)
        return 0;               // empty interval; return no values
    if (pose - posi >= INT_MAX) // (int -> int) overflow?
        luaL_error(L, "string slice too long");
    n = (int)(pose - posi) + 1;
    luaL_checkstack(L, n, "string slice too long");
    n = 0;
    se = s + pose;
    for (s += posi - 1; s < se;)
    {
        int code;
        s = utf8_decode(s, &code);
        if (s == NULL)
            luaL_error(L, "invalid UTF-8 code");
        lua_pushinteger(L, code);
        n++;
    }
    return n;
}

// from Lua 5.3 lobject.h
#define UTF8BUFFSZ 8

// from Lua 5.3 lobject.c, copied verbatim + static
static int luaO_utf8esc(char* buff, unsigned long x)
{
    int n = 1; // number of bytes put in buffer (backwards)
    LUAU_ASSERT(x <= 0x10FFFF);
    if (x < 0x80) // ascii?
        buff[UTF8BUFFSZ - 1] = cast_to(char, x);
    else
    {                            // need continuation bytes
        unsigned int mfb = 0x3f; // maximum that fits in first byte
        do
        { // add continuation bytes
            buff[UTF8BUFFSZ - (n++)] = cast_to(char, 0x80 | (x & 0x3f));
            x >>= 6;                                           // remove added bits
            mfb >>= 1;                                         // now there is one less bit available in first byte
        } while (x > mfb);                                     // still needs continuation byte?
        buff[UTF8BUFFSZ - n] = cast_to(char, (~mfb << 1) | x); // add first byte
    }
    return n;
}

// lighter replacement for pushutfchar; doesn't push any string onto the stack
static int buffutfchar(lua_State* L, int arg, char* buff, const char** charstr)
{
    int code = luaL_checkinteger(L, arg);
    luaL_argcheck(L, 0 <= code && code <= MAXUNICODE, arg, "value out of range");
    int l = luaO_utf8esc(buff, cast_to(long, code));
    *charstr = buff + UTF8BUFFSZ - l;
    return l;
}

/*
** utfchar(n1, n2, ...)  -> char(n1)..char(n2)...
**
** This version avoids the need to make more invasive upgrades elsewhere (like
** implementing the %U escape in lua_pushfstring) and avoids pushing string
** objects for each codepoint in the multi-argument case. -Jovanni
*/
static int utfchar(lua_State* L)
{
    char buff[UTF8BUFFSZ];
    const char* charstr;

    int n = lua_gettop(L); // number of arguments
    if (n == 1)
    { // optimize common case of single char
        int l = buffutfchar(L, 1, buff, &charstr);
        lua_pushlstring(L, charstr, l);
    }
    else
    {
        luaL_Buffer b;
        luaL_buffinit(L, &b);
        for (int i = 1; i <= n; i++)
        {
            int l = buffutfchar(L, i, buff, &charstr);
            luaL_addlstring(&b, charstr, l);
        }
        luaL_pushresult(&b);
    }
    return 1;
}

/*
** offset(s, n, [i])  -> index where n-th character counting from
**   position 'i' starts; 0 means character at 'i'.
*/
static int byteoffset(lua_State* L)
{
    size_t len;
    const char* s = luaL_checklstring(L, 1, &len);
    int n = luaL_checkinteger(L, 2);
    int posi = (n >= 0) ? 1 : (int)len + 1;
    posi = u_posrelat(luaL_optinteger(L, 3, posi), len);
    luaL_argcheck(L, 1 <= posi && --posi <= (int)len, 3, "position out of range");
    if (n == 0)
    {
        // find beginning of current byte sequence
        while (posi > 0 && iscont(s + posi))
            posi--;
    }
    else
    {
        if (iscont(s + posi))
            luaL_error(L, "initial position is a continuation byte");
        if (n < 0)
        {
            while (n < 0 && posi > 0)
            { // move back
                do
                { // find beginning of previous character
                    posi--;
                } while (posi > 0 && iscont(s + posi));
                n++;
            }
        }
        else
        {
            n--; // do not move for 1st character
            while (n > 0 && posi < (int)len)
            {
                do
                { // find beginning of next character
                    posi++;
                } while (iscont(s + posi)); // (cannot pass final '\0')
                n--;
            }
        }
    }
    if (n == 0) // did it find given character?
        lua_pushinteger(L, posi + 1);
    else // no such character
        lua_pushnil(L);
    return 1;
}

static int iter_aux(lua_State* L)
{
    size_t len;
    const char* s = luaL_checklstring(L, 1, &len);
    int n = lua_tointeger(L, 2) - 1;
    if (n < 0) // first iteration?
        n = 0; // start from here
    else if (n < (int)len)
    {
        n++; // skip current byte
        while (iscont(s + n))
            n++; // and its continuations
    }
    if (n >= (int)len)
        return 0; // no more codepoints
    else
    {
        int code;
        const char* next = utf8_decode(s + n, &code);
        if (next == NULL || iscont(next))
            luaL_error(L, "invalid UTF-8 code");
        lua_pushinteger(L, n + 1);
        lua_pushinteger(L, code);
        return 2;
    }
}

static int iter_codes(lua_State* L)
{
    luaL_checkstring(L, 1);
    lua_pushcfunction(L, iter_aux, NULL);
    lua_pushvalue(L, 1);
    lua_pushinteger(L, 0);
    return 3;
}

<<<<<<< HEAD

#include <assert.h>
#include <string.h>


/* UTF-8 string operations */
static size_t utf8_encode(char *s, unsigned ch) {
  if (ch < 0x80) {
    s[0] = (char)ch;
    return 1;
  }
  if (ch <= 0x7FF) {
    s[1] = (char) ((ch | 0x80) & 0xBF);
    s[0] = (char) ((ch >> 6) | 0xC0);
    return 2;
  }
  if (ch <= 0xFFFF) {
    s[2] = (char) ((ch | 0x80) & 0xBF);
    s[1] = (char) (((ch >> 6) | 0x80) & 0xBF);
    s[0] = (char) ((ch >> 12) | 0xE0);
    return 3;
  }
  {
    char buff[UTF8_MAX];
    unsigned mfb = 0x3F; /* maximum that fits in first byte */
    int n = 1;
    do { /* add continuation bytes */
      buff[UTF8_MAX - (n++)] = 0x80 | (ch&0x3F);
      ch >>= 6; /* remove added bits */
      mfb >>= 1; /* now there is one less bit available in first byte */
    } while (ch > mfb);  /* still needs continuation byte? */
    buff[UTF8_MAX - n] = (~mfb << 1) | ch;
    memcpy(s, &buff[UTF8_MAX - n], n);
    return n;
  }
}

static size_t utf8_decode(const char *s, const char *e, unsigned *pch) {
  unsigned ch;

  if (s >= e) {
    *pch = 0;
    return 0;
  }

  ch = (unsigned char)s[0];
  if (ch < 0xC0) goto fallback;
  if (ch < 0xE0) {
    if (s+1 >= e || (s[1] & 0xC0) != 0x80)
      goto fallback;
    *pch = ((ch   & 0x1F) << 6) |
            (s[1] & 0x3F);
    return 2;
  }
  if (ch < 0xF0) {
    if (s+2 >= e || (s[1] & 0xC0) != 0x80
                 || (s[2] & 0xC0) != 0x80)
      goto fallback;
    *pch = ((ch   & 0x0F) << 12) |
           ((s[1] & 0x3F) <<  6) |
            (s[2] & 0x3F);
    return 3;
  }
  {
    int count = 0; /* to count number of continuation bytes */
    unsigned res = 0;
    while ((ch & 0x40) != 0) { /* still have continuation bytes? */
      int cc = (unsigned char)s[++count];
      if ((cc & 0xC0) != 0x80) /* not a continuation byte? */
        goto fallback; /* invalid byte sequence, fallback */
      res = (res << 6) | (cc & 0x3F); /* add lower 6 bits from cont. byte */
      ch <<= 1; /* to test next bit */
    }
    if (count > 5)
      goto fallback; /* invalid byte sequence */
    res |= ((ch & 0x7F) << (count * 5)); /* add first byte */
    *pch = res;
    return count+1;
  }

fallback:
  *pch = ch;
  return 1;
}

static const char *utf8_next(const char *s, const char *e) {
  unsigned ch;
  return s + utf8_decode(s, e, &ch);
}

static const char *utf8_prev(const char *s, const char *e) {
  const char *look = e - 1;

  while (s <= look) {
    unsigned ch = (unsigned char)*look;
    if (ch < 0x80 || ch >= 0xC0)
      return look;
    --look;
  }

  return s;
}

static size_t utf8_length(const char *s, const char *e) {
  size_t i = 0;
  while (s < e) {
    if ((*s & 0xFF) < 0xC0)
      ++s;
    else
      s = utf8_next(s, e);
    ++i;
  }
  return i;
}

static const char *utf8_index(const char *s, const char *e, int idx) {
  if (idx >= 0) {
    while (s < e && --idx > 0)
      s = utf8_next(s, e);
    return s;
  }
  else {
    while (s < e && idx++ < 0)
      e = utf8_prev(s, e);
    return e;
  }
}


/* Unicode character categories */

#include "unidata.h"

static int find_in_range(range_table *t, size_t size, unsigned ch) {
  size_t begin, end;

  begin = 0;
  end = size;

  while (begin < end) {
    int mid = (begin + end) / 2;
    if (t[mid].last < ch)
      begin = mid + 1;
    else if (t[mid].first > ch)
      end = mid;
    else
      return (ch - t[mid].first) % t[mid].step == 0;
  }

  return 0;
}

static int convert_char(conv_table *t, size_t size, unsigned ch) {
  size_t begin, end;

  begin = 0;
  end = size;

  while (begin < end) {
    int mid = (begin + end) / 2;
    if (t[mid].last < ch)
      begin = mid + 1;
    else if (t[mid].first > ch)
      end = mid;
    else if ((ch - t[mid].first) % t[mid].step == 0)
      return ch + t[mid].offset;
    else
      return ch;
  }

  return ch;
}

#define table_size(t) (sizeof(t)/sizeof((t)[0]))

#define define_category(name) static int utf8_is##name(unsigned ch) \
{ return find_in_range(name##_table, table_size(name##_table), ch); }

#define define_converter(name) static unsigned utf8_##name(unsigned ch) \
{ return convert_char(name##_table, table_size(name##_table), ch); }

define_category(alpha)
define_category(lower)
define_category(upper)
define_category(cntrl)
define_category(digit)
define_category(xdigit)
define_category(punct)
define_category(space)
define_converter(tolower)
define_converter(toupper)
define_converter(totitle)
define_converter(tofold)

#undef define_category
#undef define_converter

static int utf8_isgraph(unsigned ch) {
  if (find_in_range(space_table, table_size(space_table), ch))
    return 0;
  if (find_in_range(graph_table, table_size(graph_table), ch))
    return 1;
  if (find_in_range(compose_table, table_size(compose_table), ch))
    return 1;
  return 0;
}

static int utf8_isalnum(unsigned ch) {
  if (find_in_range(alpha_table, table_size(alpha_table), ch))
    return 1;
  if (find_in_range(alnum_extend_table, table_size(alnum_extend_table), ch))
    return 1;
  return 0;
}

static int utf8_width(unsigned ch, int ambi_is_single) {
  if (find_in_range(doublewidth_table, table_size(doublewidth_table), ch))
    return 2;
  if (find_in_range(ambiwidth_table, table_size(ambiwidth_table), ch))
    return ambi_is_single ? 1 : 2;
  if (find_in_range(compose_table, table_size(compose_table), ch))
    return 0;
  if (find_in_range(unprintable_table, table_size(unprintable_table), ch))
    return 0;
  return 1;
}


/* string module compatible interface */

static const char *check_utf8(lua_State *L, int idx, const char **end) {
  size_t len;
  const char *s = luaL_checklstring(L, idx, &len);
  if (end) *end = s+len;
  return s;
}

static const char *to_utf8(lua_State *L, int idx, const char **end) {
  size_t len;
  const char *s = lua_tolstring(L, idx, &len);
  if (end) *end = s+len;
  return s;
}

static void add_utf8char(luaL_Buffer *b, unsigned ch) {
  char buff[UTF8_MAX];
  size_t n = utf8_encode(buff, ch);
  luaL_addlstring(b, buff, n);
}

static lua_Integer byterelat(lua_Integer pos, size_t len) {
  if (pos >= 0) return pos;
  else if (0u - (size_t)pos > len) return 0;
  else return (lua_Integer)len + pos + 1;
}

static int u_posrange(const char **ps, const char **pe,
    lua_Integer posi, lua_Integer posj) {
  const char *s = *ps, *e = *pe;
  *ps = utf8_index(s, e, posi);
  if (posj >= 0) {
    while (s < e && posj-- > 0)
      s = utf8_next(s, e);
    *pe = s;
  }
  else {
    while (s < e && ++posj < 0)
      e = utf8_prev(s, e);
    *pe = e;
  }
  return *ps < *pe;
}

static int Lutf8_len(lua_State *L) {
  size_t len;
  const char *s = luaL_checklstring(L, 1, &len);
  lua_Integer posi = byterelat(luaL_optinteger(L, 2, 1), len);
  lua_Integer posj = byterelat(luaL_optinteger(L, 3, -1), len);
  if (posi < 1 || --posi > (lua_Integer)len
      || --posj > (lua_Integer)len)
    return 0;
  lua_pushinteger(L, (lua_Integer)utf8_length(s+posi, s+posj+1));
  return 1;
}

static int Lutf8_sub(lua_State *L) {
  const char *e, *s = check_utf8(L, 1, &e);
  if (u_posrange(&s, &e,
        luaL_checkinteger(L, 2), luaL_optinteger(L, 3, -1)))
    lua_pushlstring(L, s, e-s);
  else
    lua_pushliteral(L, "");
  return 1;
}

static int Lutf8_reverse(lua_State *L) {
  luaL_Buffer b;
  /* XXX should handle compose unicode? */
  const char *e, *s = check_utf8(L, 1, &e);
  luaL_buffinit(L, &b);
  while (s < e) {
    const char *prev = utf8_prev(s, e);
    luaL_addlstring(&b, prev, e-prev);
    e = prev;
  }
  luaL_pushresult(&b);
  return 1;
}

static int convert(lua_State *L, unsigned (*conv)(unsigned)) {
  int t = lua_type(L, 1);
  if (t == LUA_TNUMBER)
    lua_pushinteger(L, conv(lua_tointeger(L, 1)));
  else if (t != LUA_TSTRING)
    luaL_error(L, "number/string expected, got %s", luaL_typename(L, 1));
  else {
    luaL_Buffer b;
    const char *e, *s = to_utf8(L, 1, &e);
    luaL_buffinit(L, &b);
    while (s < e) {
      unsigned ch;
      s += utf8_decode(s, e, &ch);
      ch = conv(ch);
      add_utf8char(&b, ch);
    }
    luaL_pushresult(&b);
  }
  return 1;
}

static int Lutf8_lower(lua_State *L)
{ return convert(L, utf8_tolower); }

static int Lutf8_upper(lua_State *L)
{ return convert(L, utf8_toupper); }

static int Lutf8_title(lua_State *L)
{ return convert(L, utf8_totitle); }

static int Lutf8_fold(lua_State *L)
{ return convert(L, utf8_tofold); }

static int Lutf8_byte(lua_State *L) {
  size_t n = 0;
  const char *e, *s = check_utf8(L, 1, &e);
  lua_Integer posi = luaL_optinteger(L, 2, 1);
  lua_Integer posj = luaL_optinteger(L, 3, posi);
  if (u_posrange(&s, &e, posi, posj)) {
    luaL_checkstack(L, e-s, "string slice too long");
    while (s < e) {
      unsigned ch;
      s += utf8_decode(s, e, &ch);
      lua_pushinteger(L, ch);
      ++n;
    }
  }
  return n;
}

static int Lutf8_codepoint(lua_State *L) {
  const char *e, *s = check_utf8(L, 1, &e);
  size_t len = e-s;
  lua_Integer posi = byterelat(luaL_optinteger(L, 2, 1), len);
  lua_Integer pose = byterelat(luaL_optinteger(L, 3, posi), len);
  int n;
  const char *se;
  luaL_argcheck(L, posi >= 1, 2, "out of range");
  luaL_argcheck(L, pose <= (lua_Integer)len, 3, "out of range");
  if (posi > pose) return 0;  /* empty interval; return no values */
  n = (int)(pose -  posi + 1);
  if (posi + n <= pose)  /* (lua_Integer -> int) overflow? */
    luaL_error(L, "string slice too long");
  luaL_checkstack(L, n, "string slice too long");
  n = 0;
  se = s + pose;
  for (s += posi - 1; s < se;) {
    unsigned code;
    s += utf8_decode(s, e, &code);
    lua_pushinteger(L, code);
    n++;
  }
  return n;
}

static int Lutf8_char(lua_State *L) {
  int i, n = lua_gettop(L); /* number of arguments */
  luaL_Buffer b;
  luaL_buffinit(L, &b);
  for (i = 1; i <= n; ++i) {
    unsigned ch = (unsigned)luaL_checkinteger(L, i);
    add_utf8char(&b, ch);
  }
  luaL_pushresult(&b);
  return 1;
}


/* unicode extra interface */

static const char *parse_escape(lua_State *L,
    const char *s, const char *e,
    int is_hex, unsigned *pch) {
  unsigned escape = 0, ch;
  int in_bracket = 0;
  if (*s == '{') ++s, in_bracket = 1;
  while (s < e) {
    ch = (unsigned char)*s;
    if (in_bracket && ch == '}') {
      ++s;
      break;
    }
    if (ch >= '0' && ch <= '9')
        ch = ch - '0';
    else if (is_hex && ch >= 'A' && ch <= 'F')
        ch = 10 + (ch - 'A');
    else if (is_hex && ch >= 'a' && ch <= 'f')
        ch = 10 + (ch - 'a');
    else {
      if (in_bracket)
        luaL_error(L, "invalid escape '%c'", ch);
      break;
    }
    escape *= is_hex ? 16 : 10;
    escape += ch;
    ++s;
  }
  *pch = escape;
  return s;
}

static int Lutf8_escape(lua_State *L) {
  const char *e, *s = check_utf8(L, 1, &e);
  luaL_Buffer b;
  luaL_buffinit(L, &b);
  while (s < e) {
    unsigned ch;
    s += utf8_decode(s, e, &ch);
    if (ch == '%') {
      int is_hex = 0;
      switch (*s) {
      case '0': case '1': case '2': case '3':
      case '4': case '5': case '6': case '7':
      case '8': case '9': case '{':
        break;
      case 'u': case 'U': ++s; break;
      case 'x': case 'X': ++s; is_hex = 1; break;
      default:
        s += utf8_decode(s, e, &ch);
        goto next;
      }
      if (s >= e)
        luaL_error(L, "invalid escape sequence");
      s = parse_escape(L, s, e, is_hex, &ch);
    }
next:
    add_utf8char(&b, ch);
  }
  luaL_pushresult(&b);
  return 1;
}

static int Lutf8_insert(lua_State *L) {
  const char *e, *s = check_utf8(L, 1, &e);
  size_t sublen;
  const char *subs;
  luaL_Buffer b;
  int nargs = 2;
  const char *first = e;
  if (lua_type(L, 2) == LUA_TNUMBER) {
    int idx = (int)lua_tointeger(L, 2);
    if (idx != 0) first = utf8_index(s, e, idx);
    ++nargs;
  }
  subs = luaL_checklstring(L, nargs, &sublen);
  luaL_buffinit(L, &b);
  luaL_addlstring(&b, s, first-s);
  luaL_addlstring(&b, subs, sublen);
  luaL_addlstring(&b, first, e-first);
  luaL_pushresult(&b);
  return 1;
}

static int Lutf8_remove(lua_State *L) {
  const char *e, *s = check_utf8(L, 1, &e);
  const char *start = s, *end = e;
  if (!u_posrange(&start, &end,
        luaL_checkinteger(L, 2), luaL_optinteger(L, 3, -1)))
    lua_settop(L, 1);
  else {
    luaL_Buffer b;
    luaL_buffinit(L, &b);
    luaL_addlstring(&b, s, start-s);
    luaL_addlstring(&b, end, e-end);
    luaL_pushresult(&b);
  }
  return 1;
}

static int push_offset(lua_State *L, const char *s, const char *e,
    const char *cur, lua_Integer offset) {
  unsigned ch;
  if (offset >= 0) {
    while (cur < e && offset-- > 0)
      cur = utf8_next(cur, e);
    if (offset >= 0) return 0;
  }
  else {
    while (s < cur && offset++ < 0)
      cur = utf8_prev(s, cur);
    if (offset < 0) return 0;
  }
  utf8_decode(cur, e, &ch);
  lua_pushinteger(L, cur-s+1);
  lua_pushinteger(L, ch);
  return 2;
}

static int Lutf8_charpos(lua_State *L) {
  size_t len;
  const char *s = luaL_checklstring(L, 1, &len);
  const char *cur = s;
  lua_Integer pos;
  if (lua_isnoneornil(L, 3)) {
      lua_Integer offset = luaL_optinteger(L, 2, 1);
      if (offset > 0) --offset;
      else if (offset < 0) cur = s+len;
      return push_offset(L, s, s+len, cur, offset);
  }
  pos = byterelat(luaL_optinteger(L, 2, 1), len);
  if (pos != 0) cur += pos-1;
  return push_offset(L, s, s+len, cur, luaL_checkinteger(L, 3));
}

static int Lutf8_offset(lua_State *L) {
  lua_settop(L, 3);
  lua_insert(L, -2);
  return Lutf8_charpos(L);
}

static int Lutf8_next(lua_State *L) {
  size_t len;
  const char *s = luaL_checklstring(L, 1, &len);
  const char *cur = s;
  lua_Integer offset = 0;
  lua_Integer pos = byterelat(luaL_optinteger(L, 2, 0), len);
  if (pos != 0) {
    cur += pos-1;
    offset = 1;
  }
  offset = luaL_optinteger(L, 3, offset);
  return push_offset(L, s, s+len, cur, offset);
}

static int Lutf8_codes(lua_State *L) {
  luaL_checkstring(L, 1);
  lua_pushcnfunction(L, Lutf8_next, "utf8_next");
  lua_pushvalue(L, 1);
  lua_pushinteger(L, 0);
  return 3;
}

static int Lutf8_width(lua_State *L) {
  int t = lua_type(L, 1);
  int ambi_is_single = !lua_toboolean(L, 2);
  int default_width = luaL_optinteger(L, 3, 0);
  if (t == LUA_TNUMBER) {
    size_t chwidth = utf8_width(lua_tointeger(L, 1), ambi_is_single);
    if (chwidth == 0) chwidth = default_width;
    lua_pushinteger(L, (lua_Integer)chwidth);
  }
  else if (t != LUA_TSTRING)
    luaL_error(L, "number/string expected, got %s", luaL_typename(L, 1));
  else {
    const char *e, *s = to_utf8(L, 1, &e);
    int width = 0;
    while (s < e) {
      unsigned ch;
      int chwidth;
      s += utf8_decode(s, e, &ch);
      chwidth = utf8_width(ch, ambi_is_single);
      width += chwidth == 0 ? default_width : chwidth;
    }
    lua_pushinteger(L, (lua_Integer)width);
  }
  return 1;
}

static int Lutf8_widthindex(lua_State *L) {
  const char *e, *s = check_utf8(L, 1, &e);
  int width = luaL_checkinteger(L, 2);
  int ambi_is_single = !lua_toboolean(L, 3);
  int default_width = luaL_optinteger(L, 4, 0);
  size_t idx = 1;
  while (s < e) {
    unsigned ch;
    size_t chwidth;
    s += utf8_decode(s, e, &ch);
    chwidth = utf8_width(ch, ambi_is_single);
    if (chwidth == 0) chwidth = default_width;
    width -= chwidth;
    if (width <= 0) {
      lua_pushinteger(L, idx);
      lua_pushinteger(L, width + chwidth);
      lua_pushinteger(L, chwidth);
      return 3;
    }
    ++idx;
  }
  lua_pushinteger(L, (lua_Integer)idx);
  return 1;
}

static int Lutf8_ncasecmp(lua_State *L) {
  const char *e1, *s1 = check_utf8(L, 1, &e1);
  const char *e2, *s2 = check_utf8(L, 2, &e2);
  while (s1 < e1 || s2 < e2) {
    unsigned ch1 = 0, ch2 = 0;
    if (s1 == e1)
      ch2 = 1;
    else if (s2 == e2)
      ch1 = 1;
    else {
      s1 += utf8_decode(s1, e1, &ch1);
      s2 += utf8_decode(s2, e2, &ch2);
      ch1 = utf8_tofold(ch1);
      ch2 = utf8_tofold(ch2);
    }
    if (ch1 != ch2) {
      lua_pushinteger(L, ch1 > ch2 ? 1 : -1);
      return 1;
    }
  }
  lua_pushinteger(L, 0);
  return 1;
}


/* utf8 pattern matching implement */

#ifndef   LUA_MAXCAPTURES
# define  LUA_MAXCAPTURES  32
#endif /* LUA_MAXCAPTURES */

#define CAP_UNFINISHED (-1)
#define CAP_POSITION   (-2)


typedef struct MatchStateUTF8 {
  int matchdepth;  /* control for recursive depth (to avoid C stack overflow) */
  const char *src_init;  /* init of source string */
  const char *src_end;  /* end ('\0') of source string */
  const char *p_end;  /* end ('\0') of pattern */
  lua_State *L;
  int level;  /* total number of captures (finished or unfinished) */
  struct {
    const char *init;
    ptrdiff_t len;
  } capture[LUA_MAXCAPTURES];
} MatchStateUTF8;

/* recursive function */
static const char *matchUTF8 (MatchStateUTF8 *ms, const char *s, const char *p);

/* maximum recursion depth for 'match' */
#if !defined(MAXCCALLS)
#define MAXCCALLS	200
#endif

#define L_ESC		'%'
#define SPECIALS	"^$*+?.([%-"

static int check_captureUTF8 (MatchStateUTF8 *ms, int l) {
  l -= '1';
  if (l < 0 || l >= ms->level || ms->capture[l].len == CAP_UNFINISHED)
    luaL_error(ms->L, "invalid capture index %%%d", l + 1);
  return l;
}

static int capture_to_closeUTF8 (MatchStateUTF8 *ms) {
  int level = ms->level;
  for (level--; level>=0; level--)
    if (ms->capture[level].len == CAP_UNFINISHED) return level;
  luaL_error(ms->L, "invalid pattern capture");
}

static const char *classendUTF8 (MatchStateUTF8 *ms, const char *p) {
  unsigned ch;
  p += utf8_decode(p, ms->p_end, &ch);
  switch (ch) {
    case L_ESC: {
      if (p == ms->p_end)
        luaL_error(ms->L, "malformed pattern (ends with '%%')");
      return utf8_next(p, ms->p_end);
    }
    case '[': {
      if (*p == '^') p++;
      do {  /* look for a `]' */
        if (p == ms->p_end)
          luaL_error(ms->L, "malformed pattern (missing ']')");
        if (*(p++) == L_ESC && p < ms->p_end)
          p++;  /* skip escapes (e.g. `%]') */
      } while (*p != ']');
      return p+1;
    }
    default: {
      return p;
    }
  }
}

static int match_classUTF8 (unsigned c, unsigned cl) {
  int res;
  switch (utf8_tolower(cl)) {
    case 'a' : res = utf8_isalpha(c); break;
    case 'c' : res = utf8_iscntrl(c); break;
    case 'd' : res = utf8_isdigit(c); break;
    case 'g' : res = utf8_isgraph(c); break;
    case 'l' : res = utf8_islower(c); break;
    case 'p' : res = utf8_ispunct(c); break;
    case 's' : res = utf8_isspace(c); break;
    case 'u' : res = utf8_isupper(c); break;
    case 'w' : res = utf8_isalnum(c); break;
    case 'x' : res = utf8_isxdigit(c); break;
    case 'z' : res = (c == 0); break;  /* deprecated option */
    default: return (cl == c);
  }
  return (utf8_islower(cl) ? res : !res);
}

static int matchbracketclassUTF8 (unsigned c, const char *p, const char *ec) {
  int sig = 1;
  assert(*p == '[');
  if (*++p == '^') {
    sig = 0;
    p++;  /* skip the `^' */
  }
  while (p < ec) {
    unsigned ch;
    p += utf8_decode(p, ec, &ch);
    if (ch == L_ESC) {
      p += utf8_decode(p, ec, &ch);
      if (match_classUTF8(c, ch))
        return sig;
    }
    else {
      unsigned next;
      const char *np = p + utf8_decode(p, ec, &next);
      if (next == '-' && np < ec) {
        p = np + utf8_decode(np, ec, &next);
        if (ch <= c && c <= next)
          return sig;
      }
      else if (ch == c) return sig;
    }
  }
  return !sig;
}

static int singlematchUTF8 (MatchStateUTF8 *ms, const char *s, const char *p,
                        const char *ep) {
  if (s >= ms->src_end)
    return 0;
  else {
    unsigned ch, pch;
    utf8_decode(s, ms->src_end, &ch);
    p += utf8_decode(p, ms->p_end, &pch);
    switch (pch) {
      case '.': return 1;  /* matches any char */
      case L_ESC: utf8_decode(p, ms->p_end, &pch);
                  return match_classUTF8(ch, pch);
      case '[': return matchbracketclassUTF8(ch, p-1, ep-1);
      default:  return pch == ch;
    }
  }
}

static const char *matchbalanceUTF8 (MatchStateUTF8 *ms, const char *s,
                                   const char **p) {
  unsigned ch, begin, end;
  *p += utf8_decode(*p, ms->p_end, &begin);
  if (*p >= ms->p_end)
    luaL_error(ms->L, "malformed pattern "
                      "(missing arguments to '%%b')");
  *p += utf8_decode(*p, ms->p_end, &end);
  s += utf8_decode(s, ms->src_end, &ch);
  if (ch != begin) return NULL;
  else {
    int cont = 1;
    while (s < ms->src_end) {
      s += utf8_decode(s, ms->src_end, &ch);
      if (ch == end) {
        if (--cont == 0) return s;
      }
      else if (ch == begin) cont++;
    }
  }
  return NULL;  /* string ends out of balance */
}

static const char *max_expandUTF8 (MatchStateUTF8 *ms, const char *s,
                                 const char *p, const char *ep) {
  const char *m = s; /* matched end of single match p */
  while (singlematchUTF8(ms, m, p, ep))
    m = utf8_next(m, ms->src_end);
  /* keeps trying to match with the maximum repetitions */
  while (s <= m) {
    const char *res = matchUTF8(ms, m, ep+1);
    if (res) return res;
    /* else didn't match; reduce 1 repetition to try again */
    if (s == m) break;
    m = utf8_prev(s, m);
  }
  return NULL;
}

static const char *min_expandUTF8 (MatchStateUTF8 *ms, const char *s,
                                 const char *p, const char *ep) {
  for (;;) {
    const char *res = matchUTF8(ms, s, ep+1);
    if (res != NULL)
      return res;
    else if (singlematchUTF8(ms, s, p, ep))
      s = utf8_next(s, ms->src_end);  /* try with one more repetition */
    else return NULL;
  }
}

static const char *start_captureUTF8 (MatchStateUTF8 *ms, const char *s,
                                    const char *p, int what) {
  const char *res;
  int level = ms->level;
  if (level >= LUA_MAXCAPTURES) luaL_error(ms->L, "too many captures");
  ms->capture[level].init = s;
  ms->capture[level].len = what;
  ms->level = level+1;
  if ((res=matchUTF8(ms, s, p)) == NULL)  /* match failed? */
    ms->level--;  /* undo capture */
  return res;
}

static const char *end_captureUTF8 (MatchStateUTF8 *ms, const char *s,
                                  const char *p) {
  int l = capture_to_closeUTF8(ms);
  const char *res;
  ms->capture[l].len = s - ms->capture[l].init;  /* close capture */
  if ((res = matchUTF8(ms, s, p)) == NULL)  /* match failed? */
    ms->capture[l].len = CAP_UNFINISHED;  /* undo capture */
  return res;
}

static const char *match_captureUTF8 (MatchStateUTF8 *ms, const char *s, int l) {
  size_t len;
  l = check_captureUTF8(ms, l);
  len = ms->capture[l].len;
  if ((size_t)(ms->src_end-s) >= len &&
      memcmp(ms->capture[l].init, s, len) == 0)
    return s+len;
  else return NULL;
}

static const char *matchUTF8 (MatchStateUTF8 *ms, const char *s, const char *p) {
  if (ms->matchdepth-- == 0)
    luaL_error(ms->L, "pattern too complex");
  init: /* using goto's to optimize tail recursion */
  if (p != ms->p_end) {  /* end of pattern? */
    unsigned ch;
    utf8_decode(p, ms->p_end, &ch);
    switch (ch) {
      case '(': {  /* start capture */
        if (*(p + 1) == ')')  /* position capture? */
          s = start_captureUTF8(ms, s, p + 2, CAP_POSITION);
        else
          s = start_captureUTF8(ms, s, p + 1, CAP_UNFINISHED);
        break;
      }
      case ')': {  /* end capture */
        s = end_captureUTF8(ms, s, p + 1);
        break;
      }
      case '$': {
        if ((p + 1) != ms->p_end)  /* is the `$' the last char in pattern? */
          goto dflt;  /* no; go to default */
        s = (s == ms->src_end) ? s : NULL;  /* check end of string */
        break;
      }
      case L_ESC: {  /* escaped sequence not in the format class[*+?-]? */
        const char *prev_p = p;
        p += utf8_decode(p+1, ms->p_end, &ch) + 1;
        switch (ch) {
          case 'b': {  /* balanced string? */
            s = matchbalanceUTF8(ms, s, &p);
            if (s != NULL)
              goto init;  /* return match(ms, s, p + 4); */
            /* else fail (s == NULL) */
            break;
          }
          case 'f': {  /* frontier? */
            const char *ep; unsigned previous = 0, current = 0;
            if (*p != '[')
              luaL_error(ms->L, "missing '[' after '%%f' in pattern");
            ep = classendUTF8(ms, p);  /* points to what is next */
            if (s != ms->src_init)
              utf8_decode(utf8_prev(ms->src_init, s), ms->src_end, &previous);
            if (s != ms->src_end)
              utf8_decode(s, ms->src_end, &current);
            if (!matchbracketclassUTF8(previous, p, ep - 1) &&
                 matchbracketclassUTF8(current, p, ep - 1)) {
              p = ep; goto init;  /* return match(ms, s, ep); */
            }
            s = NULL;  /* match failed */
            break;
          }
          case '0': case '1': case '2': case '3':
          case '4': case '5': case '6': case '7':
          case '8': case '9': {  /* capture results (%0-%9)? */
            s = match_captureUTF8(ms, s, ch);
            if (s != NULL) goto init;  /* return match(ms, s, p + 2) */
            break;
          }
          default: p = prev_p; goto dflt;
        }
        break;
      }
      default: dflt: {  /* pattern class plus optional suffix */
        const char *ep = classendUTF8(ms, p);  /* points to optional suffix */
        /* does not match at least once? */
        if (!singlematchUTF8(ms, s, p, ep)) {
          if (*ep == '*' || *ep == '?' || *ep == '-') {  /* accept empty? */
            p = ep + 1; goto init;  /* return match(ms, s, ep + 1); */
          }
          else  /* '+' or no suffix */
            s = NULL;  /* fail */
        }
        else {  /* matched once */
          const char *next_s = utf8_next(s, ms->src_end);
          switch (*ep) {  /* handle optional suffix */
            case '?': {  /* optional */
              const char *res;
              const char *next_ep = utf8_next(ep, ms->p_end);
              if ((res = matchUTF8(ms, next_s, next_ep)) != NULL)
                s = res;
              else {
                p = next_ep; goto init;  /* else return match(ms, s, ep + 1); */
              }
              break;
            }
            case '+':  /* 1 or more repetitions */
              s = next_s;  /* 1 match already done */
              /* go through */
            case '*':  /* 0 or more repetitions */
              s = max_expandUTF8(ms, s, p, ep);
              break;
            case '-':  /* 0 or more repetitions (minimum) */
              s = min_expandUTF8(ms, s, p, ep);
              break;
            default:  /* no suffix */
              s = next_s; p = ep; goto init;  /* return match(ms, s + 1, ep); */
          }
        }
        break;
      }
    }
  }
  ms->matchdepth++;
  return s;
}

static const char *lmemfindUTF8 (const char *s1, size_t l1,
                               const char *s2, size_t l2) {
  if (l2 == 0) return s1;  /* empty strings are everywhere */
  else if (l2 > l1) return NULL;  /* avoids a negative `l1' */
  else {
    const char *init;  /* to search for a `*s2' inside `s1' */
    l2--;  /* 1st char will be checked by `memchr' */
    l1 = l1-l2;  /* `s2' cannot be found after that */
    while (l1 > 0 && (init = (const char *)memchr(s1, *s2, l1)) != NULL) {
      init++;   /* 1st char is already checked */
      if (memcmp(init, s2+1, l2) == 0)
        return init-1;
      else {  /* correct `l1' and `s1' to try again */
        l1 -= init-s1;
        s1 = init;
      }
    }
    return NULL;  /* not found */
  }
}

static const char *get_index(const char *p, const char *s, const char *e, int *pidx) {
    int idx = 0;
    while (s < e) {
        if (s == p)
            break;
        else if (s > p) {
            --idx;
            break;
        }
        s = utf8_next(s, e);
        ++idx;
    }
    if (pidx) *pidx = idx;
    return s;
}

static void push_onecaptureUTF8 (MatchStateUTF8 *ms, int i, const char *s,
                                                    const char *e) {
  if (i >= ms->level) {
    if (i == 0)  /* ms->level == 0, too */
      lua_pushlstring(ms->L, s, e - s);  /* add whole match */
    else
      luaL_error(ms->L, "invalid capture index");
  }
  else {
    ptrdiff_t l = ms->capture[i].len;
    if (l == CAP_UNFINISHED) luaL_error(ms->L, "unfinished capture");
    if (l == CAP_POSITION) {
      int idx;
      get_index(ms->capture[i].init, ms->src_init, ms->src_end, &idx);
      lua_pushinteger(ms->L, idx+1);
    } else
      lua_pushlstring(ms->L, ms->capture[i].init, l);
  }
}

static int push_capturesUTF8 (MatchStateUTF8 *ms, const char *s, const char *e) {
  int i;
  int nlevels = (ms->level == 0 && s) ? 1 : ms->level;
  luaL_checkstack(ms->L, nlevels, "too many captures");
  for (i = 0; i < nlevels; i++)
    push_onecaptureUTF8(ms, i, s, e);
  return nlevels;  /* number of strings pushed */
}

/* check whether pattern has no special characters */
static int nospecials (const char *p, const char * ep) {
  while (p < ep) {
    if (strpbrk(p, SPECIALS))
      return 0;  /* pattern has a special character */
    p += strlen(p) + 1;  /* may have more after \0 */
  }
  return 1;  /* no special chars found */
}


/* utf8 pattern matching interface */

static int find_aux (lua_State *L, int find) {
  const char *es, *s = check_utf8(L, 1, &es);
  const char *ep, *p = check_utf8(L, 2, &ep);
  lua_Integer idx = luaL_optinteger(L, 3, 1);
  const char *init;
  size_t slen = utf8_length(s, es);
  if (idx > 0 && idx > (lua_Integer)slen + 1) { /* start after string's end? */
    lua_pushnil(L);  /* cannot find anything */
    return 1;
  }
  if (idx < 0) idx += utf8_length(s, es) + 1;
  init = utf8_index(s, es, idx);
  /* explicit request or no special characters? */
  if (find && (lua_toboolean(L, 4) || nospecials(p, ep))) {
    /* do a plain search */
    do {
      const char *s2 = lmemfindUTF8(init, es-init, p, ep-p);
      if (!s2) break;
      else {
        int relidx;
        const char *pch = get_index(s2, init, es, &relidx);
        if (pch == s2) {
          lua_pushinteger(L, idx + relidx);
          lua_pushinteger(L, idx + relidx + utf8_length(p, ep) - 1);
          return 2;
        }
        idx += relidx + 1;
        init = utf8_next(pch, es);
      }
    } while (init < es);
  }
  else {
    MatchStateUTF8 ms;
    int anchor = (*p == '^');
    if (anchor) p++;  /* skip anchor character */
    ms.L = L;
    ms.matchdepth = MAXCCALLS;
    ms.src_init = s;
    ms.src_end = es;
    ms.p_end = ep;
    do {
      const char *res;
      ms.level = 0;
      assert(ms.matchdepth == MAXCCALLS);
      if ((res=matchUTF8(&ms, init, p)) != NULL) {
        if (find) {
          lua_pushinteger(L, idx);  /* start */
          lua_pushinteger(L, idx + utf8_length(init, res) - 1);   /* end */
          return push_capturesUTF8(&ms, NULL, 0) + 2;
        }
        else
          return push_capturesUTF8(&ms, init, res);
      }
      if (init == es) break;
      idx += 1;
      init = utf8_next(init, es);
    } while (init <= es && !anchor);
  }
  lua_pushnil(L);  /* not found */
  return 1;
}

static int Lutf8_find(lua_State *L)
{ return find_aux(L, 1); }

static int Lutf8_matchUTF8(lua_State *L)
{ return find_aux(L, 0); }

static int gmatch_auxUTF8 (lua_State *L) {
  MatchStateUTF8 ms;
  const char *es, *s = check_utf8(L, lua_upvalueindex(1), &es);
  const char *ep, *p = check_utf8(L, lua_upvalueindex(2), &ep);
  const char *src;
  ms.L = L;
  ms.matchdepth = MAXCCALLS;
  ms.src_init = s;
  ms.src_end = es;
  ms.p_end = ep;
  for (src = s + (size_t)lua_tointeger(L, lua_upvalueindex(3));
       src <= ms.src_end;
       src = utf8_next(src, ms.src_end)) {
    const char *e;
    ms.level = 0;
    assert(ms.matchdepth == MAXCCALLS);
    if ((e = matchUTF8(&ms, src, p)) != NULL) {
      lua_Integer newstart = e-s;
      if (e == src) newstart++;  /* empty match? go at least one position */
      lua_pushinteger(L, newstart);
      lua_replace(L, lua_upvalueindex(3));
      return push_capturesUTF8(&ms, src, e);
    }
    if (src == ms.src_end) break;
  }
  return 0;  /* not found */
}

static int Lutf8_gmatch(lua_State *L) {
  luaL_checkstring(L, 1);
  luaL_checkstring(L, 2);
  lua_settop(L, 2);
  lua_pushinteger(L, 0);
  lua_pushcnclosure(L, gmatch_auxUTF8, 3, "gmatch_auxUTF8");
  return 1;
}

static void add_sUTF8 (MatchStateUTF8 *ms, luaL_Buffer *b, const char *s,
                                                   const char *e) {
  const char *new_end, *news = to_utf8(ms->L, 3, &new_end);
  while (news < new_end) {
    unsigned ch;
    news += utf8_decode(news, new_end, &ch);
    if (ch != L_ESC)
      add_utf8char(b, ch);
    else {
      news += utf8_decode(news, new_end, &ch); /* skip ESC */
      if (!utf8_isdigit(ch)) {
        if (ch != L_ESC)
          luaL_error(ms->L, "invalid use of '%c' in replacement string", L_ESC);
        add_utf8char(b, ch);
      }
      else if (ch == '0')
        luaL_addlstring(b, s, e-s);
      else {
        push_onecaptureUTF8(ms, ch-'1', s, e);
        luaL_addvalue(b);  /* add capture to accumulated result */
      }
    }
  }
}

static void add_valueUTF8 (MatchStateUTF8 *ms, luaL_Buffer *b, const char *s,
                                       const char *e, int tr) {
  lua_State *L = ms->L;
  switch (tr) {
    case LUA_TFUNCTION: {
      int n;
      lua_pushvalue(L, 3);
      n = push_capturesUTF8(ms, s, e);
      lua_call(L, n, 1);
      break;
    }
    case LUA_TTABLE: {
      push_onecaptureUTF8(ms, 0, s, e);
      lua_gettable(L, 3);
      break;
    }
    default: {  /* LUA_TNUMBER or LUA_TSTRING */
      add_sUTF8(ms, b, s, e);
      return;
    }
  }
  if (!lua_toboolean(L, -1)) {  /* nil or false? */
    lua_pop(L, 1);
    lua_pushlstring(L, s, e - s);  /* keep original text */
  }
  else if (!lua_isstring(L, -1))
    luaL_error(L, "invalid replacement value (a %s)", luaL_typename(L, -1));
  luaL_addvalue(b);  /* add result to accumulator */
}

static int Lutf8_gsub(lua_State *L) {
  const char *es, *s = check_utf8(L, 1, &es);
  const char *ep, *p = check_utf8(L, 2, &ep);
  int tr = lua_type(L, 3);
  lua_Integer max_s = luaL_optinteger(L, 4, (es-s)+1);
  int anchor = (*p == '^');
  lua_Integer n = 0;
  MatchStateUTF8 ms;
  luaL_Buffer b;
  luaL_argcheck(L, tr == LUA_TNUMBER || tr == LUA_TSTRING ||
                   tr == LUA_TFUNCTION || tr == LUA_TTABLE, 3,
                      "string/function/table expected");
  luaL_buffinit(L, &b);
  if (anchor) p++;  /* skip anchor character */
  ms.L = L;
  ms.matchdepth = MAXCCALLS;
  ms.src_init = s;
  ms.src_end = es;
  ms.p_end = ep;
  while (n < max_s) {
    const char *e;
    ms.level = 0;
    assert(ms.matchdepth == MAXCCALLS);
    e = matchUTF8(&ms, s, p);
    if (e) {
      n++;
      add_valueUTF8(&ms, &b, s, e, tr);
    }
    if (e && e > s) /* non empty match? */
      s = e;  /* skip it */
    else if (s < es) {
      unsigned ch;
      s += utf8_decode(s, es, &ch);
      add_utf8char(&b, ch);
    }
    else break;
    if (anchor) break;
  }
  luaL_addlstring(&b, s, es-s);
  luaL_pushresult(&b);
  lua_pushinteger(L, n);  /* number of substitutions */
  return 2;
}

/* pattern to match a single UTF-8 character */
=======
// pattern to match a single UTF-8 character
>>>>>>> e9e2cba7
#define UTF8PATT "[\0-\x7F\xC2-\xF4][\x80-\xBF]*"

static const luaL_Reg funcs[] = {
#define ENTRY(name) { #name, Lutf8_##name }
    ENTRY(offset),
    ENTRY(codes),
    ENTRY(codepoint),

    ENTRY(len),
    ENTRY(sub),
    ENTRY(reverse),
    ENTRY(lower),
    ENTRY(upper),
    ENTRY(title),
    ENTRY(fold),
    ENTRY(byte),
    ENTRY(char),
    ENTRY(escape),
    ENTRY(insert),
    ENTRY(remove),
    ENTRY(charpos),
    ENTRY(next),
    ENTRY(width),
    ENTRY(widthindex),
    ENTRY(ncasecmp),
    ENTRY(find),
    ENTRY(gmatch),
    ENTRY(gsub),
    {"match", Lutf8_matchUTF8},
#undef  ENTRY
    {NULL, NULL},
};

int luaopen_utf8(lua_State* L)
{
    luaL_register(L, LUA_UTF8LIBNAME, funcs);

    lua_pushlstring(L, UTF8PATT, sizeof(UTF8PATT) / sizeof(char) - 1);
    lua_setfield(L, -2, "charpattern");

    return 1;
}<|MERGE_RESOLUTION|>--- conflicted
+++ resolved
@@ -271,8 +271,6 @@
     lua_pushinteger(L, 0);
     return 3;
 }
-
-<<<<<<< HEAD
 
 #include <assert.h>
 #include <string.h>
@@ -1523,10 +1521,7 @@
   return 2;
 }
 
-/* pattern to match a single UTF-8 character */
-=======
 // pattern to match a single UTF-8 character
->>>>>>> e9e2cba7
 #define UTF8PATT "[\0-\x7F\xC2-\xF4][\x80-\xBF]*"
 
 static const luaL_Reg funcs[] = {

// This file is part of the Luau programming language and is licensed under MIT License; see LICENSE.txt for details
// This code is based on Lua 5.x implementation licensed under MIT License; see lua_LICENSE.txt for details
#include "lualib.h"

#include "lstate.h"
#include "lapi.h"
#include "ldo.h"
#include "ludata.h"

#include <ctype.h>
#include <stdio.h>
#include <stdlib.h>

static void writestring(lua_State* L,const char* s, size_t l)
{
    lua_PrintFunc pf=lua_getprintfunc(L);
    if (pf)
        pf(s, l, lua_getprintfuncdata(L));
     else
        fwrite(s,1,l,stdout);
}

static int luaB_print(lua_State* L)
{
    int n = lua_gettop(L); // number of arguments
    for (int i = 1; i <= n; i++)
    {
        size_t l;
        const char* s = luaL_tolstring(L, i, &l); // convert to string using __tostring et al
        if (i > 1)
<<<<<<< HEAD
            writestring(L, "\t", 1);
        writestring(L, s, l);
        lua_pop(L, 1); /* pop result */
=======
            writestring("\t", 1);
        writestring(s, l);
        lua_pop(L, 1); // pop result
>>>>>>> e9e2cba7
    }
    writestring(L, "\n", 1);
    return 0;
}

static int luaB_tonumber(lua_State* L)
{
    int base = luaL_optinteger(L, 2, 10);
    if (base == 10)
    { // standard conversion
        int isnum = 0;
        double n = lua_tonumberx(L, 1, &isnum);
        if (isnum)
        {
            lua_pushnumber(L, n);
            return 1;
        }
        luaL_checkany(L, 1); // error if we don't have any argument
    }
    else
    {
        const char* s1 = luaL_checkstring(L, 1);
        luaL_argcheck(L, 2 <= base && base <= 36, 2, "base out of range");
        char* s2;
        unsigned long long n;
        n = strtoull(s1, &s2, base);
        if (s1 != s2)
        { // at least one valid digit?
            while (isspace((unsigned char)(*s2)))
                s2++; // skip trailing spaces
            if (*s2 == '\0')
            { // no invalid trailing characters?
                lua_pushnumber(L, (double)n);
                return 1;
            }
        }
    }
    lua_pushnil(L); // else not a number
    return 1;
}

static int luaB_error(lua_State* L)
{
    int level = luaL_optinteger(L, 2, 1);
    lua_settop(L, 1);
    if (lua_isstring(L, 1) && level > 0)
    { // add extra information?
        luaL_where(L, level);
        lua_pushvalue(L, 1);
        lua_concat(L, 2);
    }
    lua_error(L);
}

static int luaB_getmetatable(lua_State* L)
{
    luaL_checkany(L, 1);
    if (!lua_getmetatable(L, 1))
    {
        lua_pushnil(L);
        return 1; // no metatable
    }
    luaL_getmetafield(L, 1, "__metatable");
    return 1; // returns either __metatable field (if present) or metatable
}

static int luaB_setmetatable(lua_State* L)
{
    int t = lua_type(L, 2);
    luaL_checktype(L, 1, LUA_TTABLE);
    luaL_argexpected(L, t == LUA_TNIL || t == LUA_TTABLE, 2, "nil or table");
    if (luaL_getmetafield(L, 1, "__metatable"))
        luaL_error(L, "cannot change a protected metatable");
    lua_settop(L, 2);
    lua_setmetatable(L, 1);
    return 1;
}

static void getfunc(lua_State* L, int opt)
{
    if (lua_isfunction(L, 1))
        lua_pushvalue(L, 1);
    else
    {
        lua_Debug ar;
        int level = opt ? luaL_optinteger(L, 1, 1) : luaL_checkinteger(L, 1);
        luaL_argcheck(L, level >= 0, 1, "level must be non-negative");
        if (lua_getinfo(L, level, "f", &ar) == 0)
            luaL_argerror(L, 1, "invalid level");
        if (lua_isnil(L, -1))
            luaL_error(L, "no function environment for tail call at level %d", level);
    }
}

static int luaB_getfenv(lua_State* L)
{
    getfunc(L, 1);
    if (lua_iscfunction(L, -1))             // is a C function?
        lua_pushvalue(L, LUA_GLOBALSINDEX); // return the thread's global env.
    else
        lua_getfenv(L, -1);
    lua_setsafeenv(L, -1, false);
    return 1;
}

static int luaB_setfenv(lua_State* L)
{
    luaL_checktype(L, 2, LUA_TTABLE);
    getfunc(L, 0);
    lua_pushvalue(L, 2);
    lua_setsafeenv(L, -1, false);
    if (lua_isnumber(L, 1) && lua_tonumber(L, 1) == 0)
    {
        // change environment of current thread
        lua_pushthread(L);
        lua_insert(L, -2);
        lua_setfenv(L, -2);
        return 0;
    }
    else if (lua_iscfunction(L, -2) || lua_setfenv(L, -2) == 0)
        luaL_error(L, "'setfenv' cannot change environment of given object");
    return 1;
}

static int luaB_rawequal(lua_State* L)
{
    luaL_checkany(L, 1);
    luaL_checkany(L, 2);
    lua_pushboolean(L, lua_rawequal(L, 1, 2));
    return 1;
}

static int luaB_rawget(lua_State* L)
{
    luaL_checktype(L, 1, LUA_TTABLE);
    luaL_checkany(L, 2);
    lua_settop(L, 2);
    lua_rawget(L, 1);
    return 1;
}

static int luaB_rawset(lua_State* L)
{
    luaL_checktype(L, 1, LUA_TTABLE);
    luaL_checkany(L, 2);
    luaL_checkany(L, 3);
    lua_settop(L, 3);
    lua_rawset(L, 1);
    return 1;
}

static int luaB_rawlen(lua_State* L)
{
    int tt = lua_type(L, 1);
    luaL_argcheck(L, tt == LUA_TTABLE || tt == LUA_TSTRING, 1, "table or string expected");
    int len = lua_objlen(L, 1);
    lua_pushinteger(L, len);
    return 1;
}

static int luaB_gcinfo(lua_State* L)
{
    lua_pushinteger(L, lua_gc(L, LUA_GCCOUNT, 0));
    return 1;
}

static int luaB_type(lua_State* L)
{
    luaL_checkany(L, 1);
    // resulting name doesn't differentiate between userdata types
    lua_pushstring(L, lua_typename(L, lua_type(L, 1)));
    return 1;
}

static int luaB_typeof(lua_State* L)
{
    luaL_checkany(L, 1);
    // resulting name returns __type if specified unless the input is a newproxy-created userdata
    lua_pushstring(L, luaL_typename(L, 1));
    return 1;
}

int luaB_next(lua_State* L)
{
    luaL_checktype(L, 1, LUA_TTABLE);
    lua_settop(L, 2); // create a 2nd argument if there isn't one
    if (lua_next(L, 1))
        return 2;
    else
    {
        lua_pushnil(L);
        return 1;
    }
}

static int luaB_pairs(lua_State* L)
{
    luaL_checktype(L, 1, LUA_TTABLE);
    lua_pushvalue(L, lua_upvalueindex(1)); // return generator,
    lua_pushvalue(L, 1);                   // state,
    lua_pushnil(L);                        // and initial value
    return 3;
}

int luaB_inext(lua_State* L)
{
    int i = luaL_checkinteger(L, 2);
    luaL_checktype(L, 1, LUA_TTABLE);
    i++; // next value
    lua_pushinteger(L, i);
    lua_rawgeti(L, 1, i);
    return (lua_isnil(L, -1)) ? 0 : 2;
}

static int luaB_ipairs(lua_State* L)
{
    luaL_checktype(L, 1, LUA_TTABLE);
    lua_pushvalue(L, lua_upvalueindex(1)); // return generator,
    lua_pushvalue(L, 1);                   // state,
    lua_pushinteger(L, 0);                 // and initial value
    return 3;
}

static int luaB_assert(lua_State* L)
{
    luaL_checkany(L, 1);
    if (!lua_toboolean(L, 1))
        luaL_error(L, "%s", luaL_optstring(L, 2, "assertion failed!"));
    return lua_gettop(L);
}

static int luaB_select(lua_State* L)
{
    int n = lua_gettop(L);
    if (lua_type(L, 1) == LUA_TSTRING && *lua_tostring(L, 1) == '#')
    {
        lua_pushinteger(L, n - 1);
        return 1;
    }
    else
    {
        int i = luaL_checkinteger(L, 1);
        if (i < 0)
            i = n + i;
        else if (i > n)
            i = n;
        luaL_argcheck(L, 1 <= i, 1, "index out of range");
        return n - i;
    }
}

static void luaB_pcallrun(lua_State* L, void* ud)
{
    StkId func = (StkId)ud;

    luaD_call(L, func, LUA_MULTRET);
}

static int luaB_pcally(lua_State* L)
{
    luaL_checkany(L, 1);

    StkId func = L->base;

    // any errors from this point on are handled by continuation
    L->ci->flags |= LUA_CALLINFO_HANDLE;

    // maintain yieldable invariant (baseCcalls <= nCcalls)
    L->baseCcalls++;
    int status = luaD_pcall(L, luaB_pcallrun, func, savestack(L, func), 0);
    L->baseCcalls--;

    // necessary to accomodate functions that return lots of values
    expandstacklimit(L, L->top);

    // yielding means we need to propagate yield; resume will call continuation function later
    if (status == 0 && (L->status == LUA_YIELD || L->status == LUA_BREAK))
        return -1; // -1 is a marker for yielding from C

    // immediate return (error or success)
    lua_rawcheckstack(L, 1);
    lua_pushboolean(L, status == 0);
    lua_insert(L, 1);
    return lua_gettop(L); // return status + all results
}

static int luaB_pcallcont(lua_State* L, int status)
{
    if (status == 0)
    {
        lua_rawcheckstack(L, 1);
        lua_pushboolean(L, true);
        lua_insert(L, 1); // insert status before all results
        return lua_gettop(L);
    }
    else
    {
        lua_rawcheckstack(L, 1);
        lua_pushboolean(L, false);
        lua_insert(L, -2); // insert status before error object
        return 2;
    }
}

static int luaB_xpcally(lua_State* L)
{
    luaL_checktype(L, 2, LUA_TFUNCTION);

    // swap function & error function
    lua_pushvalue(L, 1);
    lua_pushvalue(L, 2);
    lua_replace(L, 1);
    lua_replace(L, 2);
    // at this point the stack looks like err, f, args

    // any errors from this point on are handled by continuation
    L->ci->flags |= LUA_CALLINFO_HANDLE;

    StkId errf = L->base;
    StkId func = L->base + 1;

    // maintain yieldable invariant (baseCcalls <= nCcalls)
    L->baseCcalls++;
    int status = luaD_pcall(L, luaB_pcallrun, func, savestack(L, func), savestack(L, errf));
    L->baseCcalls--;

    // necessary to accomodate functions that return lots of values
    expandstacklimit(L, L->top);

    // yielding means we need to propagate yield; resume will call continuation function later
    if (status == 0 && (L->status == LUA_YIELD || L->status == LUA_BREAK))
        return -1; // -1 is a marker for yielding from C

    // immediate return (error or success)
    lua_rawcheckstack(L, 1);
    lua_pushboolean(L, status == 0);
    lua_replace(L, 1);    // replace error function with status
    return lua_gettop(L); // return status + all results
}

static void luaB_xpcallerr(lua_State* L, void* ud)
{
    StkId func = (StkId)ud;

    luaD_call(L, func, 1);
}

static int luaB_xpcallcont(lua_State* L, int status)
{
    if (status == 0)
    {
        lua_rawcheckstack(L, 1);
        lua_pushboolean(L, true);
        lua_replace(L, 1);    // replace error function with status
        return lua_gettop(L); // return status + all results
    }
    else
    {
        lua_rawcheckstack(L, 3);
        lua_pushboolean(L, false);
        lua_pushvalue(L, 1);  // push error function on top of the stack
        lua_pushvalue(L, -3); // push error object (that was on top of the stack before)

        StkId res = L->top - 3;
        StkId errf = L->top - 2;

        // note: we pass res as errfunc as a short cut; if errf generates an error, we'll try to execute res (boolean) and fail
        luaD_pcall(L, luaB_xpcallerr, errf, savestack(L, errf), savestack(L, res));

        return 2;
    }
}

static int luaB_tostring(lua_State* L)
{
    luaL_checkany(L, 1);
    luaL_tolstring(L, 1, NULL);
    return 1;
}

static int luaB_newproxy(lua_State* L)
{
    int t = lua_type(L, 1);
    luaL_argexpected(L, t == LUA_TNONE || t == LUA_TNIL || t == LUA_TBOOLEAN, 1, "nil or boolean");

    bool needsmt = lua_toboolean(L, 1);

    lua_newuserdatatagged(L, 0, UTAG_PROXY);

    if (needsmt)
    {
        lua_newtable(L);
        lua_setmetatable(L, -2);
    }

    return 1;
}

static int luaB_loadfile(lua_State *L) {
  const char *s=luaL_checkstring(L,1);
  int nret=luaL_loadfilenamed(L, s, luaL_optstring(L,2,s));
  if (nret>0) {
      lua_pushnil(L);
      lua_replace(L,-2);
      return 2;
  }
  if (nret==-1) {
	  lua_rawgeti(L,-1,1);
	  lua_remove(L,-2);
  }
  return 1;
}


static int luaB_loadstring(lua_State *L) {
  size_t sz;
  const char *s=luaL_checklstring(L,1,&sz);
  int nret=luaL_loadbuffer(L, s, sz, luaL_optstring(L,2,"string-chunk"));
  if (nret>0) {
      lua_pushnil(L);
      lua_replace(L,-2);
      return 2;
  }
  if (nret==-1) {
	  lua_rawgeti(L,-1,1);
	  lua_remove(L,-2);
  }
  return 1;
}

#include <string.h>
static int luaB_collectgarbage(lua_State* L)
{
    const char* option = luaL_optstring(L, 1, "collect");

    if (strcmp(option, "collect") == 0)
    {
        lua_gc(L, LUA_GCCOLLECT, 0);
        return 0;
    }

    if (strcmp(option, "count") == 0)
    {
        int c = lua_gc(L, LUA_GCCOUNT, 0);
        lua_pushnumber(L, c);
        return 1;
    }

    if (strcmp(option, "restart") == 0)
    {
        int c = lua_gc(L, LUA_GCRESTART, 0);
        lua_pushnumber(L, c);
        return 1;
    }

    if (strcmp(option, "setstepsize") == 0)
    {
        int c = lua_gc(L, LUA_GCSETSTEPSIZE, luaL_checkint(L,2));
        lua_pushnumber(L, c);
        return 1;
    }

    if (strcmp(option, "setstepmul") == 0)
    {
        int c = lua_gc(L, LUA_GCSETSTEPMUL, luaL_checkint(L,2));
        lua_pushnumber(L, c);
        return 1;
    }

    if (strcmp(option, "step") == 0)
    {
        int c = lua_gc(L, LUA_GCSTEP, luaL_optint(L,2,0));
        lua_pushnumber(L, c);
        return 1;
    }

    if (strcmp(option, "stop") == 0)
    {
        int c = lua_gc(L, LUA_GCSTOP, 0);
        lua_pushnumber(L, c);
        return 1;
    }

    luaL_error(L, "collectgarbage must be called with one of the supported options");
    return 0;
}


static const luaL_Reg base_funcs[] = {
    {"assert", luaB_assert},
    {"error", luaB_error},
    {"gcinfo", luaB_gcinfo},
    {"getfenv", luaB_getfenv},
    {"getmetatable", luaB_getmetatable},
    {"next", luaB_next},
    {"newproxy", luaB_newproxy},
    {"print", luaB_print},
    {"rawequal", luaB_rawequal},
    {"rawget", luaB_rawget},
    {"rawset", luaB_rawset},
    {"rawlen", luaB_rawlen},
    {"select", luaB_select},
    {"setfenv", luaB_setfenv},
    {"setmetatable", luaB_setmetatable},
    {"tonumber", luaB_tonumber},
    {"tostring", luaB_tostring},
    {"type", luaB_type},
    {"typeof", luaB_typeof},
    {"collectgarbage", luaB_collectgarbage},
    {"loadfile", luaB_loadfile},
    {"loadstring", luaB_loadstring},
    {NULL, NULL},
};

static void auxopen(lua_State* L, const char* name, lua_CFunction f, lua_CFunction u)
{
    lua_pushcfunction(L, u, name);
    lua_pushcclosure(L, f, name, 1);
    lua_setfield(L, -2, name);
}

int luaopen_base(lua_State* L)
{
    // set global _G
    lua_pushvalue(L, LUA_GLOBALSINDEX);
    lua_setglobal(L, "_G");

    // open lib into global table
    luaL_register(L, "_G", base_funcs);
    lua_pushliteral(L, "Luau");
    lua_setglobal(L, "_VERSION"); // set global _VERSION

    // `ipairs' and `pairs' need auxiliary functions as upvalues
    auxopen(L, "ipairs", luaB_ipairs, luaB_inext);
    auxopen(L, "pairs", luaB_pairs, luaB_next);

    lua_pushcclosurek(L, luaB_pcally, "pcall", 0, luaB_pcallcont);
    lua_setfield(L, -2, "pcall");

    lua_pushcclosurek(L, luaB_xpcally, "xpcall", 0, luaB_xpcallcont);
    lua_setfield(L, -2, "xpcall");

    return 1;
}<|MERGE_RESOLUTION|>--- conflicted
+++ resolved
@@ -28,15 +28,9 @@
         size_t l;
         const char* s = luaL_tolstring(L, i, &l); // convert to string using __tostring et al
         if (i > 1)
-<<<<<<< HEAD
             writestring(L, "\t", 1);
         writestring(L, s, l);
-        lua_pop(L, 1); /* pop result */
-=======
-            writestring("\t", 1);
-        writestring(s, l);
         lua_pop(L, 1); // pop result
->>>>>>> e9e2cba7
     }
     writestring(L, "\n", 1);
     return 0;

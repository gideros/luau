--- conflicted
+++ resolved
@@ -10,11 +10,6 @@
 #include "ldebug.h"
 #include "lvm.h"
 
-<<<<<<< HEAD
-LUAU_FASTFLAGVARIABLE(LuauTableClone, true)
-
-=======
->>>>>>> e9e2cba7
 static int foreachi(lua_State* L)
 {
     luaL_checktype(L, 1, LUA_TTABLE);
@@ -515,7 +510,6 @@
 
 static void deepclone(lua_State *L) //Clone table at -1
 {
-<<<<<<< HEAD
 	lua_newtable(L); //O,T
 	lua_pushnil(L); //O,T,K
 	while (lua_next(L,-3)) { //O,T,K,V
@@ -530,8 +524,6 @@
 
 static int tclone(lua_State* L)
 {
-=======
->>>>>>> e9e2cba7
     luaL_checktype(L, 1, LUA_TTABLE);
     luaL_argcheck(L, !luaL_getmetafield(L, 1, "__metatable"), 1, "table has a protected metatable");
     int deep=0;
@@ -541,7 +533,7 @@
     }
     else {
     	deep=lua_toboolean(L,2);
-        if (FFlag::LuauTableClone&&(!deep)) {
+        if (!deep) {
         	//Fast Path, use luau infra
             Table* tt = luaH_clone(L, hvalue(L->base));
 

// This file is part of the Luau programming language and is licensed under MIT License; see LICENSE.txt for details
// This code is based on Lua 5.x implementation licensed under MIT License; see lua_LICENSE.txt for details
#include "lapi.h"

#include "lstate.h"
#include "lstring.h"
#include "ltable.h"
#include "lfunc.h"
#include "lgc.h"
#include "ldo.h"
#include "ludata.h"
#include "lvm.h"
#include "lnumutils.h"

#include <string.h>

/*
 * This file contains most implementations of core Lua APIs from lua.h.
 *
 * These implementations should use api_check macros to verify that stack and type contracts hold; it's the callers
 * responsibility to, for example, pass a valid table index to lua_rawgetfield. Generally errors should only be raised
 * for conditions caller can't predict such as an out-of-memory error.
 *
 * The caller is expected to handle stack reservation (by using less than LUA_MINSTACK slots or by calling lua_checkstack).
 * To ensure this is handled correctly, use api_incr_top(L) when pushing values to the stack.
 *
 * Functions that push any collectable objects to the stack *should* call luaC_threadbarrier. Failure to do this can result
 * in stack references that point to dead objects since black threads don't get rescanned.
 *
 * Functions that push newly created objects to the stack *should* call luaC_checkGC in addition to luaC_threadbarrier.
 * Failure to do this can result in OOM since GC may never run.
 *
 * Note that luaC_checkGC may mark the thread and paint it black; functions that call both before pushing objects must
 * therefore call luaC_checkGC before luaC_threadbarrier to guarantee the object is pushed to a gray thread.
 */

LUAU_FASTFLAG(LuauSimplerUpval)

const char* lua_ident = "$Lua: Lua 5.1.4 Copyright (C) 1994-2008 Lua.org, PUC-Rio $\n"
                        "$Authors: R. Ierusalimschy, L. H. de Figueiredo & W. Celes $\n"
                        "$URL: www.lua.org $\n";

const char* luau_ident = "$Luau: Copyright (C) 2019-2022 Roblox Corporation $\n"
                         "$URL: luau-lang.org $\n";

#define api_checknelems(L, n) api_check(L, (n) <= (L->top - L->base))

#define api_checkvalidindex(L, i) api_check(L, (i) != luaO_nilobject)

#define api_incr_top(L) \
    { \
        api_check(L, L->top < L->ci->top); \
        L->top++; \
    }

#define updateatom(L, ts) \
    { \
        if (ts->atom == ATOM_UNDEF) \
            ts->atom = L->global->cb.useratom ? L->global->cb.useratom(ts->data, ts->len) : -1; \
    }

static Table* getcurrenv(lua_State* L)
{
    if (L->ci == L->base_ci) // no enclosing function?
        return L->gt;        // use global table as environment
    else
        return curr_func(L)->env;
}

static LUAU_NOINLINE TValue* pseudo2addr(lua_State* L, int idx)
{
    api_check(L, lua_ispseudo(idx));
    switch (idx)
    { // pseudo-indices
    case LUA_REGISTRYINDEX:
        return registry(L);
    case LUA_ENVIRONINDEX:
    {
        sethvalue(L, &L->global->pseudotemp, getcurrenv(L));
        return &L->global->pseudotemp;
    }
    case LUA_GLOBALSINDEX:
    {
        sethvalue(L, &L->global->pseudotemp, L->gt);
        return &L->global->pseudotemp;
    }
    default:
    {
        Closure* func = curr_func(L);
        idx = LUA_GLOBALSINDEX - idx;
        return (idx <= func->nupvalues) ? &func->c.upvals[idx - 1] : cast_to(TValue*, luaO_nilobject);
    }
    }
}

static LUAU_FORCEINLINE TValue* index2addr(lua_State* L, int idx)
{
    if (idx > 0)
    {
        TValue* o = L->base + (idx - 1);
        api_check(L, idx <= L->ci->top - L->base);
        if (o >= L->top)
            return cast_to(TValue*, luaO_nilobject);
        else
            return o;
    }
    else if (idx > LUA_REGISTRYINDEX)
    {
        api_check(L, idx != 0 && -idx <= L->top - L->base);
        return L->top + idx;
    }
    else
    {
        return pseudo2addr(L, idx);
    }
}

const TValue* luaA_toobject(lua_State* L, int idx)
{
    StkId p = index2addr(L, idx);
    return (p == luaO_nilobject) ? NULL : p;
}

void luaA_pushobject(lua_State* L, const TValue* o)
{
    setobj2s(L, L->top, o);
    api_incr_top(L);
}

int lua_checkstack(lua_State* L, int size)
{
    int res = 1;
    if (size > LUAI_MAXCSTACK || (L->top - L->base + size) > LUAI_MAXCSTACK)
        res = 0; // stack overflow
    else if (size > 0)
    {
        luaD_checkstack(L, size);
        expandstacklimit(L, L->top + size);
    }
    return res;
}

void lua_rawcheckstack(lua_State* L, int size)
{
    luaD_checkstack(L, size);
    expandstacklimit(L, L->top + size);
    return;
}

void lua_xmove(lua_State* from, lua_State* to, int n)
{
    if (from == to)
        return;
    api_checknelems(from, n);
    api_check(from, from->global == to->global);
    api_check(from, to->ci->top - to->top >= n);
    luaC_threadbarrier(to);

    StkId ttop = to->top;
    StkId ftop = from->top - n;
    for (int i = 0; i < n; i++)
        setobj2s(to, ttop + i, ftop + i);

    from->top = ftop;
    to->top = ttop + n;

    return;
}

void lua_xpush(lua_State* from, lua_State* to, int idx)
{
    api_check(from, from->global == to->global);
    luaC_threadbarrier(to);
    setobj2s(to, to->top, index2addr(from, idx));
    api_incr_top(to);
    return;
}

lua_State* lua_newthread(lua_State* L)
{
    luaC_checkGC(L);
    luaC_threadbarrier(L);
    lua_State* L1 = luaE_newthread(L);
    setthvalue(L, L->top, L1);
    api_incr_top(L);
    global_State* g = L->global;
    if (g->cb.userthread)
        g->cb.userthread(L, L1);
    return L1;
}

lua_State* lua_mainthread(lua_State* L)
{
    return L->global->mainthread;
}

/*
** basic stack manipulation
*/

int lua_absindex(lua_State* L, int idx)
{
    api_check(L, (idx > 0 && idx <= L->top - L->base) || (idx < 0 && -idx <= L->top - L->base) || lua_ispseudo(idx));
    return idx > 0 || lua_ispseudo(idx) ? idx : cast_int(L->top - L->base) + idx + 1;
}

int lua_gettop(lua_State* L)
{
    return cast_int(L->top - L->base);
}

void lua_settop(lua_State* L, int idx)
{
    if (idx >= 0)
    {
        api_check(L, idx <= L->stack_last - L->base);
        while (L->top < L->base + idx)
            setnilvalue(L->top++);
        L->top = L->base + idx;
    }
    else
    {
        api_check(L, -(idx + 1) <= (L->top - L->base));
        L->top += idx + 1; // `subtract' index (index is negative)
    }
    return;
}

void lua_remove(lua_State* L, int idx)
{
    StkId p = index2addr(L, idx);
    api_checkvalidindex(L, p);
    while (++p < L->top)
        setobjs2s(L, p - 1, p);
    L->top--;
    return;
}

void lua_insert(lua_State* L, int idx)
{
    luaC_threadbarrier(L);
    StkId p = index2addr(L, idx);
    api_checkvalidindex(L, p);
    for (StkId q = L->top; q > p; q--)
        setobjs2s(L, q, q - 1);
    setobjs2s(L, p, L->top);
    return;
}

void lua_replace(lua_State* L, int idx)
{
    api_checknelems(L, 1);
    luaC_threadbarrier(L);
    StkId o = index2addr(L, idx);
    api_checkvalidindex(L, o);
    if (idx == LUA_ENVIRONINDEX)
    {
        api_check(L, L->ci != L->base_ci);
        Closure* func = curr_func(L);
        api_check(L, ttistable(L->top - 1));
        func->env = hvalue(L->top - 1);
        luaC_barrier(L, func, L->top - 1);
    }
    else if (idx == LUA_GLOBALSINDEX)
    {
        api_check(L, ttistable(L->top - 1));
        L->gt = hvalue(L->top - 1);
    }
    else
    {
        setobj(L, o, L->top - 1);
        if (idx < LUA_GLOBALSINDEX) // function upvalue?
            luaC_barrier(L, curr_func(L), L->top - 1);
    }
    L->top--;
    return;
}

void lua_pushvalue(lua_State* L, int idx)
{
    luaC_threadbarrier(L);
    StkId o = index2addr(L, idx);
    setobj2s(L, L->top, o);
    api_incr_top(L);
    return;
}

/*
** access functions (stack -> C)
*/

int lua_type(lua_State* L, int idx)
{
    StkId o = index2addr(L, idx);
    return (o == luaO_nilobject) ? LUA_TNONE : ttype(o);
}

const char* lua_typename(lua_State* L, int t)
{
    return (t == LUA_TNONE) ? "no value" : luaT_typenames[t];
}

int lua_iscfunction(lua_State* L, int idx)
{
    StkId o = index2addr(L, idx);
    return iscfunction(o);
}

int lua_isLfunction(lua_State* L, int idx)
{
    StkId o = index2addr(L, idx);
    return isLfunction(o);
}

int lua_isnumber(lua_State* L, int idx)
{
    TValue n;
    const TValue* o = index2addr(L, idx);
    return tonumber(o, &n);
}

int lua_isstring(lua_State* L, int idx)
{
    int t = lua_type(L, idx);
    return (t == LUA_TSTRING || t == LUA_TNUMBER);
}

int lua_isuserdata(lua_State* L, int idx)
{
    const TValue* o = index2addr(L, idx);
    return (ttisuserdata(o) || ttislightuserdata(o));
}

int lua_rawequal(lua_State* L, int index1, int index2)
{
    StkId o1 = index2addr(L, index1);
    StkId o2 = index2addr(L, index2);
    return (o1 == luaO_nilobject || o2 == luaO_nilobject) ? 0 : luaO_rawequalObj(o1, o2);
}

int lua_equal(lua_State* L, int index1, int index2)
{
    StkId o1, o2;
    int i;
    o1 = index2addr(L, index1);
    o2 = index2addr(L, index2);
    i = (o1 == luaO_nilobject || o2 == luaO_nilobject) ? 0 : equalobj(L, o1, o2);
    return i;
}

int lua_lessthan(lua_State* L, int index1, int index2)
{
    StkId o1, o2;
    int i;
    o1 = index2addr(L, index1);
    o2 = index2addr(L, index2);
    i = (o1 == luaO_nilobject || o2 == luaO_nilobject) ? 0 : luaV_lessthan(L, o1, o2);
    return i;
}

double lua_tonumberx(lua_State* L, int idx, int* isnum)
{
    TValue n;
    const TValue* o = index2addr(L, idx);
    if (tonumber(o, &n))
    {
        if (isnum)
            *isnum = 1;
        return nvalue(o);
    }
    else
    {
        if (isnum)
            *isnum = 0;
        return 0;
    }
}

int lua_tointegerx(lua_State* L, int idx, int* isnum)
{
    TValue n;
    const TValue* o = index2addr(L, idx);
    if (tonumber(o, &n))
    {
        int res;
        double num = nvalue(o);
        luai_num2int(res, num);
        if (isnum)
            *isnum = 1;
        return res;
    }
    else
    {
        if (isnum)
            *isnum = 0;
        return 0;
    }
}

unsigned lua_tounsignedx(lua_State* L, int idx, int* isnum)
{
    TValue n;
    const TValue* o = index2addr(L, idx);
    if (tonumber(o, &n))
    {
        unsigned res;
        double num = nvalue(o);
        luai_num2unsigned(res, num);
        if (isnum)
            *isnum = 1;
        return res;
    }
    else
    {
        if (isnum)
            *isnum = 0;
        return 0;
    }
}

int lua_toboolean(lua_State* L, int idx)
{
    const TValue* o = index2addr(L, idx);
    return !l_isfalse(o);
}

const char* lua_tolstring(lua_State* L, int idx, size_t* len)
{
    StkId o = index2addr(L, idx);
    if (!ttisstring(o))
    {
        luaC_threadbarrier(L);
        if (!luaV_tostring(L, o))
        { // conversion failed?
            if (len != NULL)
                *len = 0;
            return NULL;
        }
        luaC_checkGC(L);
        o = index2addr(L, idx); // previous call may reallocate the stack
    }
    if (len != NULL)
        *len = tsvalue(o)->len;
    return svalue(o);
}

const char* lua_tostringatom(lua_State* L, int idx, int* atom)
{
    StkId o = index2addr(L, idx);
    if (!ttisstring(o))
        return NULL;
    TString* s = tsvalue(o);
    if (atom)
    {
        updateatom(L, s);
        *atom = s->atom;
    }
    return getstr(s);
}

const char* lua_namecallatom(lua_State* L, int* atom)
{
    TString* s = L->namecall;
    if (!s)
        return NULL;
    if (atom)
    {
        updateatom(L, s);
        *atom = s->atom;
    }
    return getstr(s);
}

const float* lua_tovector(lua_State* L, int idx)
{
    StkId o = index2addr(L, idx);
    if (!ttisvector(o))
        return NULL;
    return vvalue(o);
}

int lua_objlen(lua_State* L, int idx)
{
    StkId o = index2addr(L, idx);
    switch (ttype(o))
    {
    case LUA_TSTRING:
        return tsvalue(o)->len;
    case LUA_TUSERDATA:
        return uvalue(o)->len;
    case LUA_TTABLE:
        return luaH_getn(hvalue(o));
    default:
        return 0;
    }
}

lua_CFunction lua_tocfunction(lua_State* L, int idx)
{
    StkId o = index2addr(L, idx);
    return (!iscfunction(o)) ? NULL : cast_to(lua_CFunction, clvalue(o)->c.f);
}

<<<<<<< HEAD
int lua_getpseudocode(lua_State* L, int idx)
{
    StkId o = index2addr(L, idx);
    if (!isLfunction(o)) return 0;
    if (!clvalue(o)->l.p->pseudocode) return 0;
    setsvalue2s(L, L->top, clvalue(o)->l.p->pseudocode);
    api_incr_top(L);
    return 1;
=======
void* lua_tolightuserdata(lua_State* L, int idx)
{
    StkId o = index2addr(L, idx);
    return (!ttislightuserdata(o)) ? NULL : pvalue(o);
>>>>>>> e9e2cba7
}

void* lua_touserdata(lua_State* L, int idx)
{
    StkId o = index2addr(L, idx);
    if (ttisuserdata(o))
        return uvalue(o)->data;
    else if (ttislightuserdata(o))
        return pvalue(o);
    else
        return NULL;
}

void* lua_touserdatatagged(lua_State* L, int idx, int tag)
{
    StkId o = index2addr(L, idx);
    return (ttisuserdata(o) && uvalue(o)->tag == tag) ? uvalue(o)->data : NULL;
}

int lua_userdatatag(lua_State* L, int idx)
{
    StkId o = index2addr(L, idx);
    if (ttisuserdata(o))
        return uvalue(o)->tag;
    return -1;
}

lua_State* lua_tothread(lua_State* L, int idx)
{
    StkId o = index2addr(L, idx);
    return (!ttisthread(o)) ? NULL : thvalue(o);
}

const void* lua_topointer(lua_State* L, int idx)
{
    StkId o = index2addr(L, idx);
    switch (ttype(o))
    {
    case LUA_TTABLE:
        return hvalue(o);
    case LUA_TFUNCTION:
        return clvalue(o);
    case LUA_TTHREAD:
        return thvalue(o);
    case LUA_TUSERDATA:
        return uvalue(o)->data;
    case LUA_TLIGHTUSERDATA:
        return pvalue(o);
    default:
        return NULL;
    }
}

/*
** push functions (C -> stack)
*/

void lua_pushnil(lua_State* L)
{
    setnilvalue(L->top);
    api_incr_top(L);
    return;
}

void lua_pushnumber(lua_State* L, double n)
{
    setnvalue(L->top, n);
    api_incr_top(L);
    return;
}

void lua_pushinteger(lua_State* L, int n)
{
    setnvalue(L->top, cast_num(n));
    api_incr_top(L);
    return;
}

void lua_pushunsigned(lua_State* L, unsigned u)
{
    setnvalue(L->top, cast_num(u));
    api_incr_top(L);
    return;
}

#if LUA_VECTOR_SIZE == 4
void lua_pushvector(lua_State* L, float x, float y, float z, float w)
{
    setvvalue(L->top, x, y, z, w);
    api_incr_top(L);
    return;
}
#else
void lua_pushvector(lua_State* L, float x, float y, float z)
{
    setvvalue(L->top, x, y, z, 0.0f);
    api_incr_top(L);
    return;
}
#endif

void lua_pushlstring(lua_State* L, const char* s, size_t len)
{
    luaC_checkGC(L);
    luaC_threadbarrier(L);
    setsvalue2s(L, L->top, luaS_newlstr(L, s, len));
    api_incr_top(L);
    return;
}

void lua_pushstring(lua_State* L, const char* s)
{
    if (s == NULL)
        lua_pushnil(L);
    else
        lua_pushlstring(L, s, strlen(s));
}

const char* lua_pushvfstring(lua_State* L, const char* fmt, va_list argp)
{
    luaC_checkGC(L);
    luaC_threadbarrier(L);
    const char* ret = luaO_pushvfstring(L, fmt, argp);
    return ret;
}

const char* lua_pushfstringL(lua_State* L, const char* fmt, ...)
{
    luaC_checkGC(L);
    luaC_threadbarrier(L);
    va_list argp;
    va_start(argp, fmt);
    const char* ret = luaO_pushvfstring(L, fmt, argp);
    va_end(argp);
    return ret;
}

void lua_pushcclosurek(lua_State* L, lua_CFunction fn, const char* debugname, int nup, lua_Continuation cont)
{
    luaC_checkGC(L);
    luaC_threadbarrier(L);
    api_checknelems(L, nup);
    Closure* cl = luaF_newCclosure(L, nup, getcurrenv(L));
    cl->c.f = fn;
    cl->c.cont = cont;
    cl->c.debugname = debugname;
    L->top -= nup;
    while (nup--)
        setobj2n(L, &cl->c.upvals[nup], L->top + nup);
    setclvalue(L, L->top, cl);
    LUAU_ASSERT(iswhite(obj2gco(cl)));
    api_incr_top(L);
    return;
}

void lua_pushboolean(lua_State* L, int b)
{
    setbvalue(L->top, (b != 0)); // ensure that true is 1
    api_incr_top(L);
    return;
}

void lua_pushlightuserdata(lua_State* L, void* p)
{
    setpvalue(L->top, p);
    api_incr_top(L);
    return;
}

int lua_pushthread(lua_State* L)
{
    luaC_threadbarrier(L);
    setthvalue(L, L->top, L);
    api_incr_top(L);
    return L->global->mainthread == L;
}

/*
** get functions (Lua -> stack)
*/

int lua_gettable(lua_State* L, int idx)
{
    luaC_threadbarrier(L);
    StkId t = index2addr(L, idx);
    api_checkvalidindex(L, t);
    luaV_gettable(L, t, L->top - 1, L->top - 1);
    return ttype(L->top - 1);
}

int lua_getfield(lua_State* L, int idx, const char* k)
{
    luaC_threadbarrier(L);
    StkId t = index2addr(L, idx);
    api_checkvalidindex(L, t);
    TValue key;
    setsvalue(L, &key, luaS_new(L, k));
    luaV_gettable(L, t, &key, L->top);
    api_incr_top(L);
    return ttype(L->top - 1);
}

int lua_rawgetfield(lua_State* L, int idx, const char* k)
{
    luaC_threadbarrier(L);
    StkId t = index2addr(L, idx);
    api_check(L, ttistable(t));
    TValue key;
    setsvalue(L, &key, luaS_new(L, k));
    setobj2s(L, L->top, luaH_getstr(hvalue(t), tsvalue(&key)));
    api_incr_top(L);
    return ttype(L->top - 1);
}

int lua_rawget(lua_State* L, int idx)
{
    luaC_threadbarrier(L);
    StkId t = index2addr(L, idx);
    api_check(L, ttistable(t));
    setobj2s(L, L->top - 1, luaH_get(hvalue(t), L->top - 1));
    return ttype(L->top - 1);
}

int lua_rawgeti(lua_State* L, int idx, int n)
{
    luaC_threadbarrier(L);
    StkId t = index2addr(L, idx);
    api_check(L, ttistable(t));
    setobj2s(L, L->top, luaH_getnum(hvalue(t), n));
    api_incr_top(L);
    return ttype(L->top - 1);
}

void lua_createtable(lua_State* L, int narray, int nrec)
{
    luaC_checkGC(L);
    luaC_threadbarrier(L);
    sethvalue(L, L->top, luaH_new(L, narray, nrec));
    api_incr_top(L);
    return;
}

void lua_setreadonly(lua_State* L, int objindex, int enabled)
{
    const TValue* o = index2addr(L, objindex);
    api_check(L, ttistable(o));
    Table* t = hvalue(o);
    api_check(L, t != hvalue(registry(L)));
    t->readonly = bool(enabled);
    return;
}

int lua_getreadonly(lua_State* L, int objindex)
{
    const TValue* o = index2addr(L, objindex);
    api_check(L, ttistable(o));
    Table* t = hvalue(o);
    int res = t->readonly;
    return res;
}

void lua_setsafeenv(lua_State* L, int objindex, int enabled)
{
    const TValue* o = index2addr(L, objindex);
    api_check(L, ttistable(o));
    Table* t = hvalue(o);
    t->safeenv = bool(enabled);
    return;
}

int lua_getmetatable(lua_State* L, int objindex)
{
    luaC_threadbarrier(L);
    Table* mt = NULL;
    const TValue* obj = index2addr(L, objindex);
    switch (ttype(obj))
    {
    case LUA_TTABLE:
        mt = hvalue(obj)->metatable;
        break;
    case LUA_TUSERDATA:
        mt = uvalue(obj)->metatable;
        break;
    default:
        mt = L->global->mt[ttype(obj)];
        break;
    }
    if (mt)
    {
        sethvalue(L, L->top, mt);
        api_incr_top(L);
    }
    return mt != NULL;
}

void lua_getfenv(lua_State* L, int idx)
{
    luaC_threadbarrier(L);
    StkId o = index2addr(L, idx);
    api_checkvalidindex(L, o);
    switch (ttype(o))
    {
    case LUA_TFUNCTION:
        sethvalue(L, L->top, clvalue(o)->env);
        break;
    case LUA_TTHREAD:
        sethvalue(L, L->top, thvalue(o)->gt);
        break;
    default:
        setnilvalue(L->top);
        break;
    }
    api_incr_top(L);
    return;
}

/*
** set functions (stack -> Lua)
*/

void lua_settable(lua_State* L, int idx)
{
    api_checknelems(L, 2);
    StkId t = index2addr(L, idx);
    api_checkvalidindex(L, t);
    luaV_settable(L, t, L->top - 2, L->top - 1);
    L->top -= 2; // pop index and value
    return;
}

void lua_setfield(lua_State* L, int idx, const char* k)
{
    api_checknelems(L, 1);
    StkId t = index2addr(L, idx);
    api_checkvalidindex(L, t);
    TValue key;
    setsvalue(L, &key, luaS_new(L, k));
    luaV_settable(L, t, &key, L->top - 1);
    L->top--;
    return;
}

void lua_rawset(lua_State* L, int idx)
{
    api_checknelems(L, 2);
    StkId t = index2addr(L, idx);
    api_check(L, ttistable(t));
    if (hvalue(t)->readonly)
        luaG_readonlyerror(L);
    setobj2t(L, luaH_set(L, hvalue(t), L->top - 2), L->top - 1);
    luaC_barriert(L, hvalue(t), L->top - 1);
    L->top -= 2;
    return;
}

void lua_rawseti(lua_State* L, int idx, int n)
{
    api_checknelems(L, 1);
    StkId o = index2addr(L, idx);
    api_check(L, ttistable(o));
    if (hvalue(o)->readonly)
        luaG_readonlyerror(L);
    setobj2t(L, luaH_setnum(L, hvalue(o), n), L->top - 1);
    luaC_barriert(L, hvalue(o), L->top - 1);
    L->top--;
    return;
}

int lua_setmetatable(lua_State* L, int objindex)
{
    api_checknelems(L, 1);
    TValue* obj = index2addr(L, objindex);
    api_checkvalidindex(L, obj);
    Table* mt = NULL;
    if (!ttisnil(L->top - 1))
    {
        api_check(L, ttistable(L->top - 1));
        mt = hvalue(L->top - 1);
    }
    switch (ttype(obj))
    {
    case LUA_TTABLE:
    {
        if (hvalue(obj)->readonly)
            luaG_readonlyerror(L);
        hvalue(obj)->metatable = mt;
        if (mt)
            luaC_objbarrier(L, hvalue(obj), mt);
        break;
    }
    case LUA_TUSERDATA:
    {
        uvalue(obj)->metatable = mt;
        if (mt)
            luaC_objbarrier(L, uvalue(obj), mt);
        break;
    }
    default:
    {
        L->global->mt[ttype(obj)] = mt;
        break;
    }
    }
    L->top--;
    return 1;
}

int lua_setfenv(lua_State* L, int idx)
{
    int res = 1;
    api_checknelems(L, 1);
    StkId o = index2addr(L, idx);
    api_checkvalidindex(L, o);
    api_check(L, ttistable(L->top - 1));
    switch (ttype(o))
    {
    case LUA_TFUNCTION:
        clvalue(o)->env = hvalue(L->top - 1);
        break;
    case LUA_TTHREAD:
        thvalue(o)->gt = hvalue(L->top - 1);
        break;
    default:
        res = 0;
        break;
    }
    if (res)
    {
        luaC_objbarrier(L, &gcvalue(o)->gch, hvalue(L->top - 1));
    }
    L->top--;
    return res;
}

/*
** `load' and `call' functions (run Lua code)
*/

#define adjustresults(L, nres) \
    { \
        if (nres == LUA_MULTRET && L->top >= L->ci->top) \
            L->ci->top = L->top; \
    }

#define checkresults(L, na, nr) api_check(L, (nr) == LUA_MULTRET || (L->ci->top - L->top >= (nr) - (na)))

void lua_call(lua_State* L, int nargs, int nresults)
{
    StkId func;
    api_checknelems(L, nargs + 1);
    api_check(L, L->status == 0);
    checkresults(L, nargs, nresults);
    func = L->top - (nargs + 1);

    luaD_call(L, func, nresults);

    adjustresults(L, nresults);
    return;
}

/*
** Execute a protected call.
*/
struct CallS
{ // data to `f_call'
    StkId func;
    int nresults;
};

static void f_call(lua_State* L, void* ud)
{
    struct CallS* c = cast_to(struct CallS*, ud);
    luaD_call(L, c->func, c->nresults);
    return;
}

int lua_pcall(lua_State* L, int nargs, int nresults, int errfunc)
{
    api_checknelems(L, nargs + 1);
    api_check(L, L->status == 0);
    checkresults(L, nargs, nresults);
    ptrdiff_t func = 0;
    if (errfunc != 0)
    {
        StkId o = index2addr(L, errfunc);
        api_checkvalidindex(L, o);
        func = savestack(L, o);
    }
    struct CallS c;
    c.func = L->top - (nargs + 1); // function to be called
    c.nresults = nresults;

    int status = luaD_pcall(L, f_call, &c, savestack(L, c.func), func);

    adjustresults(L, nresults);
    return status;
}

int lua_status(lua_State* L)
{
    return L->status;
}

void* lua_getthreaddata(lua_State* L)
{
    return L->userdata;
}

void lua_setthreaddata(lua_State* L, void* data)
{
    L->userdata = data;
}

/*
** Garbage-collection function
*/

int lua_gc(lua_State* L, int what, int data)
{
    int res = 0;
    condhardmemtests(luaC_validate(L), 1);
    global_State* g = L->global;
    switch (what)
    {
    case LUA_GCSTOP:
    {
        g->GCthreshold = SIZE_MAX;
        break;
    }
    case LUA_GCRESTART:
    {
        g->GCthreshold = g->totalbytes;
        break;
    }
    case LUA_GCCOLLECT:
    {
        luaC_fullgc(L);
        break;
    }
    case LUA_GCCOUNT:
    {
        // GC values are expressed in Kbytes: #bytes/2^10
        res = cast_int(g->totalbytes >> 10);
        break;
    }
    case LUA_GCCOUNTB:
    {
        res = cast_int(g->totalbytes & 1023);
        break;
    }
    case LUA_GCISRUNNING:
    {
        res = (g->GCthreshold != SIZE_MAX);
        break;
    }
    case LUA_GCSTEP:
    {
        size_t amount = (cast_to(size_t, data) << 10);
        ptrdiff_t oldcredit = g->gcstate == GCSpause ? 0 : g->GCthreshold - g->totalbytes;

        // temporarily adjust the threshold so that we can perform GC work
        if (amount <= g->totalbytes)
            g->GCthreshold = g->totalbytes - amount;
        else
            g->GCthreshold = 0;

#ifdef LUAI_GCMETRICS
        double startmarktime = g->gcmetrics.currcycle.marktime;
        double startsweeptime = g->gcmetrics.currcycle.sweeptime;
#endif

        // track how much work the loop will actually perform
        size_t actualwork = 0;

        while (g->GCthreshold <= g->totalbytes)
        {
            size_t stepsize = luaC_step(L, false);

            actualwork += stepsize;

            if (g->gcstate == GCSpause)
            {            // end of cycle?
                res = 1; // signal it
                break;
            }
        }

#ifdef LUAI_GCMETRICS
        // record explicit step statistics
        GCCycleMetrics* cyclemetrics = g->gcstate == GCSpause ? &g->gcmetrics.lastcycle : &g->gcmetrics.currcycle;

        double totalmarktime = cyclemetrics->marktime - startmarktime;
        double totalsweeptime = cyclemetrics->sweeptime - startsweeptime;

        if (totalmarktime > 0.0)
        {
            cyclemetrics->markexplicitsteps++;

            if (totalmarktime > cyclemetrics->markmaxexplicittime)
                cyclemetrics->markmaxexplicittime = totalmarktime;
        }

        if (totalsweeptime > 0.0)
        {
            cyclemetrics->sweepexplicitsteps++;

            if (totalsweeptime > cyclemetrics->sweepmaxexplicittime)
                cyclemetrics->sweepmaxexplicittime = totalsweeptime;
        }
#endif

        // if cycle hasn't finished, advance threshold forward for the amount of extra work performed
        if (g->gcstate != GCSpause)
        {
            // if a new cycle was triggered by explicit step, old 'credit' of GC work is 0
            ptrdiff_t newthreshold = g->totalbytes + actualwork + oldcredit;
            g->GCthreshold = newthreshold < 0 ? 0 : newthreshold;
        }
        break;
    }
    case LUA_GCSETGOAL:
    {
        res = g->gcgoal;
        g->gcgoal = data;
        break;
    }
    case LUA_GCSETSTEPMUL:
    {
        res = g->gcstepmul;
        g->gcstepmul = data;
        break;
    }
    case LUA_GCSETSTEPSIZE:
    {
        // GC values are expressed in Kbytes: #bytes/2^10
        res = g->gcstepsize >> 10;
        g->gcstepsize = data << 10;
        break;
    }
    default:
        res = -1; // invalid option
    }
    return res;
}

void lua_postgc(lua_State* L, int (*dtor)(lua_State *L,void*),void *data)
{
    luaC_addpostgc(L,dtor,data);
}

/*
** miscellaneous functions
*/

l_noret lua_error(lua_State* L)
{
    api_checknelems(L, 1);

    luaD_throw(L, LUA_ERRRUN);
}

int lua_next(lua_State* L, int idx)
{
    luaC_threadbarrier(L);
    StkId t = index2addr(L, idx);
    api_check(L, ttistable(t));
    int more = luaH_next(L, hvalue(t), L->top - 1);
    if (more)
    {
        api_incr_top(L);
    }
    else             // no more elements
        L->top -= 1; // remove key
    return more;
}

void lua_concat(lua_State* L, int n)
{
    api_checknelems(L, n);
    if (n >= 2)
    {
        luaC_checkGC(L);
        luaC_threadbarrier(L);
        luaV_concat(L, n, cast_int(L->top - L->base) - 1);
        L->top -= (n - 1);
    }
    else if (n == 0)
    { // push empty string
        luaC_threadbarrier(L);
        setsvalue2s(L, L->top, luaS_newlstr(L, "", 0));
        api_incr_top(L);
    }
    // else n == 1; nothing to do
    return;
}

void* lua_newuserdatatagged(lua_State* L, size_t sz, int tag)
{
    api_check(L, unsigned(tag) < LUA_UTAG_LIMIT || tag == UTAG_PROXY);
    luaC_checkGC(L);
    luaC_threadbarrier(L);
    Udata* u = luaU_newudata(L, sz, tag);
    setuvalue(L, L->top, u);
    api_incr_top(L);
    return u->data;
}

void* lua_newuserdatadtor(lua_State* L, size_t sz, void (*dtor)(void*))
{
    luaC_checkGC(L);
    luaC_threadbarrier(L);
    // make sure sz + sizeof(dtor) doesn't overflow; luaU_newdata will reject SIZE_MAX correctly
    size_t as = sz < SIZE_MAX - sizeof(dtor) ? sz + sizeof(dtor) : SIZE_MAX;
    Udata* u = luaU_newudata(L, as, UTAG_IDTOR);
    memcpy(&u->data + sz, &dtor, sizeof(dtor));
    setuvalue(L, L->top, u);
    api_incr_top(L);
    return u->data;
}

static const char* aux_upvalue(StkId fi, int n, TValue** val)
{
    Closure* f;
    if (!ttisfunction(fi))
        return NULL;
    f = clvalue(fi);
    if (f->isC)
    {
        if (!(1 <= n && n <= f->nupvalues))
            return NULL;
        *val = &f->c.upvals[n - 1];
        return "";
    }
    else
    {
        Proto* p = f->l.p;
        if (!(1 <= n && n <= p->sizeupvalues))
            return NULL;
        TValue* r = &f->l.uprefs[n - 1];
        *val = ttisupval(r) ? upvalue(r)->v : r;
        return getstr(p->upvalues[n - 1]);
    }
}

const char* lua_getupvalue(lua_State* L, int funcindex, int n)
{
    luaC_threadbarrier(L);
    TValue* val;
    const char* name = aux_upvalue(index2addr(L, funcindex), n, &val);
    if (name)
    {
        setobj2s(L, L->top, val);
        api_incr_top(L);
    }
    return name;
}

const char* lua_setupvalue(lua_State* L, int funcindex, int n)
{
    api_checknelems(L, 1);
    StkId fi = index2addr(L, funcindex);
    TValue* val;
    const char* name = aux_upvalue(fi, n, &val);
    if (name)
    {
        L->top--;
        setobj(L, val, L->top);
        luaC_barrier(L, clvalue(fi), L->top);
        if (!FFlag::LuauSimplerUpval)
            luaC_upvalbarrier(L, cast_to(UpVal*, NULL), val);
    }
    return name;
}

uintptr_t lua_encodepointer(lua_State* L, uintptr_t p)
{
    global_State* g = L->global;
    return uintptr_t((g->ptrenckey[0] * p + g->ptrenckey[2]) ^ (g->ptrenckey[1] * p + g->ptrenckey[3]));
}

int lua_ref(lua_State* L, int idx)
{
    api_check(L, idx != LUA_REGISTRYINDEX); // idx is a stack index for value
    int ref = LUA_REFNIL;
    global_State* g = L->global;
    StkId p = index2addr(L, idx);
    if (!ttisnil(p))
    {
        Table* reg = hvalue(registry(L));

        if (g->registryfree != 0)
        { // reuse existing slot
            ref = g->registryfree;
        }
        else
        { // no free elements
            ref = luaH_getn(reg);
            ref++; // create new reference
        }

        TValue* slot = luaH_setnum(L, reg, ref);
        if (g->registryfree != 0)
            g->registryfree = int(nvalue(slot));
        setobj2t(L, slot, p);
        luaC_barriert(L, reg, p);
    }
    return ref;
}

void lua_unref(lua_State* L, int ref)
{
    if (ref <= LUA_REFNIL)
        return;

    global_State* g = L->global;
    Table* reg = hvalue(registry(L));
    TValue* slot = luaH_setnum(L, reg, ref);
    setnvalue(slot, g->registryfree); // NB: no barrier needed because value isn't collectable
    g->registryfree = ref;
    return;
}

void lua_setuserdatatag(lua_State* L, int idx, int tag)
{
    api_check(L, unsigned(tag) < LUA_UTAG_LIMIT);
    StkId o = index2addr(L, idx);
    api_check(L, ttisuserdata(o));
    uvalue(o)->tag = uint8_t(tag);
}

void lua_setuserdatadtor(lua_State* L, int tag, void (*dtor)(lua_State*, void*))
{
    api_check(L, unsigned(tag) < LUA_UTAG_LIMIT);
    L->global->udatagc[tag] = dtor;
}

void lua_clonefunction(lua_State* L, int idx)
{
    luaC_checkGC(L);
    luaC_threadbarrier(L);
    StkId p = index2addr(L, idx);
    api_check(L, isLfunction(p));
    Closure* cl = clvalue(p);
    Closure* newcl = luaF_newLclosure(L, cl->nupvalues, L->gt, cl->l.p);
    for (int i = 0; i < cl->nupvalues; ++i)
        setobj2n(L, &newcl->l.uprefs[i], &cl->l.uprefs[i]);
    setclvalue(L, L->top, newcl);
    api_incr_top(L);
}

lua_Callbacks* lua_callbacks(lua_State* L)
{
    return &L->global->cb;
}

void lua_setmemcat(lua_State* L, int category)
{
    api_check(L, unsigned(category) < LUA_MEMORY_CATEGORIES);
    L->activememcat = uint8_t(category);
}

size_t lua_totalbytes(lua_State* L, int category)
{
    api_check(L, category < LUA_MEMORY_CATEGORIES);
    return category < 0 ? L->global->totalbytes : L->global->memcatbytes[category];
}<|MERGE_RESOLUTION|>--- conflicted
+++ resolved
@@ -501,7 +501,6 @@
     return (!iscfunction(o)) ? NULL : cast_to(lua_CFunction, clvalue(o)->c.f);
 }
 
-<<<<<<< HEAD
 int lua_getpseudocode(lua_State* L, int idx)
 {
     StkId o = index2addr(L, idx);
@@ -510,12 +509,12 @@
     setsvalue2s(L, L->top, clvalue(o)->l.p->pseudocode);
     api_incr_top(L);
     return 1;
-=======
+}
+
 void* lua_tolightuserdata(lua_State* L, int idx)
 {
     StkId o = index2addr(L, idx);
     return (!ttislightuserdata(o)) ? NULL : pvalue(o);
->>>>>>> e9e2cba7
 }
 
 void* lua_touserdata(lua_State* L, int idx)

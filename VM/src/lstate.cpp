--- conflicted
+++ resolved
@@ -224,19 +224,16 @@
 
     g->cb = lua_Callbacks();
     g->gcstats = GCStats();
-<<<<<<< HEAD
     g->printfunc = NULL;
     g->printfuncdata = NULL;
     g->closing = 0;
     new (&g->destructors) std::vector<global_State::gc_Destructor>;
   
-=======
 
 #ifdef LUAI_GCMETRICS
     g->gcmetrics = GCMetrics();
 #endif
 
->>>>>>> e9e2cba7
     if (luaD_rawrunprotected(L, f_luaopen, NULL) != 0)
     {
         // memory allocation error: free partial state
@@ -248,14 +245,9 @@
 
 void lua_close(lua_State* L)
 {
-<<<<<<< HEAD
 	L->global->closing=1;
-    L = L->global->mainthread; /* only the main thread can be closed */
-    luaF_close(L, L->stack);   /* close all upvalues for this thread */
-=======
     L = L->global->mainthread; // only the main thread can be closed
     luaF_close(L, L->stack);   // close all upvalues for this thread
->>>>>>> e9e2cba7
     close_state(L);
 }
 

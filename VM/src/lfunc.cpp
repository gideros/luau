--- conflicted
+++ resolved
@@ -31,15 +31,12 @@
     f->source = NULL;
     f->debugname = NULL;
     f->debuginsn = NULL;
-<<<<<<< HEAD
     f->pseudocode = NULL;
-=======
 
 #if LUA_CUSTOM_EXECUTION
     f->execdata = NULL;
 #endif
 
->>>>>>> 78798d46
     return f;
 }
 
@@ -112,27 +109,6 @@
     return uv;
 }
 
-<<<<<<< HEAD
-void luaF_unlinkupval(UpVal* uv)
-{
-    LUAU_ASSERT(!FFlag::LuauSimplerUpval);
-
-    lualock_global();
-    // unlink upvalue from the global open upvalue list
-    LUAU_ASSERT(uv->u.open.next->u.open.prev == uv && uv->u.open.prev->u.open.next == uv);
-    uv->u.open.next->u.open.prev = uv->u.open.prev;
-    uv->u.open.prev->u.open.next = uv->u.open.next;
-
-    // unlink upvalue from the thread open upvalue list
-    *uv->u.open.threadprev = uv->u.open.threadnext;
-
-    if (UpVal* next = uv->u.open.threadnext)
-        next->u.open.threadprev = uv->u.open.threadprev;
-    luaunlock_global();
-}
-
-=======
->>>>>>> 78798d46
 void luaF_freeupval(lua_State* L, UpVal* uv, lua_Page* page)
 {
     luaM_freegco(L, uv, sizeof(UpVal), uv->memcat, page); // free upvalue
@@ -157,12 +133,7 @@
 
 void luaF_closeupval(lua_State* L, UpVal* uv, bool dead)
 {
-<<<<<<< HEAD
-    LUAU_ASSERT(FFlag::LuauSimplerUpval);
-
     lualock_global();
-=======
->>>>>>> 78798d46
     // unlink value from all lists *before* closing it since value storage overlaps
     LUAU_ASSERT(uv->u.open.next->u.open.prev == uv && uv->u.open.prev->u.open.next == uv);
     uv->u.open.next->u.open.prev = uv->u.open.prev;

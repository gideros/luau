// This file is part of the Luau programming language and is licensed under MIT License; see LICENSE.txt for details
#pragma once

#include "Luau/Parser.h"
#include "Luau/ParseOptions.h"
#include "Luau/Location.h"
#include "Luau/StringUtils.h"
#include "Luau/Common.h"

namespace Luau
{
class AstNameTable;
struct ParseResult;
class BytecodeBuilder;
class BytecodeEncoder;

// Note: this structure is duplicated in luacode.h, don't forget to change these in sync!
struct CompileOptions
{
    // 0 - no optimization
    // 1 - baseline optimization level that doesn't prevent debuggability
    // 2 - includes optimizations that harm debuggability such as inlining
    int optimizationLevel = 1;

    // 0 - no debugging support
    // 1 - line info & function names only; sufficient for backtraces
    // 2 - full debug info with local & upvalue names; necessary for debugger
    int debugLevel = 1;

    // type information is used to guide native code generation decisions
    // information includes testable types for function arguments, locals, upvalues and some temporaries
    // 0 - generate for native modules
    // 1 - generate for all modules
    int typeInfoLevel = 0;

    // 0 - no code coverage support
    // 1 - statement coverage
    // 2 - statement and expression coverage (verbose)
    int coverageLevel = 0;

    // global builtin to construct vectors; disabled by default
    const char* vectorLib = nullptr;
    const char* vectorCtor = nullptr;

    // vector type name for type tables; disabled by default
    const char* vectorType = nullptr;

    // null-terminated array of globals that are mutable; disables the import optimization for fields accessed through these
    const char* const* mutableGlobals = nullptr;

    // null-terminated array of userdata types that will be included in the type information
    const char* const* userdataTypes = nullptr;
};

class CompileError : public std::exception
{
public:
    CompileError(const Location& location, const std::string& message);

    virtual ~CompileError() throw();

    virtual const char* what() const throw();

    const Location& getLocation() const;

    static LUAU_NORETURN void raise(const Location& location, const char* format, ...) LUAU_PRINTF_ATTR(2, 3);

private:
    Location location;
    std::string message;
};

// compiles bytecode into bytecode builder using either a pre-parsed AST or parsing it from source; throws on errors
void compileOrThrow(BytecodeBuilder& bytecode, const ParseResult& parseResult, const AstNameTable& names, const CompileOptions& options = {});
void compileOrThrow(BytecodeBuilder& bytecode, const std::string& source, const CompileOptions& options = {}, const ParseOptions& parseOptions = {});

// compiles bytecode into a bytecode blob, that either contains the valid bytecode or an encoded error that luau_load can decode
std::string compile(
<<<<<<< HEAD
    const std::string& source, const std::string& chunkname, const CompileOptions& options = {}, const ParseOptions& parseOptions = {}, BytecodeEncoder* encoder = nullptr, ParseResult *parseResult = nullptr );
=======
    const std::string& source,
    const CompileOptions& options = {},
    const ParseOptions& parseOptions = {},
    BytecodeEncoder* encoder = nullptr
);
>>>>>>> db809395

} // namespace Luau<|MERGE_RESOLUTION|>--- conflicted
+++ resolved
@@ -76,14 +76,5 @@
 
 // compiles bytecode into a bytecode blob, that either contains the valid bytecode or an encoded error that luau_load can decode
 std::string compile(
-<<<<<<< HEAD
     const std::string& source, const std::string& chunkname, const CompileOptions& options = {}, const ParseOptions& parseOptions = {}, BytecodeEncoder* encoder = nullptr, ParseResult *parseResult = nullptr );
-=======
-    const std::string& source,
-    const CompileOptions& options = {},
-    const ParseOptions& parseOptions = {},
-    BytecodeEncoder* encoder = nullptr
-);
->>>>>>> db809395
-
 } // namespace Luau
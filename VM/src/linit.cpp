--- conflicted
+++ resolved
@@ -14,12 +14,9 @@
     {LUA_DBLIBNAME, luaopen_debug},
     {LUA_UTF8LIBNAME, luaopen_utf8},
     {LUA_BITLIBNAME, luaopen_bit32},
-<<<<<<< HEAD
+    {LUA_BUFFERLIBNAME, luaopen_buffer},
     {LUA_IOLIBNAME, luaopen_io},
     {LUA_INT64LIBNAME, luaopen_int64},
-=======
-    {LUA_BUFFERLIBNAME, luaopen_buffer},
->>>>>>> db809395
     {NULL, NULL},
 };
 

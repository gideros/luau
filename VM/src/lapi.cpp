// This file is part of the Luau programming language and is licensed under MIT License; see LICENSE.txt for details
// This code is based on Lua 5.x implementation licensed under MIT License; see lua_LICENSE.txt for details
#include "lapi.h"

#include "lstate.h"
#include "lstring.h"
#include "ltable.h"
#include "lfunc.h"
#include "lgc.h"
#include "ldo.h"
#include "ludata.h"
#include "lvm.h"
#include "lnumutils.h"

#include <string.h>

/*
 * This file contains most implementations of core Lua APIs from lua.h.
 *
 * These implementations should use api_check macros to verify that stack and type contracts hold; it's the callers
 * responsibility to, for example, pass a valid table index to lua_rawgetfield. Generally errors should only be raised
 * for conditions caller can't predict such as an out-of-memory error.
 *
 * The caller is expected to handle stack reservation (by using less than LUA_MINSTACK slots or by calling lua_checkstack).
 * To ensure this is handled correctly, use api_incr_top(L) when pushing values to the stack.
 *
 * Functions that push any collectable objects to the stack *should* call luaC_threadbarrier. Failure to do this can result
 * in stack references that point to dead objects since black threads don't get rescanned.
 *
 * Functions that push newly created objects to the stack *should* call luaC_checkGC in addition to luaC_threadbarrier.
 * Failure to do this can result in OOM since GC may never run.
 *
 * Note that luaC_checkGC may mark the thread and paint it black; functions that call both before pushing objects must
 * therefore call luaC_checkGC before luaC_threadbarrier to guarantee the object is pushed to a gray thread.
 */

const char* lua_ident = "$Lua: Lua 5.1.4 Copyright (C) 1994-2008 Lua.org, PUC-Rio $\n"
                        "$Authors: R. Ierusalimschy, L. H. de Figueiredo & W. Celes $\n"
                        "$URL: www.lua.org $\n";

const char* luau_ident = "$Luau: Copyright (C) 2019-2022 Roblox Corporation $\n"
                         "$URL: luau-lang.org $\n";

#define api_checknelems(L, n) api_check(L, (n) <= (L->top - L->base))

#define api_checkvalidindex(L, i) api_check(L, (i) != luaO_nilobject)

#define api_incr_top(L) \
    { \
        api_check(L, L->top < L->ci->top); \
        L->top++; \
    }

#define api_update_top(L, p) \
    { \
        api_check(L, p >= L->base && p < L->ci->top); \
        L->top = p; \
    }

#define updateatom(L, ts) \
    { \
        if (ts->atom == ATOM_UNDEF) \
            ts->atom = L->global->cb.useratom ? L->global->cb.useratom(ts->data, ts->len) : -1; \
    }

static Table* getcurrenv(lua_State* L)
{
    if (L->ci == L->base_ci) // no enclosing function?
        return L->gt;        // use global table as environment
    else
        return curr_func(L)->env;
}

static LUAU_NOINLINE TValue* pseudo2addr(lua_State* L, int idx)
{
    api_check(L, lua_ispseudo(idx));
    switch (idx)
    { // pseudo-indices
    case LUA_REGISTRYINDEX:
        return registry(L);
    case LUA_ENVIRONINDEX:
    {
        sethvalue(L, &L->global->pseudotemp, getcurrenv(L));
        return &L->global->pseudotemp;
    }
    case LUA_GLOBALSINDEX:
    {
        sethvalue(L, &L->global->pseudotemp, L->gt);
        return &L->global->pseudotemp;
    }
    default:
    {
        Closure* func = curr_func(L);
        idx = LUA_GLOBALSINDEX - idx;
        return (idx <= func->nupvalues) ? &func->c.upvals[idx - 1] : cast_to(TValue*, luaO_nilobject);
    }
    }
}

static LUAU_FORCEINLINE TValue* index2addr(lua_State* L, int idx)
{
    if (idx > 0)
    {
        TValue* o = L->base + (idx - 1);
        api_check(L, idx <= L->ci->top - L->base);
        if (o >= L->top)
            return cast_to(TValue*, luaO_nilobject);
        else
            return o;
    }
    else if (idx > LUA_REGISTRYINDEX)
    {
        api_check(L, idx != 0 && -idx <= L->top - L->base);
        return L->top + idx;
    }
    else
    {
        return pseudo2addr(L, idx);
    }
}

const TValue* luaA_toobject(lua_State* L, int idx)
{
    StkId p = index2addr(L, idx);
    return (p == luaO_nilobject) ? NULL : p;
}

void luaA_pushobject(lua_State* L, const TValue* o)
{
    setobj2s(L, L->top, o);
    api_incr_top(L);
}

int lua_checkstack(lua_State* L, int size)
{
    int res = 1;
    if (size > LUAI_MAXCSTACK || (L->top - L->base + size) > LUAI_MAXCSTACK)
        res = 0; // stack overflow
    else if (size > 0)
    {
        luaD_checkstack(L, size);
        expandstacklimit(L, L->top + size);
    }
    return res;
}

void lua_rawcheckstack(lua_State* L, int size)
{
    luaD_checkstack(L, size);
    expandstacklimit(L, L->top + size);
    return;
}

void lua_xmove(lua_State* from, lua_State* to, int n)
{
    if (from == to)
        return;
    api_checknelems(from, n);
    api_check(from, from->global == to->global);
    api_check(from, to->ci->top - to->top >= n);
    luaC_threadbarrier(to);

    StkId ttop = to->top;
    StkId ftop = from->top - n;
    for (int i = 0; i < n; i++)
        setobj2s(to, ttop + i, ftop + i);

    from->top = ftop;
    to->top = ttop + n;

    return;
}

void lua_xpush(lua_State* from, lua_State* to, int idx)
{
    api_check(from, from->global == to->global);
    luaC_threadbarrier(to);
    setobj2s(to, to->top, index2addr(from, idx));
    api_incr_top(to);
    return;
}

lua_State* lua_newthread(lua_State* L)
{
    luaC_checkGC(L);
    luaC_threadbarrier(L);
    lua_State* L1 = luaE_newthread(L);
    setthvalue(L, L->top, L1);
    api_incr_top(L);
    global_State* g = L->global;
    if (g->cb.userthread)
        g->cb.userthread(L, L1);
    return L1;
}

lua_State* lua_mainthread(lua_State* L)
{
    return L->global->mainthread;
}

/*
** basic stack manipulation
*/

int lua_absindex(lua_State* L, int idx)
{
    api_check(L, (idx > 0 && idx <= L->top - L->base) || (idx < 0 && -idx <= L->top - L->base) || lua_ispseudo(idx));
    return idx > 0 || lua_ispseudo(idx) ? idx : cast_int(L->top - L->base) + idx + 1;
}

int lua_gettop(lua_State* L)
{
    return cast_int(L->top - L->base);
}

void lua_settop(lua_State* L, int idx)
{
    if (idx >= 0)
    {
        api_check(L, idx <= L->stack_last - L->base);
        while (L->top < L->base + idx)
            setnilvalue(L->top++);
        L->top = L->base + idx;
    }
    else
    {
        api_check(L, -(idx + 1) <= (L->top - L->base));
        L->top += idx + 1; // `subtract' index (index is negative)
    }
    return;
}

void lua_remove(lua_State* L, int idx)
{
    StkId p = index2addr(L, idx);
    api_checkvalidindex(L, p);
    while (++p < L->top)
        setobjs2s(L, p - 1, p);
    L->top--;
    return;
}

void lua_insert(lua_State* L, int idx)
{
    luaC_threadbarrier(L);
    StkId p = index2addr(L, idx);
    api_checkvalidindex(L, p);
    for (StkId q = L->top; q > p; q--)
        setobjs2s(L, q, q - 1);
    setobjs2s(L, p, L->top);
    return;
}

void lua_replace(lua_State* L, int idx)
{
    api_checknelems(L, 1);
    luaC_threadbarrier(L);
    StkId o = index2addr(L, idx);
    api_checkvalidindex(L, o);
    if (idx == LUA_ENVIRONINDEX)
    {
        api_check(L, L->ci != L->base_ci);
        Closure* func = curr_func(L);
        api_check(L, ttistable(L->top - 1));
        func->env = hvalue(L->top - 1);
        luaC_barrier(L, func, L->top - 1);
    }
    else if (idx == LUA_GLOBALSINDEX)
    {
        api_check(L, ttistable(L->top - 1));
        L->gt = hvalue(L->top - 1);
    }
    else
    {
        setobj(L, o, L->top - 1);
        if (idx < LUA_GLOBALSINDEX) // function upvalue?
            luaC_barrier(L, curr_func(L), L->top - 1);
    }
    L->top--;
    return;
}

void lua_pushvalue(lua_State* L, int idx)
{
    luaC_threadbarrier(L);
    StkId o = index2addr(L, idx);
    setobj2s(L, L->top, o);
    api_incr_top(L);
    return;
}

/*
** access functions (stack -> C)
*/

int lua_type(lua_State* L, int idx)
{
    StkId o = index2addr(L, idx);
    return (o == luaO_nilobject) ? LUA_TNONE : ttype(o);
}

const char* lua_typename(lua_State* L, int t)
{
    return (t == LUA_TNONE) ? "no value" : luaT_typenames[t];
}

int lua_iscfunction(lua_State* L, int idx)
{
    StkId o = index2addr(L, idx);
    return iscfunction(o);
}

int lua_isLfunction(lua_State* L, int idx)
{
    StkId o = index2addr(L, idx);
    return isLfunction(o);
}

int lua_isnumber(lua_State* L, int idx)
{
    TValue n;
    const TValue* o = index2addr(L, idx);
    return tonumber(o, &n);
}

int lua_isstring(lua_State* L, int idx)
{
    int t = lua_type(L, idx);
    return (t == LUA_TSTRING || t == LUA_TNUMBER);
}

int lua_isuserdata(lua_State* L, int idx)
{
    const TValue* o = index2addr(L, idx);
    return (ttisuserdata(o) || ttislightuserdata(o));
}

int lua_rawequal(lua_State* L, int index1, int index2)
{
    StkId o1 = index2addr(L, index1);
    StkId o2 = index2addr(L, index2);
    return (o1 == luaO_nilobject || o2 == luaO_nilobject) ? 0 : luaO_rawequalObj(o1, o2);
}

int lua_equal(lua_State* L, int index1, int index2)
{
    StkId o1, o2;
    int i;
    o1 = index2addr(L, index1);
    o2 = index2addr(L, index2);
    i = (o1 == luaO_nilobject || o2 == luaO_nilobject) ? 0 : equalobj(L, o1, o2);
    return i;
}

int lua_lessthan(lua_State* L, int index1, int index2)
{
    StkId o1, o2;
    int i;
    o1 = index2addr(L, index1);
    o2 = index2addr(L, index2);
    i = (o1 == luaO_nilobject || o2 == luaO_nilobject) ? 0 : luaV_lessthan(L, o1, o2);
    return i;
}

double lua_tonumberx(lua_State* L, int idx, int* isnum)
{
    TValue n;
    const TValue* o = index2addr(L, idx);
    if (tonumber(o, &n))
    {
        if (isnum)
            *isnum = 1;
        return nvalue(o);
    }
    else
    {
        if (isnum)
            *isnum = 0;
        return 0;
    }
}

int lua_tointegerx(lua_State* L, int idx, int* isnum)
{
    TValue n;
    const TValue* o = index2addr(L, idx);
    if (tonumber(o, &n))
    {
        int res;
        double num = nvalue(o);
        luai_num2int(res, num);
        if (isnum)
            *isnum = 1;
        return res;
    }
    else
    {
        if (isnum)
            *isnum = 0;
        return 0;
    }
}

unsigned lua_tounsignedx(lua_State* L, int idx, int* isnum)
{
    TValue n;
    const TValue* o = index2addr(L, idx);
    if (tonumber(o, &n))
    {
        unsigned res;
        double num = nvalue(o);
        luai_num2unsigned(res, num);
        if (isnum)
            *isnum = 1;
        return res;
    }
    else
    {
        if (isnum)
            *isnum = 0;
        return 0;
    }
}

int lua_toboolean(lua_State* L, int idx)
{
    const TValue* o = index2addr(L, idx);
    return !l_isfalse(o);
}

const char* lua_tolstring(lua_State* L, int idx, size_t* len)
{
    StkId o = index2addr(L, idx);
    if (!ttisstring(o))
    {
        luaC_threadbarrier(L);
        if (!luaV_tostring(L, o))
        { // conversion failed?
            if (len != NULL)
                *len = 0;
            return NULL;
        }
        luaC_checkGC(L);
        o = index2addr(L, idx); // previous call may reallocate the stack
    }
    if (len != NULL)
        *len = tsvalue(o)->len;
    return svalue(o);
}

const char* lua_tostringatom(lua_State* L, int idx, int* atom)
{
    StkId o = index2addr(L, idx);
    if (!ttisstring(o))
        return NULL;
    TString* s = tsvalue(o);
    if (atom)
    {
        updateatom(L, s);
        *atom = s->atom;
    }
    return getstr(s);
}

const char* lua_namecallatom(lua_State* L, int* atom)
{
    TString* s = L->namecall;
    if (!s)
        return NULL;
    if (atom)
    {
        updateatom(L, s);
        *atom = s->atom;
    }
    return getstr(s);
}

const float* lua_tovector(lua_State* L, int idx)
{
    StkId o = index2addr(L, idx);
    if (!ttisvector(o))
        return NULL;
    return vvalue(o);
}

int lua_objlen(lua_State* L, int idx)
{
    StkId o = index2addr(L, idx);
    switch (ttype(o))
    {
    case LUA_TSTRING:
        return tsvalue(o)->len;
    case LUA_TUSERDATA:
        return uvalue(o)->len;
    case LUA_TTABLE:
        return luaH_getn(hvalue(o));
    default:
        return 0;
    }
}

lua_CFunction lua_tocfunction(lua_State* L, int idx)
{
    StkId o = index2addr(L, idx);
    return (!iscfunction(o)) ? NULL : cast_to(lua_CFunction, clvalue(o)->c.f);
}

void* lua_tolightuserdata(lua_State* L, int idx)
{
    StkId o = index2addr(L, idx);
    return (!ttislightuserdata(o)) ? NULL : pvalue(o);
}

void* lua_touserdata(lua_State* L, int idx)
{
    StkId o = index2addr(L, idx);
    if (ttisuserdata(o))
        return uvalue(o)->data;
    else if (ttislightuserdata(o))
        return pvalue(o);
    else
        return NULL;
}

void* lua_touserdatatagged(lua_State* L, int idx, int tag)
{
    StkId o = index2addr(L, idx);
    return (ttisuserdata(o) && uvalue(o)->tag == tag) ? uvalue(o)->data : NULL;
}

int lua_userdatatag(lua_State* L, int idx)
{
    StkId o = index2addr(L, idx);
    if (ttisuserdata(o))
        return uvalue(o)->tag;
    return -1;
}

lua_State* lua_tothread(lua_State* L, int idx)
{
    StkId o = index2addr(L, idx);
    return (!ttisthread(o)) ? NULL : thvalue(o);
}

const void* lua_topointer(lua_State* L, int idx)
{
    StkId o = index2addr(L, idx);
    switch (ttype(o))
    {
    case LUA_TTABLE:
        return hvalue(o);
    case LUA_TFUNCTION:
        return clvalue(o);
    case LUA_TTHREAD:
        return thvalue(o);
    case LUA_TUSERDATA:
        return uvalue(o)->data;
    case LUA_TLIGHTUSERDATA:
        return pvalue(o);
    default:
        return NULL;
    }
}

/*
** push functions (C -> stack)
*/

void lua_pushnil(lua_State* L)
{
    setnilvalue(L->top);
    api_incr_top(L);
    return;
}

void lua_pushnumber(lua_State* L, double n)
{
    setnvalue(L->top, n);
    api_incr_top(L);
    return;
}

void lua_pushinteger(lua_State* L, int n)
{
    setnvalue(L->top, cast_num(n));
    api_incr_top(L);
    return;
}

void lua_pushunsigned(lua_State* L, unsigned u)
{
    setnvalue(L->top, cast_num(u));
    api_incr_top(L);
    return;
}

#if LUA_VECTOR_SIZE == 4
void lua_pushvector(lua_State* L, float x, float y, float z, float w)
{
    setvvalue(L->top, x, y, z, w);
    api_incr_top(L);
    return;
}
#else
void lua_pushvector(lua_State* L, float x, float y, float z)
{
    setvvalue(L->top, x, y, z, 0.0f);
    api_incr_top(L);
    return;
}
#endif

void lua_pushlstring(lua_State* L, const char* s, size_t len)
{
    luaC_checkGC(L);
    luaC_threadbarrier(L);
    setsvalue2s(L, L->top, luaS_newlstr(L, s, len));
    api_incr_top(L);
    return;
}

void lua_pushstring(lua_State* L, const char* s)
{
    if (s == NULL)
        lua_pushnil(L);
    else
        lua_pushlstring(L, s, strlen(s));
}

const char* lua_pushvfstring(lua_State* L, const char* fmt, va_list argp)
{
    luaC_checkGC(L);
    luaC_threadbarrier(L);
    const char* ret = luaO_pushvfstring(L, fmt, argp);
    return ret;
}

const char* lua_pushfstringL(lua_State* L, const char* fmt, ...)
{
    luaC_checkGC(L);
    luaC_threadbarrier(L);
    va_list argp;
    va_start(argp, fmt);
    const char* ret = luaO_pushvfstring(L, fmt, argp);
    va_end(argp);
    return ret;
}

void lua_pushcclosurek(lua_State* L, lua_CFunction fn, const char* debugname, int nup, lua_Continuation cont)
{
    luaC_checkGC(L);
    luaC_threadbarrier(L);
    api_checknelems(L, nup);
    Closure* cl = luaF_newCclosure(L, nup, getcurrenv(L));
    cl->c.f = fn;
    cl->c.cont = cont;
    cl->c.debugname = debugname;
    L->top -= nup;
    while (nup--)
        setobj2n(L, &cl->c.upvals[nup], L->top + nup);
    setclvalue(L, L->top, cl);
    LUAU_ASSERT(iswhite(obj2gco(cl)));
    api_incr_top(L);
    return;
}

void lua_pushboolean(lua_State* L, int b)
{
    setbvalue(L->top, (b != 0)); // ensure that true is 1
    api_incr_top(L);
    return;
}

void lua_pushlightuserdata(lua_State* L, void* p)
{
    setpvalue(L->top, p);
    api_incr_top(L);
    return;
}

int lua_pushthread(lua_State* L)
{
    luaC_threadbarrier(L);
    setthvalue(L, L->top, L);
    api_incr_top(L);
    return L->global->mainthread == L;
}

/*
** get functions (Lua -> stack)
*/

int lua_gettable(lua_State* L, int idx)
{
    luaC_threadbarrier(L);
    StkId t = index2addr(L, idx);
    api_checkvalidindex(L, t);
    luaV_gettable(L, t, L->top - 1, L->top - 1);
    return ttype(L->top - 1);
}

int lua_getfield(lua_State* L, int idx, const char* k)
{
    luaC_threadbarrier(L);
    StkId t = index2addr(L, idx);
    api_checkvalidindex(L, t);
    TValue key;
    setsvalue(L, &key, luaS_new(L, k));
    luaV_gettable(L, t, &key, L->top);
    api_incr_top(L);
    return ttype(L->top - 1);
}

int lua_rawgetfield(lua_State* L, int idx, const char* k)
{
    luaC_threadbarrier(L);
    StkId t = index2addr(L, idx);
    api_check(L, ttistable(t));
    TValue key;
    setsvalue(L, &key, luaS_new(L, k));
    setobj2s(L, L->top, luaH_getstr(hvalue(t), tsvalue(&key)));
    api_incr_top(L);
    return ttype(L->top - 1);
}

int lua_rawget(lua_State* L, int idx)
{
    luaC_threadbarrier(L);
    StkId t = index2addr(L, idx);
    api_check(L, ttistable(t));
    setobj2s(L, L->top - 1, luaH_get(hvalue(t), L->top - 1));
    return ttype(L->top - 1);
}

int lua_rawgeti(lua_State* L, int idx, int n)
{
    luaC_threadbarrier(L);
    StkId t = index2addr(L, idx);
    api_check(L, ttistable(t));
    setobj2s(L, L->top, luaH_getnum(hvalue(t), n));
    api_incr_top(L);
    return ttype(L->top - 1);
}

void lua_createtable(lua_State* L, int narray, int nrec)
{
    luaC_checkGC(L);
    luaC_threadbarrier(L);
    sethvalue(L, L->top, luaH_new(L, narray, nrec));
    api_incr_top(L);
    return;
}

void lua_setreadonly(lua_State* L, int objindex, int enabled)
{
    const TValue* o = index2addr(L, objindex);
    api_check(L, ttistable(o));
    Table* t = hvalue(o);
    api_check(L, t != hvalue(registry(L)));
    t->readonly = bool(enabled);
    return;
}

int lua_getreadonly(lua_State* L, int objindex)
{
    const TValue* o = index2addr(L, objindex);
    api_check(L, ttistable(o));
    Table* t = hvalue(o);
    int res = t->readonly;
    return res;
}

void lua_setsafeenv(lua_State* L, int objindex, int enabled)
{
    const TValue* o = index2addr(L, objindex);
    api_check(L, ttistable(o));
    Table* t = hvalue(o);
    t->safeenv = bool(enabled);
    return;
}

int lua_getmetatable(lua_State* L, int objindex)
{
    luaC_threadbarrier(L);
    Table* mt = NULL;
    const TValue* obj = index2addr(L, objindex);
    switch (ttype(obj))
    {
    case LUA_TTABLE:
        mt = hvalue(obj)->metatable;
        break;
    case LUA_TUSERDATA:
        mt = uvalue(obj)->metatable;
        break;
    default:
        mt = L->global->mt[ttype(obj)];
        break;
    }
    if (mt)
    {
        sethvalue(L, L->top, mt);
        api_incr_top(L);
    }
    return mt != NULL;
}

void lua_getfenv(lua_State* L, int idx)
{
    luaC_threadbarrier(L);
    StkId o = index2addr(L, idx);
    api_checkvalidindex(L, o);
    switch (ttype(o))
    {
    case LUA_TFUNCTION:
        sethvalue(L, L->top, clvalue(o)->env);
        break;
    case LUA_TTHREAD:
        sethvalue(L, L->top, thvalue(o)->gt);
        break;
    default:
        setnilvalue(L->top);
        break;
    }
    api_incr_top(L);
    return;
}

/*
** set functions (stack -> Lua)
*/

void lua_settable(lua_State* L, int idx)
{
    api_checknelems(L, 2);
    StkId t = index2addr(L, idx);
    api_checkvalidindex(L, t);
    luaV_settable(L, t, L->top - 2, L->top - 1);
    L->top -= 2; // pop index and value
    return;
}

void lua_setfield(lua_State* L, int idx, const char* k)
{
    api_checknelems(L, 1);
    StkId t = index2addr(L, idx);
    api_checkvalidindex(L, t);
    TValue key;
    setsvalue(L, &key, luaS_new(L, k));
    luaV_settable(L, t, &key, L->top - 1);
    L->top--;
    return;
}

void lua_rawsetfield(lua_State* L, int idx, const char* k)
{
    api_checknelems(L, 1);
    StkId t = index2addr(L, idx);
    api_check(L, ttistable(t));
    if (hvalue(t)->readonly)
        luaG_readonlyerror(L);
    setobj2t(L, luaH_setstr(L, hvalue(t), luaS_new(L, k)), L->top - 1);
    luaC_barriert(L, hvalue(t), L->top - 1);
    L->top--;
    return;
}

void lua_rawset(lua_State* L, int idx)
{
    api_checknelems(L, 2);
    StkId t = index2addr(L, idx);
    api_check(L, ttistable(t));
    if (hvalue(t)->readonly)
        luaG_readonlyerror(L);
    setobj2t(L, luaH_set(L, hvalue(t), L->top - 2), L->top - 1);
    luaC_barriert(L, hvalue(t), L->top - 1);
    L->top -= 2;
    return;
}

void lua_rawseti(lua_State* L, int idx, int n)
{
    api_checknelems(L, 1);
    StkId o = index2addr(L, idx);
    api_check(L, ttistable(o));
    if (hvalue(o)->readonly)
        luaG_readonlyerror(L);
    setobj2t(L, luaH_setnum(L, hvalue(o), n), L->top - 1);
    luaC_barriert(L, hvalue(o), L->top - 1);
    L->top--;
    return;
}

int lua_setmetatable(lua_State* L, int objindex)
{
    api_checknelems(L, 1);
    TValue* obj = index2addr(L, objindex);
    api_checkvalidindex(L, obj);
    Table* mt = NULL;
    if (!ttisnil(L->top - 1))
    {
        api_check(L, ttistable(L->top - 1));
        mt = hvalue(L->top - 1);
    }
    switch (ttype(obj))
    {
    case LUA_TTABLE:
    {
        if (hvalue(obj)->readonly)
            luaG_readonlyerror(L);
        hvalue(obj)->metatable = mt;
        if (mt)
            luaC_objbarrier(L, hvalue(obj), mt);
        break;
    }
    case LUA_TUSERDATA:
    {
        uvalue(obj)->metatable = mt;
        if (mt)
            luaC_objbarrier(L, uvalue(obj), mt);
        break;
    }
    default:
    {
        L->global->mt[ttype(obj)] = mt;
        break;
    }
    }
    L->top--;
    return 1;
}

int lua_setfenv(lua_State* L, int idx)
{
    int res = 1;
    api_checknelems(L, 1);
    StkId o = index2addr(L, idx);
    api_checkvalidindex(L, o);
    api_check(L, ttistable(L->top - 1));
    switch (ttype(o))
    {
    case LUA_TFUNCTION:
        clvalue(o)->env = hvalue(L->top - 1);
        break;
    case LUA_TTHREAD:
        thvalue(o)->gt = hvalue(L->top - 1);
        break;
    default:
        res = 0;
        break;
    }
    if (res)
    {
        luaC_objbarrier(L, &gcvalue(o)->gch, hvalue(L->top - 1));
    }
    L->top--;
    return res;
}

/*
** `load' and `call' functions (run Lua code)
*/

#define adjustresults(L, nres) \
    { \
        if (nres == LUA_MULTRET && L->top >= L->ci->top) \
            L->ci->top = L->top; \
    }

#define checkresults(L, na, nr) api_check(L, (nr) == LUA_MULTRET || (L->ci->top - L->top >= (nr) - (na)))

void lua_call(lua_State* L, int nargs, int nresults)
{
    StkId func;
    api_checknelems(L, nargs + 1);
    api_check(L, L->status == 0);
    checkresults(L, nargs, nresults);
    func = L->top - (nargs + 1);

    luaD_call(L, func, nresults);

    adjustresults(L, nresults);
    return;
}

/*
** Execute a protected call.
*/
struct CallS
{ // data to `f_call'
    StkId func;
    int nresults;
};

static void f_call(lua_State* L, void* ud)
{
    struct CallS* c = cast_to(struct CallS*, ud);
    luaD_call(L, c->func, c->nresults);
    return;
}

int lua_pcall(lua_State* L, int nargs, int nresults, int errfunc)
{
    api_checknelems(L, nargs + 1);
    api_check(L, L->status == 0);
    checkresults(L, nargs, nresults);
    ptrdiff_t func = 0;
    if (errfunc != 0)
    {
        StkId o = index2addr(L, errfunc);
        api_checkvalidindex(L, o);
        func = savestack(L, o);
    }
    struct CallS c;
    c.func = L->top - (nargs + 1); // function to be called
    c.nresults = nresults;

    int status = luaD_pcall(L, f_call, &c, savestack(L, c.func), func);

    adjustresults(L, nresults);
    return status;
}

int lua_status(lua_State* L)
{
    return L->status;
}

int lua_costatus(lua_State* L, lua_State* co)
{
    if (co == L)
        return LUA_CORUN;
    if (co->status == LUA_YIELD)
        return LUA_COSUS;
    if (co->status == LUA_BREAK)
        return LUA_CONOR;
    if (co->status != 0) // some error occurred
        return LUA_COERR;
    if (co->ci != co->base_ci) // does it have frames?
        return LUA_CONOR;
    if (co->top == co->base)
        return LUA_COFIN;
    return LUA_COSUS; // initial state
}

void* lua_getthreaddata(lua_State* L)
{
    return L->userdata;
}

void lua_setthreaddata(lua_State* L, void* data)
{
    L->userdata = data;
}

/*
** Garbage-collection function
*/

int lua_gc(lua_State* L, int what, int data)
{
    int res = 0;
    condhardmemtests(luaC_validate(L), 1);
    global_State* g = L->global;
    switch (what)
    {
    case LUA_GCSTOP:
    {
        g->GCthreshold = SIZE_MAX;
        break;
    }
    case LUA_GCRESTART:
    {
        g->GCthreshold = g->totalbytes;
        break;
    }
    case LUA_GCCOLLECT:
    {
        luaC_fullgc(L);
        break;
    }
    case LUA_GCCOUNT:
    {
        // GC values are expressed in Kbytes: #bytes/2^10
        res = cast_int(g->totalbytes >> 10);
        break;
    }
    case LUA_GCCOUNTB:
    {
        res = cast_int(g->totalbytes & 1023);
        break;
    }
    case LUA_GCISRUNNING:
    {
        res = (g->GCthreshold != SIZE_MAX);
        break;
    }
    case LUA_GCSTEP:
    {
        size_t amount = (cast_to(size_t, data) << 10);
        ptrdiff_t oldcredit = g->gcstate == GCSpause ? 0 : g->GCthreshold - g->totalbytes;

        // temporarily adjust the threshold so that we can perform GC work
        if (amount <= g->totalbytes)
            g->GCthreshold = g->totalbytes - amount;
        else
            g->GCthreshold = 0;

#ifdef LUAI_GCMETRICS
        double startmarktime = g->gcmetrics.currcycle.marktime;
        double startsweeptime = g->gcmetrics.currcycle.sweeptime;
#endif

        // track how much work the loop will actually perform
        size_t actualwork = 0;

        while (g->GCthreshold <= g->totalbytes)
        {
            size_t stepsize = luaC_step(L, false);

            actualwork += stepsize;

            if (g->gcstate == GCSpause)
            {            // end of cycle?
                res = 1; // signal it
                break;
            }
        }

#ifdef LUAI_GCMETRICS
        // record explicit step statistics
        GCCycleMetrics* cyclemetrics = g->gcstate == GCSpause ? &g->gcmetrics.lastcycle : &g->gcmetrics.currcycle;

        double totalmarktime = cyclemetrics->marktime - startmarktime;
        double totalsweeptime = cyclemetrics->sweeptime - startsweeptime;

        if (totalmarktime > 0.0)
        {
            cyclemetrics->markexplicitsteps++;

            if (totalmarktime > cyclemetrics->markmaxexplicittime)
                cyclemetrics->markmaxexplicittime = totalmarktime;
        }

        if (totalsweeptime > 0.0)
        {
            cyclemetrics->sweepexplicitsteps++;

            if (totalsweeptime > cyclemetrics->sweepmaxexplicittime)
                cyclemetrics->sweepmaxexplicittime = totalsweeptime;
        }
#endif

        // if cycle hasn't finished, advance threshold forward for the amount of extra work performed
        if (g->gcstate != GCSpause)
        {
            // if a new cycle was triggered by explicit step, old 'credit' of GC work is 0
            ptrdiff_t newthreshold = g->totalbytes + actualwork + oldcredit;
            g->GCthreshold = newthreshold < 0 ? 0 : newthreshold;
        }
        break;
    }
    case LUA_GCSETGOAL:
    {
        res = g->gcgoal;
        g->gcgoal = data;
        break;
    }
    case LUA_GCSETSTEPMUL:
    {
        res = g->gcstepmul;
        g->gcstepmul = data;
        break;
    }
    case LUA_GCSETSTEPSIZE:
    {
        // GC values are expressed in Kbytes: #bytes/2^10
        res = g->gcstepsize >> 10;
        g->gcstepsize = data << 10;
        break;
    }
    default:
        res = -1; // invalid option
    }
    return res;
}

/*
** miscellaneous functions
*/

l_noret lua_error(lua_State* L)
{
    api_checknelems(L, 1);

    luaD_throw(L, LUA_ERRRUN);
}

int lua_next(lua_State* L, int idx)
{
    luaC_threadbarrier(L);
    StkId t = index2addr(L, idx);
    api_check(L, ttistable(t));
    int more = luaH_next(L, hvalue(t), L->top - 1);
    if (more)
    {
        api_incr_top(L);
    }
    else             // no more elements
        L->top -= 1; // remove key
    return more;
}

int lua_rawiter(lua_State* L, int idx, int iter)
{
    luaC_threadbarrier(L);
    StkId t = index2addr(L, idx);
    api_check(L, ttistable(t));
    api_check(L, iter >= 0);

    Table* h = hvalue(t);
    int sizearray = h->sizearray;

    // first we advance iter through the array portion
    for (; unsigned(iter) < unsigned(sizearray); ++iter)
    {
        TValue* e = &h->array[iter];

        if (!ttisnil(e))
        {
            StkId top = L->top;
            setnvalue(top + 0, double(iter + 1));
            setobj2s(L, top + 1, e);
            api_update_top(L, top + 2);
            return iter + 1;
        }
    }

    int sizenode = 1 << h->lsizenode;

    // then we advance iter through the hash portion
    for (; unsigned(iter - sizearray) < unsigned(sizenode); ++iter)
    {
        LuaNode* n = &h->node[iter - sizearray];

        if (!ttisnil(gval(n)))
        {
            StkId top = L->top;
            getnodekey(L, top + 0, n);
            setobj2s(L, top + 1, gval(n));
            api_update_top(L, top + 2);
            return iter + 1;
        }
    }

    // traversal finished
    return -1;
}

void lua_concat(lua_State* L, int n)
{
    api_checknelems(L, n);
    if (n >= 2)
    {
        luaC_checkGC(L);
        luaC_threadbarrier(L);
        luaV_concat(L, n, cast_int(L->top - L->base) - 1);
        L->top -= (n - 1);
    }
    else if (n == 0)
    { // push empty string
        luaC_threadbarrier(L);
        setsvalue2s(L, L->top, luaS_newlstr(L, "", 0));
        api_incr_top(L);
    }
    // else n == 1; nothing to do
    return;
}

void* lua_newuserdatatagged(lua_State* L, size_t sz, int tag)
{
    api_check(L, unsigned(tag) < LUA_UTAG_LIMIT || tag == UTAG_PROXY);
    luaC_checkGC(L);
    luaC_threadbarrier(L);
    Udata* u = luaU_newudata(L, sz, tag);
    setuvalue(L, L->top, u);
    api_incr_top(L);
    return u->data;
}

void* lua_newuserdatadtor(lua_State* L, size_t sz, void (*dtor)(void*))
{
    luaC_checkGC(L);
    luaC_threadbarrier(L);
    // make sure sz + sizeof(dtor) doesn't overflow; luaU_newdata will reject SIZE_MAX correctly
    size_t as = sz < SIZE_MAX - sizeof(dtor) ? sz + sizeof(dtor) : SIZE_MAX;
    Udata* u = luaU_newudata(L, as, UTAG_IDTOR);
    memcpy(&u->data + sz, &dtor, sizeof(dtor));
    setuvalue(L, L->top, u);
    api_incr_top(L);
    return u->data;
}

static const char* aux_upvalue(StkId fi, int n, TValue** val)
{
    Closure* f;
    if (!ttisfunction(fi))
        return NULL;
    f = clvalue(fi);
    if (f->isC)
    {
        if (!(1 <= n && n <= f->nupvalues))
            return NULL;
        *val = &f->c.upvals[n - 1];
        return "";
    }
    else
    {
        Proto* p = f->l.p;
        if (!(1 <= n && n <= p->sizeupvalues))
            return NULL;
        TValue* r = &f->l.uprefs[n - 1];
        *val = ttisupval(r) ? upvalue(r)->v : r;
        return getstr(p->upvalues[n - 1]);
    }
}

const char* lua_getupvalue(lua_State* L, int funcindex, int n)
{
    luaC_threadbarrier(L);
    TValue* val;
    const char* name = aux_upvalue(index2addr(L, funcindex), n, &val);
    if (name)
    {
        setobj2s(L, L->top, val);
        api_incr_top(L);
    }
    return name;
}

const char* lua_setupvalue(lua_State* L, int funcindex, int n)
{
    api_checknelems(L, 1);
    StkId fi = index2addr(L, funcindex);
    TValue* val;
    const char* name = aux_upvalue(fi, n, &val);
    if (name)
    {
        L->top--;
        setobj(L, val, L->top);
        luaC_barrier(L, clvalue(fi), L->top);
    }
    return name;
}

uintptr_t lua_encodepointer(lua_State* L, uintptr_t p)
{
    global_State* g = L->global;
    return uintptr_t((g->ptrenckey[0] * p + g->ptrenckey[2]) ^ (g->ptrenckey[1] * p + g->ptrenckey[3]));
}

int lua_ref(lua_State* L, int idx)
{
    api_check(L, idx != LUA_REGISTRYINDEX); // idx is a stack index for value
    int ref = LUA_REFNIL;
    global_State* g = L->global;
    StkId p = index2addr(L, idx);
    if (!ttisnil(p))
    {
        Table* reg = hvalue(registry(L));

        if (g->registryfree != 0)
        { // reuse existing slot
            ref = g->registryfree;
        }
        else
        { // no free elements
            ref = luaH_getn(reg);
            ref++; // create new reference
        }

        TValue* slot = luaH_setnum(L, reg, ref);
        if (g->registryfree != 0)
            g->registryfree = int(nvalue(slot));
        setobj2t(L, slot, p);
        luaC_barriert(L, reg, p);
    }
    return ref;
}

void lua_unref(lua_State* L, int ref)
{
    if (ref <= LUA_REFNIL)
        return;

    global_State* g = L->global;
    Table* reg = hvalue(registry(L));
    TValue* slot = luaH_setnum(L, reg, ref);
    setnvalue(slot, g->registryfree); // NB: no barrier needed because value isn't collectable
    g->registryfree = ref;
    return;
}

void lua_setuserdatatag(lua_State* L, int idx, int tag)
{
    api_check(L, unsigned(tag) < LUA_UTAG_LIMIT);
    StkId o = index2addr(L, idx);
    api_check(L, ttisuserdata(o));
    uvalue(o)->tag = uint8_t(tag);
}

void lua_setuserdatadtor(lua_State* L, int tag, void (*dtor)(lua_State*, void*))
{
    api_check(L, unsigned(tag) < LUA_UTAG_LIMIT);
    L->global->udatagc[tag] = dtor;
}

void lua_clonefunction(lua_State* L, int idx)
{
    luaC_checkGC(L);
    luaC_threadbarrier(L);
    StkId p = index2addr(L, idx);
    api_check(L, isLfunction(p));
    Closure* cl = clvalue(p);
    Closure* newcl = luaF_newLclosure(L, cl->nupvalues, L->gt, cl->l.p);
    for (int i = 0; i < cl->nupvalues; ++i)
        setobj2n(L, &newcl->l.uprefs[i], &cl->l.uprefs[i]);
    setclvalue(L, L->top, newcl);
    api_incr_top(L);
}

void lua_cleartable(lua_State* L, int idx)
{
    StkId t = index2addr(L, idx);
    api_check(L, ttistable(t));
    Table* tt = hvalue(t);
    if (tt->readonly)
<<<<<<< HEAD
        luaG_runerror(L, "Attempt to modify a readonly table");
=======
        luaG_readonlyerror(L);
>>>>>>> 48fb5a34
    luaH_clear(tt);
}

lua_Callbacks* lua_callbacks(lua_State* L)
{
    return &L->global->cb;
}

void lua_setmemcat(lua_State* L, int category)
{
    api_check(L, unsigned(category) < LUA_MEMORY_CATEGORIES);
    L->activememcat = uint8_t(category);
}

size_t lua_totalbytes(lua_State* L, int category)
{
    api_check(L, category < LUA_MEMORY_CATEGORIES);
    return category < 0 ? L->global->totalbytes : L->global->memcatbytes[category];
}<|MERGE_RESOLUTION|>--- conflicted
+++ resolved
@@ -1434,11 +1434,7 @@
     api_check(L, ttistable(t));
     Table* tt = hvalue(t);
     if (tt->readonly)
-<<<<<<< HEAD
-        luaG_runerror(L, "Attempt to modify a readonly table");
-=======
         luaG_readonlyerror(L);
->>>>>>> 48fb5a34
     luaH_clear(tt);
 }
 

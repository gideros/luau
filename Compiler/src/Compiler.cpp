--- conflicted
+++ resolved
@@ -4059,12 +4059,8 @@
     try
     {
         BytecodeBuilder bcb(encoder);
-<<<<<<< HEAD
         bcb.setChunkName(chunkname);
-        compileOrThrow(bcb, result.root, names, options);
-=======
         compileOrThrow(bcb, result, names, options);
->>>>>>> e9e2cba7
 
         return bcb.getBytecode();
     }

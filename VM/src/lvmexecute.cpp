// This file is part of the Luau programming language and is licensed under MIT License; see LICENSE.txt for details
// This code is based on Lua 5.x implementation licensed under MIT License; see lua_LICENSE.txt for details
#include "lvm.h"

#include "lstate.h"
#include "ltable.h"
#include "lfunc.h"
#include "lstring.h"
#include "lgc.h"
#include "lmem.h"
#include "ldebug.h"
#include "ldo.h"
#include "lbuiltins.h"
#include "lnumutils.h"
#include "lbytecode.h"

#include <string.h>
#include <math.h>

// Disable c99-designator to avoid the warning in CGOTO dispatch table
#ifdef __clang__
#if __has_warning("-Wc99-designator")
#pragma clang diagnostic ignored "-Wc99-designator"
#endif
#endif

#define BINOP(v) ((uint32_t)(((int64_t)(v))&0xFFFFFFFF))
// When working with VM code, pay attention to these rules for correctness:
// 1. Many external Lua functions can fail; for them to fail and be able to generate a proper stack, we need to copy pc to L->ci->savedpc before the
// call
// 2. Many external Lua functions can reallocate the stack. This invalidates stack pointers in VM C stack frame, most importantly base, but also
// ra/rb/rc!
// 3. VM_PROTECT macro saves savedpc and restores base for you; most external calls need to be wrapped into that. However, it does NOT restore
// ra/rb/rc!
// 4. When copying an object to any existing object as a field, generally speaking you need to call luaC_barrier! Be careful with all setobj calls
// 5. To make 4 easier to follow, please use setobj2s for copies to stack, setobj2t for writes to tables, and setobj for other copies.
// 6. You can define HARDSTACKTESTS in llimits.h which will aggressively realloc stack; with address sanitizer this should be effective at finding
// stack corruption bugs
// 7. Many external Lua functions can call GC! GC will *not* traverse pointers to new objects that aren't reachable from Lua root. Be careful when
// creating new Lua objects, store them to stack soon.

// When calling luau_callTM, we usually push the arguments to the top of the stack.
// This is safe to do for complicated reasons:
// - stack guarantees EXTRA_STACK room beyond stack_last (see luaD_reallocstack)
// - stack reallocation copies values past stack_last

// All external function calls that can cause stack realloc or Lua calls have to be wrapped in VM_PROTECT
// This makes sure that we save the pc (in case the Lua call needs to generate a backtrace) before the call,
// and restores the stack pointer after in case stack gets reallocated
// Should only be used on the slow paths.
#define VM_PROTECT(x) \
    { \
        L->ci->savedpc = pc; \
        { \
            x; \
        }; \
        base = L->base; \
    }

// Some external functions can cause an error, but never reallocate the stack; for these, VM_PROTECT_PC() is
// a cheaper version of VM_PROTECT that can be called before the external call.
#define VM_PROTECT_PC() L->ci->savedpc = pc

#define VM_REG(i) (LUAU_ASSERT(unsigned(i) < unsigned(L->top - base)), &base[i])
#define VM_KV(i) (LUAU_ASSERT(unsigned(i) < unsigned(cl->l.p->sizek)), &k[i])
#define VM_UV(i) (LUAU_ASSERT(unsigned(i) < unsigned(cl->nupvalues)), &cl->l.uprefs[i])

#define VM_PATCH_C(pc, slot) *const_cast<Instruction*>(pc) = ((uint8_t(slot) << 24) | (0x00ffffffu & *(pc)))
#define VM_PATCH_E(pc, slot) *const_cast<Instruction*>(pc) = ((uint32_t(slot) << 8) | (0x000000ffu & *(pc)))

#define VM_INTERRUPT() \
    { \
        void (*interrupt)(lua_State*, int) = L->global->cb.interrupt; \
        if (LUAU_UNLIKELY(!!interrupt)) \
        { /* the interrupt hook is called right before we advance pc */ \
            VM_PROTECT(L->ci->savedpc++; interrupt(L, -1)); \
            if (L->status != 0) \
            { \
                L->ci->savedpc--; \
                goto exit; \
            } \
        } \
    }


#define VM_DISPATCH_OP(op) &&CASE_##op


#define VM_DISPATCH_TABLE() \
    VM_DISPATCH_OP(LOP_NOP), VM_DISPATCH_OP(LOP_BREAK), VM_DISPATCH_OP(LOP_LOADNIL), VM_DISPATCH_OP(LOP_LOADB), VM_DISPATCH_OP(LOP_LOADN), \
        VM_DISPATCH_OP(LOP_LOADK), VM_DISPATCH_OP(LOP_MOVE), VM_DISPATCH_OP(LOP_GETGLOBAL), VM_DISPATCH_OP(LOP_SETGLOBAL), \
        VM_DISPATCH_OP(LOP_GETUPVAL), VM_DISPATCH_OP(LOP_SETUPVAL), VM_DISPATCH_OP(LOP_CLOSEUPVALS), VM_DISPATCH_OP(LOP_GETIMPORT), \
        VM_DISPATCH_OP(LOP_GETTABLE), VM_DISPATCH_OP(LOP_SETTABLE), VM_DISPATCH_OP(LOP_GETTABLEKS), VM_DISPATCH_OP(LOP_SETTABLEKS), \
        VM_DISPATCH_OP(LOP_GETTABLEN), VM_DISPATCH_OP(LOP_SETTABLEN), VM_DISPATCH_OP(LOP_NEWCLOSURE), VM_DISPATCH_OP(LOP_NAMECALL), \
        VM_DISPATCH_OP(LOP_CALL), VM_DISPATCH_OP(LOP_RETURN), VM_DISPATCH_OP(LOP_JUMP), VM_DISPATCH_OP(LOP_JUMPBACK), VM_DISPATCH_OP(LOP_JUMPIF), \
        VM_DISPATCH_OP(LOP_JUMPIFNOT), VM_DISPATCH_OP(LOP_JUMPIFEQ), VM_DISPATCH_OP(LOP_JUMPIFLE), VM_DISPATCH_OP(LOP_JUMPIFLT), \
        VM_DISPATCH_OP(LOP_JUMPIFNOTEQ), VM_DISPATCH_OP(LOP_JUMPIFNOTLE), VM_DISPATCH_OP(LOP_JUMPIFNOTLT), VM_DISPATCH_OP(LOP_ADD), \
        VM_DISPATCH_OP(LOP_SUB), VM_DISPATCH_OP(LOP_MUL), VM_DISPATCH_OP(LOP_DIV), VM_DISPATCH_OP(LOP_MOD), VM_DISPATCH_OP(LOP_POW), \
        VM_DISPATCH_OP(LOP_ADDK), VM_DISPATCH_OP(LOP_SUBK), VM_DISPATCH_OP(LOP_MULK), VM_DISPATCH_OP(LOP_DIVK), VM_DISPATCH_OP(LOP_MODK), \
        VM_DISPATCH_OP(LOP_POWK), VM_DISPATCH_OP(LOP_AND), VM_DISPATCH_OP(LOP_OR), VM_DISPATCH_OP(LOP_ANDK), VM_DISPATCH_OP(LOP_ORK), \
        VM_DISPATCH_OP(LOP_CONCAT), VM_DISPATCH_OP(LOP_NOT), VM_DISPATCH_OP(LOP_MINUS), VM_DISPATCH_OP(LOP_LENGTH), VM_DISPATCH_OP(LOP_NEWTABLE), \
        VM_DISPATCH_OP(LOP_DUPTABLE), VM_DISPATCH_OP(LOP_SETLIST), VM_DISPATCH_OP(LOP_FORNPREP), VM_DISPATCH_OP(LOP_FORNLOOP), \
        VM_DISPATCH_OP(LOP_FORGLOOP), VM_DISPATCH_OP(LOP_FORGPREP_INEXT), VM_DISPATCH_OP(LOP_DEP_FORGLOOP_INEXT), VM_DISPATCH_OP(LOP_FORGPREP_NEXT), \
        VM_DISPATCH_OP(LOP_DEP_FORGLOOP_NEXT), VM_DISPATCH_OP(LOP_GETVARARGS), VM_DISPATCH_OP(LOP_DUPCLOSURE), VM_DISPATCH_OP(LOP_PREPVARARGS), \
        VM_DISPATCH_OP(LOP_LOADKX), VM_DISPATCH_OP(LOP_JUMPX), VM_DISPATCH_OP(LOP_FASTCALL), VM_DISPATCH_OP(LOP_COVERAGE), \
        VM_DISPATCH_OP(LOP_CAPTURE), VM_DISPATCH_OP(LOP_DEP_JUMPIFEQK), VM_DISPATCH_OP(LOP_DEP_JUMPIFNOTEQK), VM_DISPATCH_OP(LOP_FASTCALL1), \
        VM_DISPATCH_OP(LOP_FASTCALL2), VM_DISPATCH_OP(LOP_FASTCALL2K), VM_DISPATCH_OP(LOP_FORGPREP), VM_DISPATCH_OP(LOP_JUMPXEQKNIL), \
		VM_DISPATCH_OP(LOP_JUMPXEQKB), VM_DISPATCH_OP(LOP_JUMPXEQKN), VM_DISPATCH_OP(LOP_JUMPXEQKS), \
        VM_DISPATCH_OP(LOP_DIVINT), VM_DISPATCH_OP(LOP_MINOF), VM_DISPATCH_OP(LOP_MAXOF), \
        VM_DISPATCH_OP(LOP_BINAND), VM_DISPATCH_OP(LOP_BINOR), VM_DISPATCH_OP(LOP_BINXOR), VM_DISPATCH_OP(LOP_SHIFTR), VM_DISPATCH_OP(LOP_SHIFTL), \
        VM_DISPATCH_OP(LOP_DIVINTK), VM_DISPATCH_OP(LOP_MINOFK), VM_DISPATCH_OP(LOP_MAXOFK), \
        VM_DISPATCH_OP(LOP_BINANDK), VM_DISPATCH_OP(LOP_BINORK), VM_DISPATCH_OP(LOP_BINXORK), VM_DISPATCH_OP(LOP_SHIFTRK), VM_DISPATCH_OP(LOP_SHIFTLK), \
        VM_DISPATCH_OP(LOP_BINNOT)

#if defined(__GNUC__) || defined(__clang__)
#define VM_USE_CGOTO 1
#else
#define VM_USE_CGOTO 0
#endif

/**
 * These macros help dispatching Luau opcodes using either case
 * statements or computed goto.
 * VM_CASE(op) Generates either a case statement or a label
 * VM_NEXT() fetch a byte and dispatch or jump to the beginning of the switch statement
 * VM_CONTINUE() Use an opcode override to dispatch with computed goto or
 * switch statement to skip a LOP_BREAK instruction.
 */
#if VM_USE_CGOTO
#define VM_CASE(op) CASE_##op:
#define VM_NEXT() goto*(SingleStep ? &&dispatch : kDispatchTable[LUAU_INSN_OP(*pc)])
#define VM_CONTINUE(op) goto* kDispatchTable[uint8_t(op)]
#else
#define VM_CASE(op) case op:
#define VM_NEXT() goto dispatch
#define VM_CONTINUE(op) \
    dispatchOp = uint8_t(op); \
    goto dispatchContinue
#endif

LUAU_NOINLINE void luau_callhook(lua_State* L, lua_Hook hook, void* userdata)
{
    ptrdiff_t base = savestack(L, L->base);
    ptrdiff_t top = savestack(L, L->top);
    ptrdiff_t ci_top = savestack(L, L->ci->top);
    int status = L->status;

    // if the hook is called externally on a paused thread, we need to make sure the paused thread can emit Lua calls
    if (status == LUA_YIELD || status == LUA_BREAK)
    {
        L->status = 0;
        L->base = L->ci->base;
    }

    luaD_checkstack(L, LUA_MINSTACK); // ensure minimum stack size
    L->ci->top = L->top + LUA_MINSTACK;
    LUAU_ASSERT(L->ci->top <= L->stack_last);

    // note: the pc expectations of the hook are matching the general "pc points to next instruction"
    // however, for the hook to be able to continue execution from the same point, this is called with savedpc at the *current* instruction
    if (L->ci->savedpc)
        L->ci->savedpc++;

    Closure* cl = clvalue(L->ci->func);

    lua_Debug ar;
    ar.currentline = cl->isC ? -1 : luaG_getline(cl->l.p, pcRel(L->ci->savedpc, cl->l.p));
    ar.userdata = userdata;

    hook(L, &ar);

    if (L->ci->savedpc)
        L->ci->savedpc--;

    L->ci->top = restorestack(L, ci_top);
    L->top = restorestack(L, top);

    // note that we only restore the paused state if the hook hasn't yielded by itself
    if (status == LUA_YIELD && L->status != LUA_YIELD)
    {
        L->status = LUA_YIELD;
        L->base = restorestack(L, base);
    }
    else if (status == LUA_BREAK)
    {
        LUAU_ASSERT(L->status != LUA_BREAK); // hook shouldn't break again

        L->status = LUA_BREAK;
        L->base = restorestack(L, base);
    }
}

inline bool luau_skipstep(uint8_t op)
{
    return op == LOP_PREPVARARGS || op == LOP_BREAK;
}

// MAP:                     abcdefghijklmnopqrstuvwxyz
const char *luau_vectorMap="32????1?0123???23001013012"; //maps XYZW,RGBA,UV,STPQ,IJKL

template<bool SingleStep>
static void luau_execute(lua_State* L)
{
#if VM_USE_CGOTO
    static const void* kDispatchTable[256] = {VM_DISPATCH_TABLE()};
#endif

    // the critical interpreter state, stored in locals for performance
    // the hope is that these map to registers without spilling (which is not true for x86 :/)
    Closure* cl;
    StkId base;
    TValue* k;
    const Instruction* pc;

    LUAU_ASSERT(isLua(L->ci));
    LUAU_ASSERT(L->isactive);
    LUAU_ASSERT(!isblack(obj2gco(L))); // we don't use luaC_threadbarrier because active threads never turn black

#if LUA_CUSTOM_EXECUTION
    Proto* p = clvalue(L->ci->func)->l.p;

    if (p->execdata)
    {
        if (L->global->ecb.enter(L, p) == 0)
            return;
    }

reentry:
#endif

    LUAU_ASSERT(isLua(L->ci));

    pc = L->ci->savedpc;
    cl = clvalue(L->ci->func);
    base = L->base;
    k = cl->l.p->k;

    VM_NEXT(); // starts the interpreter "loop"

    {
    dispatch:
        // Note: this code doesn't always execute! on some platforms we use computed goto which bypasses all of this unless we run in single-step mode
        // Therefore only ever put assertions here.
        LUAU_ASSERT(base == L->base && L->base == L->ci->base);
        LUAU_ASSERT(base <= L->top && L->top <= L->stack + L->stacksize);

        // ... and singlestep logic :)
        if (SingleStep)
        {
            if (L->global->cb.debugstep && !luau_skipstep(LUAU_INSN_OP(*pc)))
            {
                VM_PROTECT(luau_callhook(L, L->global->cb.debugstep, NULL));

                // allow debugstep hook to put thread into error/yield state
                if (L->status != 0)
                    goto exit;
            }

#if VM_USE_CGOTO
            VM_CONTINUE(LUAU_INSN_OP(*pc));
#endif
        }

#if !VM_USE_CGOTO
        size_t dispatchOp = LUAU_INSN_OP(*pc);

    dispatchContinue:
        switch (dispatchOp)
#endif
        {
            VM_CASE(LOP_NOP)
            {
                Instruction insn = *pc++;
                LUAU_ASSERT(insn == 0);
                VM_NEXT();
            }

            VM_CASE(LOP_LOADNIL)
            {
                Instruction insn = *pc++;
                StkId ra = VM_REG(LUAU_INSN_A(insn));

                setnilvalue(ra);
                VM_NEXT();
            }

            VM_CASE(LOP_LOADB)
            {
                Instruction insn = *pc++;
                StkId ra = VM_REG(LUAU_INSN_A(insn));

                setbvalue(ra, LUAU_INSN_B(insn));

                pc += LUAU_INSN_C(insn);
                LUAU_ASSERT(unsigned(pc - cl->l.p->code) < unsigned(cl->l.p->sizecode));
                VM_NEXT();
            }

            VM_CASE(LOP_LOADN)
            {
                Instruction insn = *pc++;
                StkId ra = VM_REG(LUAU_INSN_A(insn));

                setnvalue(ra, LUAU_INSN_D(insn));
                VM_NEXT();
            }

            VM_CASE(LOP_LOADK)
            {
                Instruction insn = *pc++;
                StkId ra = VM_REG(LUAU_INSN_A(insn));
                TValue* kv = VM_KV(LUAU_INSN_D(insn));

                setobj2s(L, ra, kv);
                VM_NEXT();
            }

            VM_CASE(LOP_MOVE)
            {
                Instruction insn = *pc++;
                StkId ra = VM_REG(LUAU_INSN_A(insn));
                StkId rb = VM_REG(LUAU_INSN_B(insn));

                setobj2s(L, ra, rb);
                VM_NEXT();
            }

            VM_CASE(LOP_GETGLOBAL)
            {
                Instruction insn = *pc++;
                StkId ra = VM_REG(LUAU_INSN_A(insn));
                uint32_t aux = *pc++;
                TValue* kv = VM_KV(aux);
                LUAU_ASSERT(ttisstring(kv));

                // fast-path: value is in expected slot
                Table* h = cl->env;
                int slot = LUAU_INSN_C(insn) & h->nodemask8;
                LuaNode* n = &h->node[slot];

                if (LUAU_LIKELY(ttisstring(gkey(n)) && tsvalue(gkey(n)) == tsvalue(kv)) && !ttisnil(gval(n)))
                {
                    setobj2s(L, ra, gval(n));
                    VM_NEXT();
                }
                else
                {
                    // slow-path, may invoke Lua calls via __index metamethod
                    TValue g;
                    sethvalue(L, &g, h);
                    L->cachedslot = slot;
                    VM_PROTECT(luaV_gettable(L, &g, kv, ra));
                    // save cachedslot to accelerate future lookups; patches currently executing instruction since pc-2 rolls back two pc++
                    VM_PATCH_C(pc - 2, L->cachedslot);
                    VM_NEXT();
                }
            }

            VM_CASE(LOP_SETGLOBAL)
            {
                Instruction insn = *pc++;
                StkId ra = VM_REG(LUAU_INSN_A(insn));
                uint32_t aux = *pc++;
                TValue* kv = VM_KV(aux);
                LUAU_ASSERT(ttisstring(kv));

                // fast-path: value is in expected slot
                Table* h = cl->env;
                int slot = LUAU_INSN_C(insn) & h->nodemask8;
                LuaNode* n = &h->node[slot];

                if (LUAU_LIKELY(ttisstring(gkey(n)) && tsvalue(gkey(n)) == tsvalue(kv) && !ttisnil(gval(n)) && !h->readonly))
                {
                    setobj2t(L, gval(n), ra);
                    luaC_barriert(L, h, ra);
                    VM_NEXT();
                }
                else
                {
                    // slow-path, may invoke Lua calls via __newindex metamethod
                    TValue g;
                    sethvalue(L, &g, h);
                    L->cachedslot = slot;
                    VM_PROTECT(luaV_settable(L, &g, kv, ra));
                    // save cachedslot to accelerate future lookups; patches currently executing instruction since pc-2 rolls back two pc++
                    VM_PATCH_C(pc - 2, L->cachedslot);
                    VM_NEXT();
                }
            }

            VM_CASE(LOP_GETUPVAL)
            {
                Instruction insn = *pc++;
                StkId ra = VM_REG(LUAU_INSN_A(insn));
                TValue* ur = VM_UV(LUAU_INSN_B(insn));
                TValue* v = ttisupval(ur) ? upvalue(ur)->v : ur;

                setobj2s(L, ra, v);
                VM_NEXT();
            }

            VM_CASE(LOP_SETUPVAL)
            {
                Instruction insn = *pc++;
                StkId ra = VM_REG(LUAU_INSN_A(insn));
                TValue* ur = VM_UV(LUAU_INSN_B(insn));
                UpVal* uv = upvalue(ur);

                setobj(L, uv->v, ra);
                luaC_barrier(L, uv, ra);
                VM_NEXT();
            }

            VM_CASE(LOP_CLOSEUPVALS)
            {
                Instruction insn = *pc++;
                StkId ra = VM_REG(LUAU_INSN_A(insn));

                if (L->openupval && L->openupval->v >= ra)
                    luaF_close(L, ra);
                VM_NEXT();
            }

            VM_CASE(LOP_GETIMPORT)
            {
                Instruction insn = *pc++;
                StkId ra = VM_REG(LUAU_INSN_A(insn));
                TValue* kv = VM_KV(LUAU_INSN_D(insn));

                // fast-path: import resolution was successful and closure environment is "safe" for import
                if (!ttisnil(kv) && cl->env->safeenv)
                {
                    setobj2s(L, ra, kv);
                    pc++; // skip over AUX
                    VM_NEXT();
                }
                else
                {
                    uint32_t aux = *pc++;

                    VM_PROTECT(luaV_getimport(L, cl->env, k, aux, /* propagatenil= */ false));
                    ra = VM_REG(LUAU_INSN_A(insn)); // previous call may change the stack

                    setobj2s(L, ra, L->top - 1);
                    L->top--;
                    VM_NEXT();
                }
            }

            VM_CASE(LOP_GETTABLEKS)
            {
                Instruction insn = *pc++;
                StkId ra = VM_REG(LUAU_INSN_A(insn));
                StkId rb = VM_REG(LUAU_INSN_B(insn));
                uint32_t aux = *pc++;
                TValue* kv = VM_KV(aux);
                LUAU_ASSERT(ttisstring(kv));

                // fast-path: built-in table
                if (ttistable(rb))
                {
                    Table* h = hvalue(rb);
                    lualock_table(h);


                    int slot = LUAU_INSN_C(insn) & h->nodemask8;
                    LuaNode* n = &h->node[slot];

                    // fast-path: value is in expected slot
                    if (LUAU_LIKELY(ttisstring(gkey(n)) && tsvalue(gkey(n)) == tsvalue(kv) && !ttisnil(gval(n))))
                    {
                        setobj2s(L, ra, gval(n));
                        luaunlock_table(h);
                        VM_NEXT();
                    }
                    else if (!h->metatable)
                    {
                        // fast-path: value is not in expected slot, but the table lookup doesn't involve metatable
                        const TValue* res = luaH_getstr(h, tsvalue(kv));

                        if (res != luaO_nilobject)
                        {
                            int cachedslot = gval2slot(h, res);
                            // save cachedslot to accelerate future lookups; patches currently executing instruction since pc-2 rolls back two pc++
                            VM_PATCH_C(pc - 2, cachedslot);
                        }

                        setobj2s(L, ra, res);
                        luaunlock_table(h);
                        VM_NEXT();
                    }
                    else
                    {
                        // slow-path, may invoke Lua calls via __index metamethod
                        L->cachedslot = slot;
                        VM_PROTECT(luaV_gettable(L, rb, kv, ra));
                        // save cachedslot to accelerate future lookups; patches currently executing instruction since pc-2 rolls back two pc++
                        VM_PATCH_C(pc - 2, L->cachedslot);
                        luaunlock_table(h);
                        VM_NEXT();
                    }
                }
                else
                {
                    // fast-path: user data with C __index TM
                    const TValue* fn = 0;
                    if (ttisuserdata(rb) && (fn = fasttm(L, uvalue(rb)->metatable, TM_INDEX)) && ttisfunction(fn) && clvalue(fn)->isC)
                    {
                        // note: it's safe to push arguments past top for complicated reasons (see top of the file)
                        LUAU_ASSERT(L->top + 3 < L->stack + L->stacksize);
                        StkId top = L->top;
                        setobj2s(L, top + 0, fn);
                        setobj2s(L, top + 1, rb);
                        setobj2s(L, top + 2, kv);
                        L->top = top + 3;

                        L->cachedslot = LUAU_INSN_C(insn);
                        VM_PROTECT(luaV_callTM(L, 2, LUAU_INSN_A(insn)));
                        // save cachedslot to accelerate future lookups; patches currently executing instruction since pc-2 rolls back two pc++
                        VM_PATCH_C(pc - 2, L->cachedslot);
                        VM_NEXT();
                    }
                    else if (ttisvector(rb))
                    {
                        // fast-path: quick case-insensitive comparison
                        const char* name = getstr(tsvalue(kv));
                        int ic = (name[0] | ' ') - 'a';
                        ic=((ic>25)?'?':luau_vectorMap[ic])&0x0F;

                        if (unsigned(ic) < LUA_VECTOR_SIZE && name[1] == '\0')
                        {
                        	float v=rb->value.v[ic];
                        	if ((ic==2)&&isnan(v)) v=0; //Automatic promotion: Z value is 0 if NaN (vec2)
                        	if ((ic==3)&&isnan(v)) v=1; //Automatic promotion: W or A value is 1 if NaN (vec2 or vec3)
                            setnvalue(ra, v);
                            VM_NEXT();
                        }

                        fn = fasttm(L, L->global->mt[LUA_TVECTOR], TM_INDEX);

                        if (fn && ttisfunction(fn) && clvalue(fn)->isC)
                        {
                            // note: it's safe to push arguments past top for complicated reasons (see top of the file)
                            LUAU_ASSERT(L->top + 3 < L->stack + L->stacksize);
                            StkId top = L->top;
                            setobj2s(L, top + 0, fn);
                            setobj2s(L, top + 1, rb);
                            setobj2s(L, top + 2, kv);
                            L->top = top + 3;

                            L->cachedslot = LUAU_INSN_C(insn);
                            VM_PROTECT(luaV_callTM(L, 2, LUAU_INSN_A(insn)));
                            // save cachedslot to accelerate future lookups; patches currently executing instruction since pc-2 rolls back two pc++
                            VM_PATCH_C(pc - 2, L->cachedslot);
                            VM_NEXT();
                        }

                        // fall through to slow path
                    }

                    // fall through to slow path
                }

                // slow-path, may invoke Lua calls via __index metamethod
                VM_PROTECT(luaV_gettable(L, rb, kv, ra));
                VM_NEXT();
            }

            VM_CASE(LOP_SETTABLEKS)
            {
                Instruction insn = *pc++;
                StkId ra = VM_REG(LUAU_INSN_A(insn));
                StkId rb = VM_REG(LUAU_INSN_B(insn));
                uint32_t aux = *pc++;
                TValue* kv = VM_KV(aux);
                LUAU_ASSERT(ttisstring(kv));

                // fast-path: built-in table
                if (ttistable(rb))
                {
                    Table* h = hvalue(rb);
                    lualock_table(h);

                    int slot = LUAU_INSN_C(insn) & h->nodemask8;
                    LuaNode* n = &h->node[slot];

                    // fast-path: value is in expected slot
                    if (LUAU_LIKELY(ttisstring(gkey(n)) && tsvalue(gkey(n)) == tsvalue(kv) && !ttisnil(gval(n)) && !h->readonly))
                    {
                        setobj2t(L, gval(n), ra);
                        luaC_barriert(L, h, ra);
                        luaunlock_table(h);
                        VM_NEXT();
                    }
                    else if (fastnotm(h->metatable, TM_NEWINDEX) && !h->readonly)
                    {
                        VM_PROTECT_PC(); // set may fail

                        TValue* res = luaH_setstr(L, h, tsvalue(kv));
                        int cachedslot = gval2slot(h, res);
                        // save cachedslot to accelerate future lookups; patches currently executing instruction since pc-2 rolls back two pc++
                        VM_PATCH_C(pc - 2, cachedslot);
                        setobj2t(L, res, ra);
                        luaC_barriert(L, h, ra);
                        luaunlock_table(h);
                        VM_NEXT();
                    }
                    else
                    {
                        // slow-path, may invoke Lua calls via __newindex metamethod
                        L->cachedslot = slot;
                        VM_PROTECT(luaV_settable(L, rb, kv, ra));
                        // save cachedslot to accelerate future lookups; patches currently executing instruction since pc-2 rolls back two pc++
                        VM_PATCH_C(pc - 2, L->cachedslot);
                        luaunlock_table(h);
                        VM_NEXT();
                    }
                }
                else
                {
                    // fast-path: user data with C __newindex TM
                    const TValue* fn = 0;
                    if (ttisuserdata(rb) && (fn = fasttm(L, uvalue(rb)->metatable, TM_NEWINDEX)) && ttisfunction(fn) && clvalue(fn)->isC)
                    {
                        // note: it's safe to push arguments past top for complicated reasons (see top of the file)
                        LUAU_ASSERT(L->top + 4 < L->stack + L->stacksize);
                        StkId top = L->top;
                        setobj2s(L, top + 0, fn);
                        setobj2s(L, top + 1, rb);
                        setobj2s(L, top + 2, kv);
                        setobj2s(L, top + 3, ra);
                        L->top = top + 4;

                        L->cachedslot = LUAU_INSN_C(insn);
                        VM_PROTECT(luaV_callTM(L, 3, -1));
                        // save cachedslot to accelerate future lookups; patches currently executing instruction since pc-2 rolls back two pc++
                        VM_PATCH_C(pc - 2, L->cachedslot);
                        VM_NEXT();
                    }
                    else if (ttisvector(rb))
                    {
                        // fast-path: quick case-insensitive comparison
                        const char* name = getstr(tsvalue(kv));
                        int ic = (name[0] | ' ') - 'a';
                        ic=((ic>25)?'?':luau_vectorMap[ic])&0x0F;

                        if (unsigned(ic) < LUA_VECTOR_SIZE && name[1] == '\0' && ttisnumber(ra))
                        {
                        	rb->value.v[ic] = nvalue(ra);
                            VM_NEXT();
                        }

                        fn = fasttm(L, L->global->mt[LUA_TVECTOR], TM_NEWINDEX);

                        if (fn && ttisfunction(fn) && clvalue(fn)->isC)
                        {
                            // note: it's safe to push arguments past top for complicated reasons (see top of the file)
                            LUAU_ASSERT(L->top + 4 < L->stack + L->stacksize);
                            StkId top = L->top;
                            setobj2s(L, top + 0, fn);
                            setobj2s(L, top + 1, rb);
                            setobj2s(L, top + 2, kv);
                            setobj2s(L, top + 3, ra);
                            L->top = top + 4;

                            L->cachedslot = LUAU_INSN_C(insn);
                            VM_PROTECT(luau_callTM(L, 3, -1));
                            // save cachedslot to accelerate future lookups; patches currently executing instruction since pc-2 rolls back two pc++
                            VM_PATCH_C(pc - 2, L->cachedslot);
                            VM_NEXT();
                        }
                        else
                        {
                            // slow-path, may invoke Lua calls via __index metamethod
                            VM_PROTECT(luaV_settable(L, rb, kv, ra));
                            VM_NEXT();
                        }
                    }
                    else
                    {
                        // slow-path, may invoke Lua calls via __newindex metamethod
                        VM_PROTECT(luaV_settable(L, rb, kv, ra));
                        VM_NEXT();
                    }
                }
            }

            VM_CASE(LOP_GETTABLE)
            {
                Instruction insn = *pc++;
                StkId ra = VM_REG(LUAU_INSN_A(insn));
                StkId rb = VM_REG(LUAU_INSN_B(insn));
                StkId rc = VM_REG(LUAU_INSN_C(insn));

                // fast-path: array lookup
                if (ttistable(rb) && ttisnumber(rc))
                {
                    Table* h = hvalue(rb);

                    double indexd = nvalue(rc);
                    int index = int(indexd);

                    // index has to be an exact integer and in-bounds for the array portion
                    if (LUAU_LIKELY(unsigned(index - 1) < unsigned(h->sizearray) && !h->metatable && double(index) == indexd))
                    {
                        setobj2s(L, ra, &h->array[unsigned(index - 1)]);
                        VM_NEXT();
                    }

                    // fall through to slow path
                }

                // slow-path: handles out of bounds array lookups, non-integer numeric keys, non-array table lookup, __index MT calls
                VM_PROTECT(luaV_gettable(L, rb, rc, ra));
                VM_NEXT();
            }

            VM_CASE(LOP_SETTABLE)
            {
                Instruction insn = *pc++;
                StkId ra = VM_REG(LUAU_INSN_A(insn));
                StkId rb = VM_REG(LUAU_INSN_B(insn));
                StkId rc = VM_REG(LUAU_INSN_C(insn));

                // fast-path: array assign
                if (ttistable(rb) && ttisnumber(rc))
                {
                    Table* h = hvalue(rb);

                    double indexd = nvalue(rc);
                    int index = int(indexd);

                    // index has to be an exact integer and in-bounds for the array portion
                    if (LUAU_LIKELY(unsigned(index - 1) < unsigned(h->sizearray) && !h->metatable && !h->readonly && double(index) == indexd))
                    {
                        setobj2t(L, &h->array[unsigned(index - 1)], ra);
                        luaC_barriert(L, h, ra);
                        VM_NEXT();
                    }

                    // fall through to slow path
                }

                // slow-path: handles out of bounds array assignments, non-integer numeric keys, non-array table access, __newindex MT calls
                VM_PROTECT(luaV_settable(L, rb, rc, ra));
                VM_NEXT();
            }

            VM_CASE(LOP_GETTABLEN)
            {
                Instruction insn = *pc++;
                StkId ra = VM_REG(LUAU_INSN_A(insn));
                StkId rb = VM_REG(LUAU_INSN_B(insn));
                int c = LUAU_INSN_C(insn);

                // fast-path: array lookup
                if (ttistable(rb))
                {
                    Table* h = hvalue(rb);

                    if (LUAU_LIKELY(unsigned(c) < unsigned(h->sizearray) && !h->metatable))
                    {
                        setobj2s(L, ra, &h->array[c]);
                        VM_NEXT();
                    }

                    // fall through to slow path
                }

                // slow-path: handles out of bounds array lookups
                TValue n;
                setnvalue(&n, c + 1);
                VM_PROTECT(luaV_gettable(L, rb, &n, ra));
                VM_NEXT();
            }

            VM_CASE(LOP_SETTABLEN)
            {
                Instruction insn = *pc++;
                StkId ra = VM_REG(LUAU_INSN_A(insn));
                StkId rb = VM_REG(LUAU_INSN_B(insn));
                int c = LUAU_INSN_C(insn);

                // fast-path: array assign
                if (ttistable(rb))
                {
                    Table* h = hvalue(rb);

                    if (LUAU_LIKELY(unsigned(c) < unsigned(h->sizearray) && !h->metatable && !h->readonly))
                    {
                        setobj2t(L, &h->array[c], ra);
                        luaC_barriert(L, h, ra);
                        VM_NEXT();
                    }

                    // fall through to slow path
                }

                // slow-path: handles out of bounds array lookups
                TValue n;
                setnvalue(&n, c + 1);
                VM_PROTECT(luaV_settable(L, rb, &n, ra));
                VM_NEXT();
            }

            VM_CASE(LOP_NEWCLOSURE)
            {
                Instruction insn = *pc++;
                StkId ra = VM_REG(LUAU_INSN_A(insn));

                Proto* pv = cl->l.p->p[LUAU_INSN_D(insn)];
                LUAU_ASSERT(unsigned(LUAU_INSN_D(insn)) < unsigned(cl->l.p->sizep));

                VM_PROTECT_PC(); // luaF_newLclosure may fail due to OOM

                // note: we save closure to stack early in case the code below wants to capture it by value
                Closure* ncl = luaF_newLclosure(L, pv->nups, cl->env, pv);
                setclvalue(L, ra, ncl);

                for (int ui = 0; ui < pv->nups; ++ui)
                {
                    Instruction uinsn = *pc++;
                    LUAU_ASSERT(LUAU_INSN_OP(uinsn) == LOP_CAPTURE);

                    switch (LUAU_INSN_A(uinsn))
                    {
                    case LCT_VAL:
                        setobj(L, &ncl->l.uprefs[ui], VM_REG(LUAU_INSN_B(uinsn)));
                        break;

                    case LCT_REF:
                        setupvalue(L, &ncl->l.uprefs[ui], luaF_findupval(L, VM_REG(LUAU_INSN_B(uinsn))));
                        break;

                    case LCT_UPVAL:
                        setobj(L, &ncl->l.uprefs[ui], VM_UV(LUAU_INSN_B(uinsn)));
                        break;

                    default:
                        LUAU_ASSERT(!"Unknown upvalue capture type");
                        LUAU_UNREACHABLE(); // improves switch() codegen by eliding opcode bounds checks
                    }
                }

                VM_PROTECT(luaC_checkGC(L));
                VM_NEXT();
            }

            VM_CASE(LOP_NAMECALL)
            {
                Instruction insn = *pc++;
                StkId ra = VM_REG(LUAU_INSN_A(insn));
                StkId rb = VM_REG(LUAU_INSN_B(insn));
                uint32_t aux = *pc++;
                TValue* kv = VM_KV(aux);
                LUAU_ASSERT(ttisstring(kv));

                if (ttistable(rb))
                {
                    Table* h = hvalue(rb);
                    // note: we can't use nodemask8 here because we need to query the main position of the table, and 8-bit nodemask8 only works
                    // for predictive lookups
                    LuaNode* n = &h->node[tsvalue(kv)->hash & (sizenode(h) - 1)];

                    const TValue* mt = 0;
                    const LuaNode* mtn = 0;

                    // fast-path: key is in the table in expected slot
                    if (ttisstring(gkey(n)) && tsvalue(gkey(n)) == tsvalue(kv) && !ttisnil(gval(n)))
                    {
                        // note: order of copies allows rb to alias ra+1 or ra
                        setobj2s(L, ra + 1, rb);
                        setobj2s(L, ra, gval(n));
                    }
                    // fast-path: key is absent from the base, table has an __index table, and it has the result in the expected slot
                    else if (gnext(n) == 0 && (mt = fasttm(L, hvalue(rb)->metatable, TM_INDEX)) && ttistable(mt) &&
                             (mtn = &hvalue(mt)->node[LUAU_INSN_C(insn) & hvalue(mt)->nodemask8]) && ttisstring(gkey(mtn)) &&
                             tsvalue(gkey(mtn)) == tsvalue(kv) && !ttisnil(gval(mtn)))
                    {
                        // note: order of copies allows rb to alias ra+1 or ra
                        setobj2s(L, ra + 1, rb);
                        setobj2s(L, ra, gval(mtn));
                    }
                    else
                    {
                        // slow-path: handles full table lookup
                        setobj2s(L, ra + 1, rb);
                        L->cachedslot = LUAU_INSN_C(insn);
                        VM_PROTECT(luaV_gettable(L, rb, kv, ra));
                        // save cachedslot to accelerate future lookups; patches currently executing instruction since pc-2 rolls back two pc++
                        VM_PATCH_C(pc - 2, L->cachedslot);
                        // recompute ra since stack might have been reallocated
                        ra = VM_REG(LUAU_INSN_A(insn));
                        if (ttisnil(ra))
                            luaG_methoderror(L, ra + 1, tsvalue(kv));
                    }
                }
                else
                {
                    Table* mt = ttisuserdata(rb) ? uvalue(rb)->metatable : L->global->mt[ttype(rb)];
                    const TValue* tmi = 0;

                    // fast-path: metatable with __namecall
                    if (const TValue* fn = fasttm(L, mt, TM_NAMECALL))
                    {
                        // note: order of copies allows rb to alias ra+1 or ra
                        setobj2s(L, ra + 1, rb);
                        setobj2s(L, ra, fn);

                        L->namecall = tsvalue(kv);
                    }
                    else if ((tmi = fasttm(L, mt, TM_INDEX)) && ttistable(tmi))
                    {
                        Table* h = hvalue(tmi);
                        int slot = LUAU_INSN_C(insn) & h->nodemask8;
                        LuaNode* n = &h->node[slot];

                        // fast-path: metatable with __index that has method in expected slot
                        if (LUAU_LIKELY(ttisstring(gkey(n)) && tsvalue(gkey(n)) == tsvalue(kv) && !ttisnil(gval(n))))
                        {
                            // note: order of copies allows rb to alias ra+1 or ra
                            setobj2s(L, ra + 1, rb);
                            setobj2s(L, ra, gval(n));
                        }
                        else
                        {
                            // slow-path: handles slot mismatch
                            setobj2s(L, ra + 1, rb);
                            L->cachedslot = slot;
                            VM_PROTECT(luaV_gettable(L, rb, kv, ra));
                            // save cachedslot to accelerate future lookups; patches currently executing instruction since pc-2 rolls back two pc++
                            VM_PATCH_C(pc - 2, L->cachedslot);
                            // recompute ra since stack might have been reallocated
                            ra = VM_REG(LUAU_INSN_A(insn));
                            if (ttisnil(ra))
                                luaG_methoderror(L, ra + 1, tsvalue(kv));
                        }
                    }
                    else
                    {
                        // slow-path: handles non-table __index
                        setobj2s(L, ra + 1, rb);
                        VM_PROTECT(luaV_gettable(L, rb, kv, ra));
                        // recompute ra since stack might have been reallocated
                        ra = VM_REG(LUAU_INSN_A(insn));
                        if (ttisnil(ra))
                            luaG_methoderror(L, ra + 1, tsvalue(kv));
                    }
                }

                // intentional fallthrough to CALL
                LUAU_ASSERT(LUAU_INSN_OP(*pc) == LOP_CALL);
            }

            VM_CASE(LOP_CALL)
            {
                VM_INTERRUPT();
                Instruction insn = *pc++;
                StkId ra = VM_REG(LUAU_INSN_A(insn));

                int nparams = LUAU_INSN_B(insn) - 1;
                int nresults = LUAU_INSN_C(insn) - 1;

                StkId argtop = L->top;
                argtop = (nparams == LUA_MULTRET) ? argtop : ra + 1 + nparams;

                // slow-path: not a function call
                if (LUAU_UNLIKELY(!ttisfunction(ra)))
                {
                    VM_PROTECT(luaV_tryfuncTM(L, ra));
                    argtop++; // __call adds an extra self
                }

                Closure* ccl = clvalue(ra);
                L->ci->savedpc = pc;

                CallInfo* ci = incr_ci(L);
                ci->func = ra;
                ci->base = ra + 1;
                ci->top = argtop + ccl->stacksize; // note: technically UB since we haven't reallocated the stack yet
                ci->savedpc = NULL;
                ci->flags = 0;
                ci->nresults = nresults;

                L->base = ci->base;
                L->top = argtop;

                if (L->profilerHook)
                  L->profilerHook(L,1);

                // note: this reallocs stack, but we don't need to VM_PROTECT this
                // this is because we're going to modify base/savedpc manually anyhow
                // crucially, we can't use ra/argtop after this line
                luaD_checkstack(L, ccl->stacksize);

                LUAU_ASSERT(ci->top <= L->stack_last);

                if (!ccl->isC)
                {
                    Proto* p = ccl->l.p;

                    // fill unused parameters with nil
                    StkId argi = L->top;
                    StkId argend = L->base + p->numparams;
                    while (argi < argend)
                        setnilvalue(argi++); // complete missing arguments
                    L->top = p->is_vararg ? argi : ci->top;

#if LUA_CUSTOM_EXECUTION
                    if (p->execdata)
                    {
                        LUAU_ASSERT(L->global->ecb.enter);

                        if (L->global->ecb.enter(L, p) == 1)
                            goto reentry;
                        else
                            goto exit;
                    }
#endif

                    // reentry
                    pc = p->code;
                    cl = ccl;
                    base = L->base;
                    k = p->k;
                    VM_NEXT();
                }
                else
                {
                    lua_CFunction func = ccl->c.f;
                    int n = func(L);

                    // yield
                    if (n < 0)
                        goto exit;

                    if (L->profilerHook)
                      L->profilerHook(L,0);

                    // ci is our callinfo, cip is our parent
                    CallInfo* ci = L->ci;
                    CallInfo* cip = ci - 1;

                    // copy return values into parent stack (but only up to nresults!), fill the rest with nil
                    // note: in MULTRET context nresults starts as -1 so i != 0 condition never activates intentionally
                    StkId res = ci->func;
                    StkId vali = L->top - n;
                    StkId valend = L->top;

                    int i;
                    for (i = nresults; i != 0 && vali < valend; i--)
                        setobj2s(L, res++, vali++);
                    while (i-- > 0)
                        setnilvalue(res++);

                    // pop the stack frame
                    L->ci = cip;
                    L->base = cip->base;
                    L->top = (nresults == LUA_MULTRET) ? res : cip->top;

                    base = L->base; // stack may have been reallocated, so we need to refresh base ptr
                    VM_NEXT();
                }
            }

            VM_CASE(LOP_RETURN)
            {
                VM_INTERRUPT();
                Instruction insn = *pc++;
                StkId ra = &base[LUAU_INSN_A(insn)]; // note: this can point to L->top if b == LUA_MULTRET making VM_REG unsafe to use
                int b = LUAU_INSN_B(insn) - 1;

                // ci is our callinfo, cip is our parent
                CallInfo* ci = L->ci;
                CallInfo* cip = ci - 1;

                if (L->profilerHook)
                    L->profilerHook(L,0);

                StkId res = ci->func; // note: we assume CALL always puts func+args and expects results to start at func

                StkId vali = ra;
                StkId valend =
                    (b == LUA_MULTRET) ? L->top : ra + b; // copy as much as possible for MULTRET calls, and only as much as needed otherwise

                int nresults = ci->nresults;

                // copy return values into parent stack (but only up to nresults!), fill the rest with nil
                // note: in MULTRET context nresults starts as -1 so i != 0 condition never activates intentionally
                int i;
                for (i = nresults; i != 0 && vali < valend; i--)
                    setobj2s(L, res++, vali++);
                while (i-- > 0)
                    setnilvalue(res++);

                // pop the stack frame
                L->ci = cip;
                L->base = cip->base;
                L->top = (nresults == LUA_MULTRET) ? res : cip->top;

                // we're done!
                if (LUAU_UNLIKELY(ci->flags & LUA_CALLINFO_RETURN))
                {
                    L->top = res;
                    goto exit;
                }

                LUAU_ASSERT(isLua(L->ci));

                Closure* nextcl = clvalue(cip->func);
                Proto* nextproto = nextcl->l.p;

#if LUA_CUSTOM_EXECUTION
                if (nextproto->execdata)
                {
                    LUAU_ASSERT(L->global->ecb.enter);

                    if (L->global->ecb.enter(L, nextproto) == 1)
                        goto reentry;
                    else
                        goto exit;
                }
#endif

                // reentry
                pc = cip->savedpc;
                cl = nextcl;
                base = L->base;
                k = nextproto->k;
                VM_NEXT();
            }

            VM_CASE(LOP_JUMP)
            {
                Instruction insn = *pc++;

                pc += LUAU_INSN_D(insn);
                LUAU_ASSERT(unsigned(pc - cl->l.p->code) < unsigned(cl->l.p->sizecode));
                VM_NEXT();
            }

            VM_CASE(LOP_JUMPIF)
            {
                Instruction insn = *pc++;
                StkId ra = VM_REG(LUAU_INSN_A(insn));

                pc += l_isfalse(ra) ? 0 : LUAU_INSN_D(insn);
                LUAU_ASSERT(unsigned(pc - cl->l.p->code) < unsigned(cl->l.p->sizecode));
                VM_NEXT();
            }

            VM_CASE(LOP_JUMPIFNOT)
            {
                Instruction insn = *pc++;
                StkId ra = VM_REG(LUAU_INSN_A(insn));

                pc += l_isfalse(ra) ? LUAU_INSN_D(insn) : 0;
                LUAU_ASSERT(unsigned(pc - cl->l.p->code) < unsigned(cl->l.p->sizecode));
                VM_NEXT();
            }

            VM_CASE(LOP_JUMPIFEQ)
            {
                Instruction insn = *pc++;
                uint32_t aux = *pc;
                StkId ra = VM_REG(LUAU_INSN_A(insn));
                StkId rb = VM_REG(aux);

                // Note that all jumps below jump by 1 in the "false" case to skip over aux
                if (ttype(ra) == ttype(rb))
                {
                    switch (ttype(ra))
                    {
                    case LUA_TNIL:
                        pc += LUAU_INSN_D(insn);
                        LUAU_ASSERT(unsigned(pc - cl->l.p->code) < unsigned(cl->l.p->sizecode));
                        VM_NEXT();

                    case LUA_TBOOLEAN:
                        pc += bvalue(ra) == bvalue(rb) ? LUAU_INSN_D(insn) : 1;
                        LUAU_ASSERT(unsigned(pc - cl->l.p->code) < unsigned(cl->l.p->sizecode));
                        VM_NEXT();

                    case LUA_TLIGHTUSERDATA:
                        pc += pvalue(ra) == pvalue(rb) ? LUAU_INSN_D(insn) : 1;
                        LUAU_ASSERT(unsigned(pc - cl->l.p->code) < unsigned(cl->l.p->sizecode));
                        VM_NEXT();

                    case LUA_TNUMBER:
                        pc += nvalue(ra) == nvalue(rb) ? LUAU_INSN_D(insn) : 1;
                        LUAU_ASSERT(unsigned(pc - cl->l.p->code) < unsigned(cl->l.p->sizecode));
                        VM_NEXT();

                    case LUA_TVECTOR:
                        pc += luai_veceq(vvalue(ra), vvalue(rb)) ? LUAU_INSN_D(insn) : 1;
                        LUAU_ASSERT(unsigned(pc - cl->l.p->code) < unsigned(cl->l.p->sizecode));
                        VM_NEXT();

                    case LUA_TSTRING:
                    case LUA_TFUNCTION:
                    case LUA_TTHREAD:
                        pc += gcvalue(ra) == gcvalue(rb) ? LUAU_INSN_D(insn) : 1;
                        LUAU_ASSERT(unsigned(pc - cl->l.p->code) < unsigned(cl->l.p->sizecode));
                        VM_NEXT();

                    case LUA_TTABLE:
                        // fast-path: same metatable, no EQ metamethod
                        if (hvalue(ra)->metatable == hvalue(rb)->metatable)
                        {
                            const TValue* fn = fasttm(L, hvalue(ra)->metatable, TM_EQ);

                            if (!fn)
                            {
                                pc += hvalue(ra) == hvalue(rb) ? LUAU_INSN_D(insn) : 1;
                                LUAU_ASSERT(unsigned(pc - cl->l.p->code) < unsigned(cl->l.p->sizecode));
                                VM_NEXT();
                            }
                        }
                        // slow path after switch()
                        break;

                    case LUA_TUSERDATA:
                        // fast-path: same metatable, no EQ metamethod or C metamethod
                        if (uvalue(ra)->metatable == uvalue(rb)->metatable)
                        {
                            const TValue* fn = fasttm(L, uvalue(ra)->metatable, TM_EQ);

                            if (!fn)
                            {
                                pc += uvalue(ra) == uvalue(rb) ? LUAU_INSN_D(insn) : 1;
                                LUAU_ASSERT(unsigned(pc - cl->l.p->code) < unsigned(cl->l.p->sizecode));
                                VM_NEXT();
                            }
                            else if (ttisfunction(fn) && clvalue(fn)->isC)
                            {
                                // note: it's safe to push arguments past top for complicated reasons (see top of the file)
                                LUAU_ASSERT(L->top + 3 < L->stack + L->stacksize);
                                StkId top = L->top;
                                setobj2s(L, top + 0, fn);
                                setobj2s(L, top + 1, ra);
                                setobj2s(L, top + 2, rb);
                                int res = int(top - base);
                                L->top = top + 3;

                                VM_PROTECT(luaV_callTM(L, 2, res));
                                pc += !l_isfalse(&base[res]) ? LUAU_INSN_D(insn) : 1;
                                LUAU_ASSERT(unsigned(pc - cl->l.p->code) < unsigned(cl->l.p->sizecode));
                                VM_NEXT();
                            }
                        }
                        // slow path after switch()
                        break;

                    default:
                        LUAU_ASSERT(!"Unknown value type");
                        LUAU_UNREACHABLE(); // improves switch() codegen by eliding opcode bounds checks
                    }

                    // slow-path: tables with metatables and userdata values
                    // note that we don't have a fast path for userdata values without metatables, since that's very rare
                    int res;
                    VM_PROTECT(res = luaV_equalval(L, ra, rb));

                    pc += (res == 1) ? LUAU_INSN_D(insn) : 1;
                    LUAU_ASSERT(unsigned(pc - cl->l.p->code) < unsigned(cl->l.p->sizecode));
                    VM_NEXT();
                }
                else
                {
                    pc += 1;
                    LUAU_ASSERT(unsigned(pc - cl->l.p->code) < unsigned(cl->l.p->sizecode));
                    VM_NEXT();
                }
            }

            VM_CASE(LOP_JUMPIFNOTEQ)
            {
                Instruction insn = *pc++;
                uint32_t aux = *pc;
                StkId ra = VM_REG(LUAU_INSN_A(insn));
                StkId rb = VM_REG(aux);

                // Note that all jumps below jump by 1 in the "true" case to skip over aux
                if (ttype(ra) == ttype(rb))
                {
                    switch (ttype(ra))
                    {
                    case LUA_TNIL:
                        pc += 1;
                        LUAU_ASSERT(unsigned(pc - cl->l.p->code) < unsigned(cl->l.p->sizecode));
                        VM_NEXT();

                    case LUA_TBOOLEAN:
                        pc += bvalue(ra) != bvalue(rb) ? LUAU_INSN_D(insn) : 1;
                        LUAU_ASSERT(unsigned(pc - cl->l.p->code) < unsigned(cl->l.p->sizecode));
                        VM_NEXT();

                    case LUA_TLIGHTUSERDATA:
                        pc += pvalue(ra) != pvalue(rb) ? LUAU_INSN_D(insn) : 1;
                        LUAU_ASSERT(unsigned(pc - cl->l.p->code) < unsigned(cl->l.p->sizecode));
                        VM_NEXT();

                    case LUA_TNUMBER:
                        pc += nvalue(ra) != nvalue(rb) ? LUAU_INSN_D(insn) : 1;
                        LUAU_ASSERT(unsigned(pc - cl->l.p->code) < unsigned(cl->l.p->sizecode));
                        VM_NEXT();

                    case LUA_TVECTOR:
                        pc += !luai_veceq(vvalue(ra), vvalue(rb)) ? LUAU_INSN_D(insn) : 1;
                        LUAU_ASSERT(unsigned(pc - cl->l.p->code) < unsigned(cl->l.p->sizecode));
                        VM_NEXT();

                    case LUA_TSTRING:
                    case LUA_TFUNCTION:
                    case LUA_TTHREAD:
                        pc += gcvalue(ra) != gcvalue(rb) ? LUAU_INSN_D(insn) : 1;
                        LUAU_ASSERT(unsigned(pc - cl->l.p->code) < unsigned(cl->l.p->sizecode));
                        VM_NEXT();

                    case LUA_TTABLE:
                        // fast-path: same metatable, no EQ metamethod
                        if (hvalue(ra)->metatable == hvalue(rb)->metatable)
                        {
                            const TValue* fn = fasttm(L, hvalue(ra)->metatable, TM_EQ);

                            if (!fn)
                            {
                                pc += hvalue(ra) != hvalue(rb) ? LUAU_INSN_D(insn) : 1;
                                LUAU_ASSERT(unsigned(pc - cl->l.p->code) < unsigned(cl->l.p->sizecode));
                                VM_NEXT();
                            }
                        }
                        // slow path after switch()
                        break;

                    case LUA_TUSERDATA:
                        // fast-path: same metatable, no EQ metamethod or C metamethod
                        if (uvalue(ra)->metatable == uvalue(rb)->metatable)
                        {
                            const TValue* fn = fasttm(L, uvalue(ra)->metatable, TM_EQ);

                            if (!fn)
                            {
                                pc += uvalue(ra) != uvalue(rb) ? LUAU_INSN_D(insn) : 1;
                                LUAU_ASSERT(unsigned(pc - cl->l.p->code) < unsigned(cl->l.p->sizecode));
                                VM_NEXT();
                            }
                            else if (ttisfunction(fn) && clvalue(fn)->isC)
                            {
                                // note: it's safe to push arguments past top for complicated reasons (see top of the file)
                                LUAU_ASSERT(L->top + 3 < L->stack + L->stacksize);
                                StkId top = L->top;
                                setobj2s(L, top + 0, fn);
                                setobj2s(L, top + 1, ra);
                                setobj2s(L, top + 2, rb);
                                int res = int(top - base);
                                L->top = top + 3;

                                VM_PROTECT(luaV_callTM(L, 2, res));
                                pc += l_isfalse(&base[res]) ? LUAU_INSN_D(insn) : 1;
                                LUAU_ASSERT(unsigned(pc - cl->l.p->code) < unsigned(cl->l.p->sizecode));
                                VM_NEXT();
                            }
                        }
                        // slow path after switch()
                        break;

                    default:
                        LUAU_ASSERT(!"Unknown value type");
                        LUAU_UNREACHABLE(); // improves switch() codegen by eliding opcode bounds checks
                    }

                    // slow-path: tables with metatables and userdata values
                    // note that we don't have a fast path for userdata values without metatables, since that's very rare
                    int res;
                    VM_PROTECT(res = luaV_equalval(L, ra, rb));

                    pc += (res == 0) ? LUAU_INSN_D(insn) : 1;
                    LUAU_ASSERT(unsigned(pc - cl->l.p->code) < unsigned(cl->l.p->sizecode));
                    VM_NEXT();
                }
                else
                {
                    pc += LUAU_INSN_D(insn);
                    LUAU_ASSERT(unsigned(pc - cl->l.p->code) < unsigned(cl->l.p->sizecode));
                    VM_NEXT();
                }
            }

            VM_CASE(LOP_JUMPIFLE)
            {
                Instruction insn = *pc++;
                uint32_t aux = *pc;
                StkId ra = VM_REG(LUAU_INSN_A(insn));
                StkId rb = VM_REG(aux);

                // fast-path: number
                // Note that all jumps below jump by 1 in the "false" case to skip over aux
                if (ttisnumber(ra) && ttisnumber(rb))
                {
                    pc += nvalue(ra) <= nvalue(rb) ? LUAU_INSN_D(insn) : 1;
                    LUAU_ASSERT(unsigned(pc - cl->l.p->code) < unsigned(cl->l.p->sizecode));
                    VM_NEXT();
                }
                // fast-path: string
                else if (ttisstring(ra) && ttisstring(rb))
                {
                    pc += luaV_strcmp(tsvalue(ra), tsvalue(rb)) <= 0 ? LUAU_INSN_D(insn) : 1;
                    LUAU_ASSERT(unsigned(pc - cl->l.p->code) < unsigned(cl->l.p->sizecode));
                    VM_NEXT();
                }
                else
                {
                    int res;
                    VM_PROTECT(res = luaV_lessequal(L, ra, rb));

                    pc += (res == 1) ? LUAU_INSN_D(insn) : 1;
                    LUAU_ASSERT(unsigned(pc - cl->l.p->code) < unsigned(cl->l.p->sizecode));
                    VM_NEXT();
                }
            }

            VM_CASE(LOP_JUMPIFNOTLE)
            {
                Instruction insn = *pc++;
                uint32_t aux = *pc;
                StkId ra = VM_REG(LUAU_INSN_A(insn));
                StkId rb = VM_REG(aux);

                // fast-path: number
                // Note that all jumps below jump by 1 in the "true" case to skip over aux
                if (ttisnumber(ra) && ttisnumber(rb))
                {
                    pc += !(nvalue(ra) <= nvalue(rb)) ? LUAU_INSN_D(insn) : 1;
                    LUAU_ASSERT(unsigned(pc - cl->l.p->code) < unsigned(cl->l.p->sizecode));
                    VM_NEXT();
                }
                // fast-path: string
                else if (ttisstring(ra) && ttisstring(rb))
                {
                    pc += !(luaV_strcmp(tsvalue(ra), tsvalue(rb)) <= 0) ? LUAU_INSN_D(insn) : 1;
                    LUAU_ASSERT(unsigned(pc - cl->l.p->code) < unsigned(cl->l.p->sizecode));
                    VM_NEXT();
                }
                else
                {
                    int res;
                    VM_PROTECT(res = luaV_lessequal(L, ra, rb));

                    pc += (res == 0) ? LUAU_INSN_D(insn) : 1;
                    LUAU_ASSERT(unsigned(pc - cl->l.p->code) < unsigned(cl->l.p->sizecode));
                    VM_NEXT();
                }
            }

            VM_CASE(LOP_JUMPIFLT)
            {
                Instruction insn = *pc++;
                uint32_t aux = *pc;
                StkId ra = VM_REG(LUAU_INSN_A(insn));
                StkId rb = VM_REG(aux);

                // fast-path: number
                // Note that all jumps below jump by 1 in the "false" case to skip over aux
                if (ttisnumber(ra) && ttisnumber(rb))
                {
                    pc += nvalue(ra) < nvalue(rb) ? LUAU_INSN_D(insn) : 1;
                    LUAU_ASSERT(unsigned(pc - cl->l.p->code) < unsigned(cl->l.p->sizecode));
                    VM_NEXT();
                }
                // fast-path: string
                else if (ttisstring(ra) && ttisstring(rb))
                {
                    pc += luaV_strcmp(tsvalue(ra), tsvalue(rb)) < 0 ? LUAU_INSN_D(insn) : 1;
                    LUAU_ASSERT(unsigned(pc - cl->l.p->code) < unsigned(cl->l.p->sizecode));
                    VM_NEXT();
                }
                else
                {
                    int res;
                    VM_PROTECT(res = luaV_lessthan(L, ra, rb));

                    pc += (res == 1) ? LUAU_INSN_D(insn) : 1;
                    LUAU_ASSERT(unsigned(pc - cl->l.p->code) < unsigned(cl->l.p->sizecode));
                    VM_NEXT();
                }
            }

            VM_CASE(LOP_JUMPIFNOTLT)
            {
                Instruction insn = *pc++;
                uint32_t aux = *pc;
                StkId ra = VM_REG(LUAU_INSN_A(insn));
                StkId rb = VM_REG(aux);

                // fast-path: number
                // Note that all jumps below jump by 1 in the "true" case to skip over aux
                if (ttisnumber(ra) && ttisnumber(rb))
                {
                    pc += !(nvalue(ra) < nvalue(rb)) ? LUAU_INSN_D(insn) : 1;
                    LUAU_ASSERT(unsigned(pc - cl->l.p->code) < unsigned(cl->l.p->sizecode));
                    VM_NEXT();
                }
                // fast-path: string
                else if (ttisstring(ra) && ttisstring(rb))
                {
                    pc += !(luaV_strcmp(tsvalue(ra), tsvalue(rb)) < 0) ? LUAU_INSN_D(insn) : 1;
                    LUAU_ASSERT(unsigned(pc - cl->l.p->code) < unsigned(cl->l.p->sizecode));
                    VM_NEXT();
                }
                else
                {
                    int res;
                    VM_PROTECT(res = luaV_lessthan(L, ra, rb));

                    pc += (res == 0) ? LUAU_INSN_D(insn) : 1;
                    LUAU_ASSERT(unsigned(pc - cl->l.p->code) < unsigned(cl->l.p->sizecode));
                    VM_NEXT();
                }
            }

            VM_CASE(LOP_ADD)
            {
                Instruction insn = *pc++;
                StkId ra = VM_REG(LUAU_INSN_A(insn));
                StkId rb = VM_REG(LUAU_INSN_B(insn));
                StkId rc = VM_REG(LUAU_INSN_C(insn));

                // fast-path
                if (ttisnumber(rb) && ttisnumber(rc))
                {
                    setnvalue(ra, nvalue(rb) + nvalue(rc));
                    VM_NEXT();
                }
                else if (ttisvector(rb) && ttisvector(rc))
                {
                    const float* vb = rb->value.v;
                    const float* vc = rc->value.v;
                    setvvalue(ra, vb[0] + vc[0], vb[1] + vc[1], vb[2] + vc[2], vb[3] + vc[3]);
                    VM_NEXT();
                }
                else
                {
                    // fast-path for userdata with C functions
                    const TValue* fn = 0;
                    if (ttisuserdata(rb) && (fn = luaT_gettmbyobj(L, rb, TM_ADD)) && ttisfunction(fn) && clvalue(fn)->isC)
                    {
                        // note: it's safe to push arguments past top for complicated reasons (see top of the file)
                        LUAU_ASSERT(L->top + 3 < L->stack + L->stacksize);
                        StkId top = L->top;
                        setobj2s(L, top + 0, fn);
                        setobj2s(L, top + 1, rb);
                        setobj2s(L, top + 2, rc);
                        L->top = top + 3;

                        VM_PROTECT(luaV_callTM(L, 2, LUAU_INSN_A(insn)));
                        VM_NEXT();
                    }
                    else
                    {
                        // slow-path, may invoke C/Lua via metamethods
                        VM_PROTECT(luaV_doarith(L, ra, rb, rc, TM_ADD));
                        VM_NEXT();
                    }
                }
            }

            VM_CASE(LOP_SUB)
            {
                Instruction insn = *pc++;
                StkId ra = VM_REG(LUAU_INSN_A(insn));
                StkId rb = VM_REG(LUAU_INSN_B(insn));
                StkId rc = VM_REG(LUAU_INSN_C(insn));

                // fast-path
                if (ttisnumber(rb) && ttisnumber(rc))
                {
                    setnvalue(ra, nvalue(rb) - nvalue(rc));
                    VM_NEXT();
                }
                else if (ttisvector(rb) && ttisvector(rc))
                {
                    const float* vb = rb->value.v;
                    const float* vc = rc->value.v;
                    setvvalue(ra, vb[0] - vc[0], vb[1] - vc[1], vb[2] - vc[2], vb[3] - vc[3]);
                    VM_NEXT();
                }
                else
                {
                    // fast-path for userdata with C functions
                    const TValue* fn = 0;
                    if (ttisuserdata(rb) && (fn = luaT_gettmbyobj(L, rb, TM_SUB)) && ttisfunction(fn) && clvalue(fn)->isC)
                    {
                        // note: it's safe to push arguments past top for complicated reasons (see top of the file)
                        LUAU_ASSERT(L->top + 3 < L->stack + L->stacksize);
                        StkId top = L->top;
                        setobj2s(L, top + 0, fn);
                        setobj2s(L, top + 1, rb);
                        setobj2s(L, top + 2, rc);
                        L->top = top + 3;

                        VM_PROTECT(luaV_callTM(L, 2, LUAU_INSN_A(insn)));
                        VM_NEXT();
                    }
                    else
                    {
                        // slow-path, may invoke C/Lua via metamethods
                        VM_PROTECT(luaV_doarith(L, ra, rb, rc, TM_SUB));
                        VM_NEXT();
                    }
                }
            }

            VM_CASE(LOP_MUL)
            {
                Instruction insn = *pc++;
                StkId ra = VM_REG(LUAU_INSN_A(insn));
                StkId rb = VM_REG(LUAU_INSN_B(insn));
                StkId rc = VM_REG(LUAU_INSN_C(insn));

                // fast-path
                if (ttisnumber(rb) && ttisnumber(rc))
                {
                    setnvalue(ra, nvalue(rb) * nvalue(rc));
                    VM_NEXT();
                }
                else if (ttisvector(rb) && ttisnumber(rc))
                {
                    const float* vb = rb->value.v;
                    float vc = cast_to(float, nvalue(rc));
                    setvvalue(ra, vb[0] * vc, vb[1] * vc, vb[2] * vc, vb[3] * vc);
                    VM_NEXT();
                }
                else if (ttisvector(rb) && ttisvector(rc))
                {
                    const float* vb = rb->value.v;
                    const float* vc = rc->value.v;
                    setvvalue(ra, vb[0] * vc[0], vb[1] * vc[1], vb[2] * vc[2], vb[3] * vc[3]);
                    VM_NEXT();
                }
                else if (ttisnumber(rb) && ttisvector(rc))
                {
                    float vb = cast_to(float, nvalue(rb));
                    const float* vc = rc->value.v;
                    setvvalue(ra, vb * vc[0], vb * vc[1], vb * vc[2], vb * vc[3]);
                    VM_NEXT();
                }
                else
                {
                    // fast-path for userdata with C functions
                    StkId rbc = ttisnumber(rb) ? rc : rb;
                    const TValue* fn = 0;
                    if (ttisuserdata(rbc) && (fn = luaT_gettmbyobj(L, rbc, TM_MUL)) && ttisfunction(fn) && clvalue(fn)->isC)
                    {
                        // note: it's safe to push arguments past top for complicated reasons (see top of the file)
                        LUAU_ASSERT(L->top + 3 < L->stack + L->stacksize);
                        StkId top = L->top;
                        setobj2s(L, top + 0, fn);
                        setobj2s(L, top + 1, rb);
                        setobj2s(L, top + 2, rc);
                        L->top = top + 3;

                        VM_PROTECT(luaV_callTM(L, 2, LUAU_INSN_A(insn)));
                        VM_NEXT();
                    }
                    else
                    {
                        // slow-path, may invoke C/Lua via metamethods
                        VM_PROTECT(luaV_doarith(L, ra, rb, rc, TM_MUL));
                        VM_NEXT();
                    }
                }
            }

            VM_CASE(LOP_DIV)
            {
                Instruction insn = *pc++;
                StkId ra = VM_REG(LUAU_INSN_A(insn));
                StkId rb = VM_REG(LUAU_INSN_B(insn));
                StkId rc = VM_REG(LUAU_INSN_C(insn));

                // fast-path
                if (ttisnumber(rb) && ttisnumber(rc))
                {
                    setnvalue(ra, nvalue(rb) / nvalue(rc));
                    VM_NEXT();
                }
                else if (ttisvector(rb) && ttisnumber(rc))
                {
                    const float* vb = rb->value.v;
                    float vc = cast_to(float, nvalue(rc));
                    setvvalue(ra, vb[0] / vc, vb[1] / vc, vb[2] / vc, vb[3] / vc);
                    VM_NEXT();
                }
                else if (ttisvector(rb) && ttisvector(rc))
                {
                    const float* vb = rb->value.v;
                    const float* vc = rc->value.v;
                    setvvalue(ra, vb[0] / vc[0], vb[1] / vc[1], vb[2] / vc[2], vb[3] / vc[3]);
                    VM_NEXT();
                }
                else if (ttisnumber(rb) && ttisvector(rc))
                {
                    float vb = cast_to(float, nvalue(rb));
                    const float* vc = rc->value.v;
                    setvvalue(ra, vb / vc[0], vb / vc[1], vb / vc[2], vb / vc[3]);
                    VM_NEXT();
                }
                else
                {
                    // fast-path for userdata with C functions
                    StkId rbc = ttisnumber(rb) ? rc : rb;
                    const TValue* fn = 0;
                    if (ttisuserdata(rbc) && (fn = luaT_gettmbyobj(L, rbc, TM_DIV)) && ttisfunction(fn) && clvalue(fn)->isC)
                    {
                        // note: it's safe to push arguments past top for complicated reasons (see top of the file)
                        LUAU_ASSERT(L->top + 3 < L->stack + L->stacksize);
                        StkId top = L->top;
                        setobj2s(L, top + 0, fn);
                        setobj2s(L, top + 1, rb);
                        setobj2s(L, top + 2, rc);
                        L->top = top + 3;

                        VM_PROTECT(luaV_callTM(L, 2, LUAU_INSN_A(insn)));
                        VM_NEXT();
                    }
                    else
                    {
                        // slow-path, may invoke C/Lua via metamethods
                        VM_PROTECT(luaV_doarith(L, ra, rb, rc, TM_DIV));
                        VM_NEXT();
                    }
                }
            }

            VM_CASE(LOP_MOD)
            {
                Instruction insn = *pc++;
                StkId ra = VM_REG(LUAU_INSN_A(insn));
                StkId rb = VM_REG(LUAU_INSN_B(insn));
                StkId rc = VM_REG(LUAU_INSN_C(insn));

                // fast-path
                if (ttisnumber(rb) && ttisnumber(rc))
                {
                    double nb = nvalue(rb);
                    double nc = nvalue(rc);
                    setnvalue(ra, luai_nummod(nb, nc));
                    VM_NEXT();
                }
                else
                {
                    // slow-path, may invoke C/Lua via metamethods
                    VM_PROTECT(luaV_doarith(L, ra, rb, rc, TM_MOD));
                    VM_NEXT();
                }
            }

            VM_CASE(LOP_POW)
            {
                Instruction insn = *pc++;
                StkId ra = VM_REG(LUAU_INSN_A(insn));
                StkId rb = VM_REG(LUAU_INSN_B(insn));
                StkId rc = VM_REG(LUAU_INSN_C(insn));

                // fast-path
                if (ttisnumber(rb) && ttisnumber(rc))
                {
                    setnvalue(ra, pow(nvalue(rb), nvalue(rc)));
                    VM_NEXT();
                }
                else
                {
                    // slow-path, may invoke C/Lua via metamethods
                    VM_PROTECT(luaV_doarith(L, ra, rb, rc, TM_POW));
                    VM_NEXT();
                }
            }

            VM_CASE(LOP_ADDK)
            {
                Instruction insn = *pc++;
                StkId ra = VM_REG(LUAU_INSN_A(insn));
                StkId rb = VM_REG(LUAU_INSN_B(insn));
                TValue* kv = VM_KV(LUAU_INSN_C(insn));

                // fast-path
                if (ttisnumber(rb))
                {
                    setnvalue(ra, nvalue(rb) + nvalue(kv));
                    VM_NEXT();
                }
                else
                {
                    // slow-path, may invoke C/Lua via metamethods
                    VM_PROTECT(luaV_doarith(L, ra, rb, kv, TM_ADD));
                    VM_NEXT();
                }
            }

            VM_CASE(LOP_SUBK)
            {
                Instruction insn = *pc++;
                StkId ra = VM_REG(LUAU_INSN_A(insn));
                StkId rb = VM_REG(LUAU_INSN_B(insn));
                TValue* kv = VM_KV(LUAU_INSN_C(insn));

                // fast-path
                if (ttisnumber(rb))
                {
                    setnvalue(ra, nvalue(rb) - nvalue(kv));
                    VM_NEXT();
                }
                else
                {
                    // slow-path, may invoke C/Lua via metamethods
                    VM_PROTECT(luaV_doarith(L, ra, rb, kv, TM_SUB));
                    VM_NEXT();
                }
            }

            VM_CASE(LOP_MULK)
            {
                Instruction insn = *pc++;
                StkId ra = VM_REG(LUAU_INSN_A(insn));
                StkId rb = VM_REG(LUAU_INSN_B(insn));
                TValue* kv = VM_KV(LUAU_INSN_C(insn));

                // fast-path
                if (ttisnumber(rb))
                {
                    setnvalue(ra, nvalue(rb) * nvalue(kv));
                    VM_NEXT();
                }
                else if (ttisvector(rb))
                {
                    const float* vb = rb->value.v;
                    float vc = cast_to(float, nvalue(kv));
                    setvvalue(ra, vb[0] * vc, vb[1] * vc, vb[2] * vc, vb[3] * vc);
                    VM_NEXT();
                }
                else
                {
                    // fast-path for userdata with C functions
                    const TValue* fn = 0;
                    if (ttisuserdata(rb) && (fn = luaT_gettmbyobj(L, rb, TM_MUL)) && ttisfunction(fn) && clvalue(fn)->isC)
                    {
                        // note: it's safe to push arguments past top for complicated reasons (see top of the file)
                        LUAU_ASSERT(L->top + 3 < L->stack + L->stacksize);
                        StkId top = L->top;
                        setobj2s(L, top + 0, fn);
                        setobj2s(L, top + 1, rb);
                        setobj2s(L, top + 2, kv);
                        L->top = top + 3;

                        VM_PROTECT(luaV_callTM(L, 2, LUAU_INSN_A(insn)));
                        VM_NEXT();
                    }
                    else
                    {
                        // slow-path, may invoke C/Lua via metamethods
                        VM_PROTECT(luaV_doarith(L, ra, rb, kv, TM_MUL));
                        VM_NEXT();
                    }
                }
            }

            VM_CASE(LOP_DIVK)
            {
                Instruction insn = *pc++;
                StkId ra = VM_REG(LUAU_INSN_A(insn));
                StkId rb = VM_REG(LUAU_INSN_B(insn));
                TValue* kv = VM_KV(LUAU_INSN_C(insn));

                // fast-path
                if (ttisnumber(rb))
                {
                    setnvalue(ra, nvalue(rb) / nvalue(kv));
                    VM_NEXT();
                }
                else if (ttisvector(rb))
                {
                    const float* vb = rb->value.v;
                    float vc = cast_to(float, nvalue(kv));
                    setvvalue(ra, vb[0] / vc, vb[1] / vc, vb[2] / vc, vb[3] / vc);
                    VM_NEXT();
                }
                else
                {
                    // fast-path for userdata with C functions
                    const TValue* fn = 0;
                    if (ttisuserdata(rb) && (fn = luaT_gettmbyobj(L, rb, TM_DIV)) && ttisfunction(fn) && clvalue(fn)->isC)
                    {
                        // note: it's safe to push arguments past top for complicated reasons (see top of the file)
                        LUAU_ASSERT(L->top + 3 < L->stack + L->stacksize);
                        StkId top = L->top;
                        setobj2s(L, top + 0, fn);
                        setobj2s(L, top + 1, rb);
                        setobj2s(L, top + 2, kv);
                        L->top = top + 3;

                        VM_PROTECT(luaV_callTM(L, 2, LUAU_INSN_A(insn)));
                        VM_NEXT();
                    }
                    else
                    {
                        // slow-path, may invoke C/Lua via metamethods
                        VM_PROTECT(luaV_doarith(L, ra, rb, kv, TM_DIV));
                        VM_NEXT();
                    }
                }
            }

            VM_CASE(LOP_MODK)
            {
                Instruction insn = *pc++;
                StkId ra = VM_REG(LUAU_INSN_A(insn));
                StkId rb = VM_REG(LUAU_INSN_B(insn));
                TValue* kv = VM_KV(LUAU_INSN_C(insn));

                // fast-path
                if (ttisnumber(rb))
                {
                    double nb = nvalue(rb);
                    double nk = nvalue(kv);
                    setnvalue(ra, luai_nummod(nb, nk));
                    VM_NEXT();
                }
                else
                {
                    // slow-path, may invoke C/Lua via metamethods
                    VM_PROTECT(luaV_doarith(L, ra, rb, kv, TM_MOD));
                    VM_NEXT();
                }
            }

            VM_CASE(LOP_POWK)
            {
                Instruction insn = *pc++;
                StkId ra = VM_REG(LUAU_INSN_A(insn));
                StkId rb = VM_REG(LUAU_INSN_B(insn));
                TValue* kv = VM_KV(LUAU_INSN_C(insn));

                // fast-path
                if (ttisnumber(rb))
                {
                    double nb = nvalue(rb);
                    double nk = nvalue(kv);

                    // pow is very slow so we specialize this for ^2, ^0.5 and ^3
                    double r = (nk == 2.0) ? nb * nb : (nk == 0.5) ? sqrt(nb) : (nk == 3.0) ? nb * nb * nb : pow(nb, nk);

                    setnvalue(ra, r);
                    VM_NEXT();
                }
                else
                {
                    // slow-path, may invoke C/Lua via metamethods
                    VM_PROTECT(luaV_doarith(L, ra, rb, kv, TM_POW));
                    VM_NEXT();
                }
            }

            VM_CASE(LOP_AND)
            {
                Instruction insn = *pc++;
                StkId ra = VM_REG(LUAU_INSN_A(insn));
                StkId rb = VM_REG(LUAU_INSN_B(insn));
                StkId rc = VM_REG(LUAU_INSN_C(insn));

                setobj2s(L, ra, l_isfalse(rb) ? rb : rc);
                VM_NEXT();
            }

            VM_CASE(LOP_OR)
            {
                Instruction insn = *pc++;
                StkId ra = VM_REG(LUAU_INSN_A(insn));
                StkId rb = VM_REG(LUAU_INSN_B(insn));
                StkId rc = VM_REG(LUAU_INSN_C(insn));

                setobj2s(L, ra, l_isfalse(rb) ? rc : rb);
                VM_NEXT();
            }

            VM_CASE(LOP_ANDK)
            {
                Instruction insn = *pc++;
                StkId ra = VM_REG(LUAU_INSN_A(insn));
                StkId rb = VM_REG(LUAU_INSN_B(insn));
                TValue* kv = VM_KV(LUAU_INSN_C(insn));

                setobj2s(L, ra, l_isfalse(rb) ? rb : kv);
                VM_NEXT();
            }

            VM_CASE(LOP_ORK)
            {
                Instruction insn = *pc++;
                StkId ra = VM_REG(LUAU_INSN_A(insn));
                StkId rb = VM_REG(LUAU_INSN_B(insn));
                TValue* kv = VM_KV(LUAU_INSN_C(insn));

                setobj2s(L, ra, l_isfalse(rb) ? kv : rb);
                VM_NEXT();
            }

            VM_CASE(LOP_CONCAT)
            {
                Instruction insn = *pc++;
                int b = LUAU_INSN_B(insn);
                int c = LUAU_INSN_C(insn);

                // This call may realloc the stack! So we need to query args further down
                VM_PROTECT(luaV_concat(L, c - b + 1, c));

                StkId ra = VM_REG(LUAU_INSN_A(insn));

                setobj2s(L, ra, base + b);
                VM_PROTECT(luaC_checkGC(L));
                VM_NEXT();
            }

            VM_CASE(LOP_NOT)
            {
                Instruction insn = *pc++;
                StkId ra = VM_REG(LUAU_INSN_A(insn));
                StkId rb = VM_REG(LUAU_INSN_B(insn));

                int res = l_isfalse(rb);
                setbvalue(ra, res);
                VM_NEXT();
            }

            VM_CASE(LOP_MINUS)
            {
                Instruction insn = *pc++;
                StkId ra = VM_REG(LUAU_INSN_A(insn));
                StkId rb = VM_REG(LUAU_INSN_B(insn));

                // fast-path
                if (ttisnumber(rb))
                {
                    setnvalue(ra, -nvalue(rb));
                    VM_NEXT();
                }
                else if (ttisvector(rb))
                {
                    const float* vb = rb->value.v;
                    setvvalue(ra, -vb[0], -vb[1], -vb[2], -vb[3]);
                    VM_NEXT();
                }
                else
                {
                    // fast-path for userdata with C functions
                    const TValue* fn = 0;
                    if (ttisuserdata(rb) && (fn = luaT_gettmbyobj(L, rb, TM_UNM)) && ttisfunction(fn) && clvalue(fn)->isC)
                    {
                        // note: it's safe to push arguments past top for complicated reasons (see top of the file)
                        LUAU_ASSERT(L->top + 2 < L->stack + L->stacksize);
                        StkId top = L->top;
                        setobj2s(L, top + 0, fn);
                        setobj2s(L, top + 1, rb);
                        L->top = top + 2;

                        VM_PROTECT(luaV_callTM(L, 1, LUAU_INSN_A(insn)));
                        VM_NEXT();
                    }
                    else
                    {
                        // slow-path, may invoke C/Lua via metamethods
                        VM_PROTECT(luaV_doarith(L, ra, rb, rb, TM_UNM));
                        VM_NEXT();
                    }
                }
            }

            VM_CASE(LOP_LENGTH)
            {
                Instruction insn = *pc++;
                StkId ra = VM_REG(LUAU_INSN_A(insn));
                StkId rb = VM_REG(LUAU_INSN_B(insn));

                // fast-path #1: tables
                if (ttistable(rb))
                {
                    Table* h = hvalue(rb);
                    lualock_table(h);

                    if (fastnotm(h->metatable, TM_LEN))
                    {
                        setnvalue(ra, cast_num(luaH_getn(h)));
                        luaunlock_table(h);
                        VM_NEXT();
                    }
                    else
                    {
                        // slow-path, may invoke C/Lua via metamethods
                        VM_PROTECT(luaV_dolen(L, ra, rb));
                        VM_NEXT();
                    }
                }
                // fast-path #2: strings (not very important but easy to do)
                else if (ttisstring(rb))
                {
                    TString* ts = tsvalue(rb);
                    setnvalue(ra, cast_num(ts->len));
                    VM_NEXT();
                }
                else
                {
                    // slow-path, may invoke C/Lua via metamethods
                    VM_PROTECT(luaV_dolen(L, ra, rb));
                    VM_NEXT();
                }
            }

            VM_CASE(LOP_NEWTABLE)
            {
                Instruction insn = *pc++;
                StkId ra = VM_REG(LUAU_INSN_A(insn));
                int b = LUAU_INSN_B(insn);
                uint32_t aux = *pc++;

<<<<<<< HEAD
                Table *tnew = luaH_new(L, aux, b == 0 ? 0 : (1 << (b - 1)));
                sethvalue(L, ra, tnew);
                profiletable(L, tnew, pc);
                if (L->profileTableAllocs)
                    base = L->base; // stack may have been reallocated, so we need to refresh base ptr
=======
                VM_PROTECT_PC(); // luaH_new may fail due to OOM

                sethvalue(L, ra, luaH_new(L, aux, b == 0 ? 0 : (1 << (b - 1))));
>>>>>>> 78798d46
                VM_PROTECT(luaC_checkGC(L));
                VM_NEXT();
            }

            VM_CASE(LOP_DUPTABLE)
            {
                Instruction insn = *pc++;
                StkId ra = VM_REG(LUAU_INSN_A(insn));
                TValue* kv = VM_KV(LUAU_INSN_D(insn));

<<<<<<< HEAD
                lualock_table(hvalue(kv));
                Table *tnew = luaH_clone(L, hvalue(kv));
                sethvalue(L, ra, tnew);
                luaunlock_table(hvalue(kv));
                profiletable(L, tnew, pc);
                if (L->profileTableAllocs)
                    base = L->base; // stack may have been reallocated, so we need to refresh base ptr
=======
                VM_PROTECT_PC(); // luaH_clone may fail due to OOM

                sethvalue(L, ra, luaH_clone(L, hvalue(kv)));
>>>>>>> 78798d46
                VM_PROTECT(luaC_checkGC(L));
                VM_NEXT();
            }

            VM_CASE(LOP_SETLIST)
            {
                Instruction insn = *pc++;
                StkId ra = VM_REG(LUAU_INSN_A(insn));
                StkId rb = &base[LUAU_INSN_B(insn)]; // note: this can point to L->top if c == LUA_MULTRET making VM_REG unsafe to use
                int c = LUAU_INSN_C(insn) - 1;
                uint32_t index = *pc++;

                if (c == LUA_MULTRET)
                {
                    c = int(L->top - rb);
                    L->top = L->ci->top;
                }

                Table* h = hvalue(ra);

                // TODO: we really don't need this anymore
                if (!ttistable(ra))
                    return; // temporary workaround to weaken a rather powerful exploitation primitive in case of a MITM attack on bytecode

                lualock_table(h);
                int last = index + c - 1;
                if (last > h->sizearray)
                {
                    VM_PROTECT_PC(); // luaH_resizearray may fail due to OOM

                    luaH_resizearray(L, h, last);
                }

                TValue* array = h->array;

                for (int i = 0; i < c; ++i)
                    setobj2t(L, &array[index + i - 1], rb + i);

                luaC_barrierfast(L, h);
                luaunlock_table(h);
                VM_NEXT();
            }

            VM_CASE(LOP_FORNPREP)
            {
                Instruction insn = *pc++;
                StkId ra = VM_REG(LUAU_INSN_A(insn));

                if (!ttisnumber(ra + 0) || !ttisnumber(ra + 1) || !ttisnumber(ra + 2))
                {
                    // slow-path: can convert arguments to numbers and trigger Lua errors
                    // Note: this doesn't reallocate stack so we don't need to recompute ra/base
                    VM_PROTECT_PC();

                    luaV_prepareFORN(L, ra + 0, ra + 1, ra + 2);
                }

                double limit = nvalue(ra + 0);
                double step = nvalue(ra + 1);
                double idx = nvalue(ra + 2);

                // Note: make sure the loop condition is exactly the same between this and LOP_FORNLOOP so that we handle NaN/etc. consistently
                pc += (step > 0 ? idx <= limit : limit <= idx) ? 0 : LUAU_INSN_D(insn);
                LUAU_ASSERT(unsigned(pc - cl->l.p->code) < unsigned(cl->l.p->sizecode));
                VM_NEXT();
            }

            VM_CASE(LOP_FORNLOOP)
            {
                VM_INTERRUPT();
                Instruction insn = *pc++;
                StkId ra = VM_REG(LUAU_INSN_A(insn));
                LUAU_ASSERT(ttisnumber(ra + 0) && ttisnumber(ra + 1) && ttisnumber(ra + 2));

                double limit = nvalue(ra + 0);
                double step = nvalue(ra + 1);
                double idx = nvalue(ra + 2) + step;

                setnvalue(ra + 2, idx);

                // Note: make sure the loop condition is exactly the same between this and LOP_FORNPREP so that we handle NaN/etc. consistently
                if (step > 0 ? idx <= limit : limit <= idx)
                {
                    pc += LUAU_INSN_D(insn);
                    LUAU_ASSERT(unsigned(pc - cl->l.p->code) < unsigned(cl->l.p->sizecode));
                    VM_NEXT();
                }
                else
                {
                    // fallthrough to exit
                    VM_NEXT();
                }
            }

            VM_CASE(LOP_FORGPREP)
            {
                Instruction insn = *pc++;
                StkId ra = VM_REG(LUAU_INSN_A(insn));

                if (ttisfunction(ra))
                {
                    // will be called during FORGLOOP
                }
                else
                {
                    Table* mt = ttistable(ra) ? hvalue(ra)->metatable : ttisuserdata(ra) ? uvalue(ra)->metatable : cast_to(Table*, NULL);

                    if (const TValue* fn = fasttm(L, mt, TM_ITER))
                    {
                        setobj2s(L, ra + 1, ra);
                        setobj2s(L, ra, fn);

                        L->top = ra + 2; // func + self arg
                        LUAU_ASSERT(L->top <= L->stack_last);

                        VM_PROTECT(luaD_call(L, ra, 3));
                        L->top = L->ci->top;

                        // recompute ra since stack might have been reallocated
                        ra = VM_REG(LUAU_INSN_A(insn));

                        // protect against __iter returning nil, since nil is used as a marker for builtin iteration in FORGLOOP
                        if (ttisnil(ra))
                        {
                            VM_PROTECT_PC(); // next call always errors
                            luaG_typeerror(L, ra, "call");
                        }
                    }
                    else if (fasttm(L, mt, TM_CALL))
                    {
                        // table or userdata with __call, will be called during FORGLOOP
                        // TODO: we might be able to stop supporting this depending on whether it's used in practice
                    }
                    else if (ttistable(ra))
                    {
                        // set up registers for builtin iteration
                        setobj2s(L, ra + 1, ra);
                        setpvalue(ra + 2, reinterpret_cast<void*>(uintptr_t(0)));
                        setnilvalue(ra);
                    }
                    else
                    {
                        VM_PROTECT_PC(); // next call always errors
                        luaG_typeerror(L, ra, "iterate over");
                    }
                }

                pc += LUAU_INSN_D(insn);
                LUAU_ASSERT(unsigned(pc - cl->l.p->code) < unsigned(cl->l.p->sizecode));
                VM_NEXT();
            }

            VM_CASE(LOP_FORGLOOP)
            {
                VM_INTERRUPT();
                Instruction insn = *pc++;
                StkId ra = VM_REG(LUAU_INSN_A(insn));
                uint32_t aux = *pc;

                // fast-path: builtin table iteration
                // note: ra=nil guarantees ra+1=table and ra+2=userdata because of the setup by FORGPREP* opcodes
                // TODO: remove the table check per guarantee above
                if (ttisnil(ra) && ttistable(ra + 1))
                {
                    Table* h = hvalue(ra + 1);
                    int index = int(reinterpret_cast<uintptr_t>(pvalue(ra + 2)));

                    int sizearray = h->sizearray;

                    // clear extra variables since we might have more than two
                    // note: while aux encodes ipairs bit, when set we always use 2 variables, so it's safe to check this via a signed comparison
                    if (LUAU_UNLIKELY(int(aux) > 2))
                        for (int i = 2; i < int(aux); ++i)
                            setnilvalue(ra + 3 + i);

                    // terminate ipairs-style traversal early when encountering nil
                    if (int(aux) < 0 && (unsigned(index) >= unsigned(sizearray) || ttisnil(&h->array[index])))
                    {
                        pc++;
                        VM_NEXT();
                    }

                    // first we advance index through the array portion
                    while (unsigned(index) < unsigned(sizearray))
                    {
                        TValue* e = &h->array[index];

                        if (!ttisnil(e))
                        {
                            setpvalue(ra + 2, reinterpret_cast<void*>(uintptr_t(index + 1)));
                            setnvalue(ra + 3, double(index + 1));
                            setobj2s(L, ra + 4, e);

                            pc += LUAU_INSN_D(insn);
                            LUAU_ASSERT(unsigned(pc - cl->l.p->code) < unsigned(cl->l.p->sizecode));
                            VM_NEXT();
                        }

                        index++;
                    }

                    int sizenode = 1 << h->lsizenode;

                    // then we advance index through the hash portion
                    while (unsigned(index - sizearray) < unsigned(sizenode))
                    {
                        LuaNode* n = &h->node[index - sizearray];

                        if (!ttisnil(gval(n)))
                        {
                            setpvalue(ra + 2, reinterpret_cast<void*>(uintptr_t(index + 1)));
                            getnodekey(L, ra + 3, n);
                            setobj2s(L, ra + 4, gval(n));

                            pc += LUAU_INSN_D(insn);
                            LUAU_ASSERT(unsigned(pc - cl->l.p->code) < unsigned(cl->l.p->sizecode));
                            VM_NEXT();
                        }

                        index++;
                    }

                    // fallthrough to exit
                    pc++;
                    VM_NEXT();
                }
                else
                {
                    // note: it's safe to push arguments past top for complicated reasons (see top of the file)
                    setobj2s(L, ra + 3 + 2, ra + 2);
                    setobj2s(L, ra + 3 + 1, ra + 1);
                    setobj2s(L, ra + 3, ra);

                    L->top = ra + 3 + 3; // func + 2 args (state and index)
                    LUAU_ASSERT(L->top <= L->stack_last);

                    VM_PROTECT(luaD_call(L, ra + 3, uint8_t(aux)));
                    L->top = L->ci->top;

                    // recompute ra since stack might have been reallocated
                    ra = VM_REG(LUAU_INSN_A(insn));

                    // copy first variable back into the iteration index
                    setobj2s(L, ra + 2, ra + 3);

                    // note that we need to increment pc by 1 to exit the loop since we need to skip over aux
                    pc += ttisnil(ra + 3) ? 1 : LUAU_INSN_D(insn);
                    LUAU_ASSERT(unsigned(pc - cl->l.p->code) < unsigned(cl->l.p->sizecode));
                    VM_NEXT();
                }
            }

            VM_CASE(LOP_FORGPREP_INEXT)
            {
                Instruction insn = *pc++;
                StkId ra = VM_REG(LUAU_INSN_A(insn));

                // fast-path: ipairs/inext
                if (cl->env->safeenv && ttistable(ra + 1) && ttisnumber(ra + 2) && nvalue(ra + 2) == 0.0)
                {
                    setnilvalue(ra);
                    // ra+1 is already the table
                    setpvalue(ra + 2, reinterpret_cast<void*>(uintptr_t(0)));
                }
                else if (!ttisfunction(ra))
                {
                    VM_PROTECT_PC(); // next call always errors
                    luaG_typeerror(L, ra, "iterate over");
                }

                pc += LUAU_INSN_D(insn);
                LUAU_ASSERT(unsigned(pc - cl->l.p->code) < unsigned(cl->l.p->sizecode));
                VM_NEXT();
            }

            VM_CASE(LOP_DEP_FORGLOOP_INEXT)
            {
                LUAU_ASSERT(!"Unsupported deprecated opcode");
                LUAU_UNREACHABLE();
            }

            VM_CASE(LOP_FORGPREP_NEXT)
            {
                Instruction insn = *pc++;
                StkId ra = VM_REG(LUAU_INSN_A(insn));

                // fast-path: pairs/next
                if (cl->env->safeenv && ttistable(ra + 1) && ttisnil(ra + 2))
                {
                    setnilvalue(ra);
                    // ra+1 is already the table
                    setpvalue(ra + 2, reinterpret_cast<void*>(uintptr_t(0)));
                }
                else if (!ttisfunction(ra))
                {
                    VM_PROTECT_PC(); // next call always errors
                    luaG_typeerror(L, ra, "iterate over");
                }

                pc += LUAU_INSN_D(insn);
                LUAU_ASSERT(unsigned(pc - cl->l.p->code) < unsigned(cl->l.p->sizecode));
                VM_NEXT();
            }

            VM_CASE(LOP_DEP_FORGLOOP_NEXT)
            {
                LUAU_ASSERT(!"Unsupported deprecated opcode");
                LUAU_UNREACHABLE();
            }

            VM_CASE(LOP_GETVARARGS)
            {
                Instruction insn = *pc++;
                int b = LUAU_INSN_B(insn) - 1;
                int n = cast_int(base - L->ci->func) - cl->l.p->numparams - 1;

                if (b == LUA_MULTRET)
                {
                    VM_PROTECT(luaD_checkstack(L, n));
                    StkId ra = VM_REG(LUAU_INSN_A(insn)); // previous call may change the stack

                    for (int j = 0; j < n; j++)
                        setobj2s(L, ra + j, base - n + j);

                    L->top = ra + n;
                    VM_NEXT();
                }
                else
                {
                    StkId ra = VM_REG(LUAU_INSN_A(insn));

                    for (int j = 0; j < b && j < n; j++)
                        setobj2s(L, ra + j, base - n + j);
                    for (int j = n; j < b; j++)
                        setnilvalue(ra + j);
                    VM_NEXT();
                }
            }

            VM_CASE(LOP_DUPCLOSURE)
            {
                Instruction insn = *pc++;
                StkId ra = VM_REG(LUAU_INSN_A(insn));
                TValue* kv = VM_KV(LUAU_INSN_D(insn));

                Closure* kcl = clvalue(kv);

                VM_PROTECT_PC(); // luaF_newLclosure may fail due to OOM

                // clone closure if the environment is not shared
                // note: we save closure to stack early in case the code below wants to capture it by value
                Closure* ncl = (kcl->env == cl->env) ? kcl : luaF_newLclosure(L, kcl->nupvalues, cl->env, kcl->l.p);
                setclvalue(L, ra, ncl);

                // this loop does three things:
                // - if the closure was created anew, it just fills it with upvalues
                // - if the closure from the constant table is used, it fills it with upvalues so that it can be shared in the future
                // - if the closure is reused, it checks if the reuse is safe via rawequal, and falls back to duplicating the closure
                // normally this would use two separate loops, for reuse check and upvalue setup, but MSVC codegen goes crazy if you do that
                for (int ui = 0; ui < kcl->nupvalues; ++ui)
                {
                    Instruction uinsn = pc[ui];
                    LUAU_ASSERT(LUAU_INSN_OP(uinsn) == LOP_CAPTURE);
                    LUAU_ASSERT(LUAU_INSN_A(uinsn) == LCT_VAL || LUAU_INSN_A(uinsn) == LCT_UPVAL);

                    TValue* uv = (LUAU_INSN_A(uinsn) == LCT_VAL) ? VM_REG(LUAU_INSN_B(uinsn)) : VM_UV(LUAU_INSN_B(uinsn));

                    // check if the existing closure is safe to reuse
                    if (ncl == kcl && luaO_rawequalObj(&ncl->l.uprefs[ui], uv))
                        continue;

                    // lazily clone the closure and update the upvalues
                    if (ncl == kcl && kcl->preload == 0)
                    {
                        ncl = luaF_newLclosure(L, kcl->nupvalues, cl->env, kcl->l.p);
                        setclvalue(L, ra, ncl);

                        ui = -1; // restart the loop to fill all upvalues
                        continue;
                    }

                    // this updates a newly created closure, or an existing closure created during preload, in which case we need a barrier
                    setobj(L, &ncl->l.uprefs[ui], uv);
                    luaC_barrier(L, ncl, uv);
                }

                // this is a noop if ncl is newly created or shared successfully, but it has to run after the closure is preloaded for the first time
                ncl->preload = 0;

                if (kcl != ncl)
                    VM_PROTECT(luaC_checkGC(L));

                pc += kcl->nupvalues;
                VM_NEXT();
            }

            VM_CASE(LOP_PREPVARARGS)
            {
                Instruction insn = *pc++;
                int numparams = LUAU_INSN_A(insn);

                // all fixed parameters are copied after the top so we need more stack space
                VM_PROTECT(luaD_checkstack(L, cl->stacksize + numparams));

                // the caller must have filled extra fixed arguments with nil
                LUAU_ASSERT(cast_int(L->top - base) >= numparams);

                // move fixed parameters to final position
                StkId fixed = base; // first fixed argument
                base = L->top;      // final position of first argument

                for (int i = 0; i < numparams; ++i)
                {
                    setobj2s(L, base + i, fixed + i);
                    setnilvalue(fixed + i);
                }

                // rewire our stack frame to point to the new base
                L->ci->base = base;
                L->ci->top = base + cl->stacksize;

                L->base = base;
                L->top = L->ci->top;
                VM_NEXT();
            }

            VM_CASE(LOP_JUMPBACK)
            {
                VM_INTERRUPT();
                Instruction insn = *pc++;

                pc += LUAU_INSN_D(insn);
                LUAU_ASSERT(unsigned(pc - cl->l.p->code) < unsigned(cl->l.p->sizecode));
                VM_NEXT();
            }

            VM_CASE(LOP_LOADKX)
            {
                Instruction insn = *pc++;
                StkId ra = VM_REG(LUAU_INSN_A(insn));
                uint32_t aux = *pc++;
                TValue* kv = VM_KV(aux);

                setobj2s(L, ra, kv);
                VM_NEXT();
            }

            VM_CASE(LOP_JUMPX)
            {
                VM_INTERRUPT();
                Instruction insn = *pc++;

                pc += LUAU_INSN_E(insn);
                LUAU_ASSERT(unsigned(pc - cl->l.p->code) < unsigned(cl->l.p->sizecode));
                VM_NEXT();
            }

            VM_CASE(LOP_FASTCALL)
            {
                Instruction insn = *pc++;
                int bfid = LUAU_INSN_A(insn);
                int skip = LUAU_INSN_C(insn);
                LUAU_ASSERT(unsigned(pc - cl->l.p->code + skip) < unsigned(cl->l.p->sizecode));

                Instruction call = pc[skip];
                LUAU_ASSERT(LUAU_INSN_OP(call) == LOP_CALL);

                StkId ra = VM_REG(LUAU_INSN_A(call));

                int nparams = LUAU_INSN_B(call) - 1;
                int nresults = LUAU_INSN_C(call) - 1;

                nparams = (nparams == LUA_MULTRET) ? int(L->top - ra - 1) : nparams;

                luau_FastFunction f = luauF_table[bfid];
                LUAU_ASSERT(f);

                if (cl->env->safeenv)
                {
                    VM_PROTECT_PC(); // f may fail due to OOM

                    int n = f(L, ra, ra + 1, nresults, ra + 2, nparams);

                    if (n >= 0)
                    {
                        // when nresults != MULTRET, L->top might be pointing to the middle of stack frame if nparams is equal to MULTRET
                        // instead of restoring L->top to L->ci->top if nparams is MULTRET, we do it unconditionally to skip an extra check
                        L->top = (nresults == LUA_MULTRET) ? ra + n : L->ci->top;

                        pc += skip + 1; // skip instructions that compute function as well as CALL
                        LUAU_ASSERT(unsigned(pc - cl->l.p->code) < unsigned(cl->l.p->sizecode));
                        VM_NEXT();
                    }
                    else
                    {
                        // continue execution through the fallback code
                        VM_NEXT();
                    }
                }
                else
                {
                    // continue execution through the fallback code
                    VM_NEXT();
                }
            }

            VM_CASE(LOP_COVERAGE)
            {
                Instruction insn = *pc++;
                int hits = LUAU_INSN_E(insn);

                // update hits with saturated add and patch the instruction in place
                hits = (hits < (1 << 23) - 1) ? hits + 1 : hits;
                VM_PATCH_E(pc - 1, hits);

                VM_NEXT();
            }

            VM_CASE(LOP_CAPTURE)
            {
                LUAU_ASSERT(!"CAPTURE is a pseudo-opcode and must be executed as part of NEWCLOSURE");
                LUAU_UNREACHABLE();
            }

            VM_CASE(LOP_DEP_JUMPIFEQK)
            {
                LUAU_ASSERT(!"Unsupported deprecated opcode");
                LUAU_UNREACHABLE();
            }

            VM_CASE(LOP_DEP_JUMPIFNOTEQK)
            {
                LUAU_ASSERT(!"Unsupported deprecated opcode");
                LUAU_UNREACHABLE();
            }

            VM_CASE(LOP_FASTCALL1)
            {
                Instruction insn = *pc++;
                int bfid = LUAU_INSN_A(insn);
                TValue* arg = VM_REG(LUAU_INSN_B(insn));
                int skip = LUAU_INSN_C(insn);

                LUAU_ASSERT(unsigned(pc - cl->l.p->code + skip) < unsigned(cl->l.p->sizecode));

                Instruction call = pc[skip];
                LUAU_ASSERT(LUAU_INSN_OP(call) == LOP_CALL);

                StkId ra = VM_REG(LUAU_INSN_A(call));

                int nparams = 1;
                int nresults = LUAU_INSN_C(call) - 1;

                luau_FastFunction f = luauF_table[bfid];
                LUAU_ASSERT(f);

                if (cl->env->safeenv)
                {
                    VM_PROTECT_PC(); // f may fail due to OOM

                    int n = f(L, ra, arg, nresults, NULL, nparams);

                    if (n >= 0)
                    {
                        if (nresults == LUA_MULTRET)
                            L->top = ra + n;

                        pc += skip + 1; // skip instructions that compute function as well as CALL
                        LUAU_ASSERT(unsigned(pc - cl->l.p->code) < unsigned(cl->l.p->sizecode));
                        VM_NEXT();
                    }
                    else
                    {
                        // continue execution through the fallback code
                        VM_NEXT();
                    }
                }
                else
                {
                    // continue execution through the fallback code
                    VM_NEXT();
                }
            }

            VM_CASE(LOP_FASTCALL2)
            {
                Instruction insn = *pc++;
                int bfid = LUAU_INSN_A(insn);
                int skip = LUAU_INSN_C(insn) - 1;
                uint32_t aux = *pc++;
                TValue* arg1 = VM_REG(LUAU_INSN_B(insn));
                TValue* arg2 = VM_REG(aux);

                LUAU_ASSERT(unsigned(pc - cl->l.p->code + skip) < unsigned(cl->l.p->sizecode));

                Instruction call = pc[skip];
                LUAU_ASSERT(LUAU_INSN_OP(call) == LOP_CALL);

                StkId ra = VM_REG(LUAU_INSN_A(call));

                int nparams = 2;
                int nresults = LUAU_INSN_C(call) - 1;

                luau_FastFunction f = luauF_table[bfid];
                LUAU_ASSERT(f);

                if (cl->env->safeenv)
                {
                    VM_PROTECT_PC(); // f may fail due to OOM

                    int n = f(L, ra, arg1, nresults, arg2, nparams);

                    if (n >= 0)
                    {
                        if (nresults == LUA_MULTRET)
                            L->top = ra + n;

                        pc += skip + 1; // skip instructions that compute function as well as CALL
                        LUAU_ASSERT(unsigned(pc - cl->l.p->code) < unsigned(cl->l.p->sizecode));
                        VM_NEXT();
                    }
                    else
                    {
                        // continue execution through the fallback code
                        VM_NEXT();
                    }
                }
                else
                {
                    // continue execution through the fallback code
                    VM_NEXT();
                }
            }

            VM_CASE(LOP_FASTCALL2K)
            {
                Instruction insn = *pc++;
                int bfid = LUAU_INSN_A(insn);
                int skip = LUAU_INSN_C(insn) - 1;
                uint32_t aux = *pc++;
                TValue* arg1 = VM_REG(LUAU_INSN_B(insn));
                TValue* arg2 = VM_KV(aux);

                LUAU_ASSERT(unsigned(pc - cl->l.p->code + skip) < unsigned(cl->l.p->sizecode));

                Instruction call = pc[skip];
                LUAU_ASSERT(LUAU_INSN_OP(call) == LOP_CALL);

                StkId ra = VM_REG(LUAU_INSN_A(call));

                int nparams = 2;
                int nresults = LUAU_INSN_C(call) - 1;

                luau_FastFunction f = luauF_table[bfid];
                LUAU_ASSERT(f);

                if (cl->env->safeenv)
                {
                    VM_PROTECT_PC(); // f may fail due to OOM

                    int n = f(L, ra, arg1, nresults, arg2, nparams);

                    if (n >= 0)
                    {
                        if (nresults == LUA_MULTRET)
                            L->top = ra + n;

                        pc += skip + 1; // skip instructions that compute function as well as CALL
                        LUAU_ASSERT(unsigned(pc - cl->l.p->code) < unsigned(cl->l.p->sizecode));
                        VM_NEXT();
                    }
                    else
                    {
                        // continue execution through the fallback code
                        VM_NEXT();
                    }
                }
                else
                {
                    // continue execution through the fallback code
                    VM_NEXT();
                }
            }

            VM_CASE(LOP_BREAK)
            {
                LUAU_ASSERT(cl->l.p->debuginsn);

                uint8_t op = cl->l.p->debuginsn[unsigned(pc - cl->l.p->code)];
                LUAU_ASSERT(op != LOP_BREAK);

                if (L->global->cb.debugbreak)
                {
                    VM_PROTECT(luau_callhook(L, L->global->cb.debugbreak, NULL));

                    // allow debugbreak hook to put thread into error/yield state
                    if (L->status != 0)
                        goto exit;
                }

                VM_CONTINUE(op);
            }
//GIDEROS
            VM_CASE(LOP_DIVINT)
            {
                Instruction insn = *pc++;
                StkId ra = VM_REG(LUAU_INSN_A(insn));
                StkId rb = VM_REG(LUAU_INSN_B(insn));
                StkId rc = VM_REG(LUAU_INSN_C(insn));

                // fast-path
                if (ttisnumber(rb) && ttisnumber(rc))
                {
                    double nb = nvalue(rb);
                    double nc = nvalue(rc);
                    setnvalue(ra, trunc(nb/nc));
                    VM_NEXT();
                }
                else
                {
                    // slow-path, may invoke C/Lua via metamethods
                    VM_PROTECT(luaV_doarith(L, ra, rb, rc, TM_IDIV));
                    VM_NEXT();
                }
            }

            VM_CASE(LOP_MAXOF)
            {
                Instruction insn = *pc++;
                StkId ra = VM_REG(LUAU_INSN_A(insn));
                StkId rb = VM_REG(LUAU_INSN_B(insn));
                StkId rc = VM_REG(LUAU_INSN_C(insn));

                // fast-path
                if (ttisnumber(rb) && ttisnumber(rc))
                {
                    double nb = nvalue(rb);
                    double nc = nvalue(rc);
                    setnvalue(ra, fmax(nb,nc));
                    VM_NEXT();
                }
                else
                {
                    // slow-path, may invoke C/Lua via metamethods
                    VM_PROTECT(luaV_doarith(L, ra, rb, rc, TM_MAXOF));
                    VM_NEXT();
                }
            }

            VM_CASE(LOP_MINOF)
            {
                Instruction insn = *pc++;
                StkId ra = VM_REG(LUAU_INSN_A(insn));
                StkId rb = VM_REG(LUAU_INSN_B(insn));
                StkId rc = VM_REG(LUAU_INSN_C(insn));

                // fast-path
                if (ttisnumber(rb) && ttisnumber(rc))
                {
                    double nb = nvalue(rb);
                    double nc = nvalue(rc);
                    setnvalue(ra, fmin(nb,nc));
                    VM_NEXT();
                }
                else
                {
                    // slow-path, may invoke C/Lua via metamethods
                    VM_PROTECT(luaV_doarith(L, ra, rb, rc, TM_MINOF));
                    VM_NEXT();
                }
            }

            VM_CASE(LOP_DIVINTK)
            {
                Instruction insn = *pc++;
                StkId ra = VM_REG(LUAU_INSN_A(insn));
                StkId rb = VM_REG(LUAU_INSN_B(insn));
                TValue* kv = VM_KV(LUAU_INSN_C(insn));

                // fast-path
                if (ttisnumber(rb))
                {
                    double nb = nvalue(rb);
                    double nk = nvalue(kv);
                    setnvalue(ra, trunc(nb/nk));
                    VM_NEXT();
                }
                else
                {
                    // slow-path, may invoke C/Lua via metamethods
                    VM_PROTECT(luaV_doarith(L, ra, rb, kv, TM_IDIV));
                    VM_NEXT();
                }
            }

            VM_CASE(LOP_MAXOFK)
            {
                Instruction insn = *pc++;
                StkId ra = VM_REG(LUAU_INSN_A(insn));
                StkId rb = VM_REG(LUAU_INSN_B(insn));
                TValue* kv = VM_KV(LUAU_INSN_C(insn));

                // fast-path
                if (ttisnumber(rb))
                {
                    double nb = nvalue(rb);
                    double nk = nvalue(kv);
                    setnvalue(ra, fmax(nb, nk));
                    VM_NEXT();
                }
                else
                {
                    // slow-path, may invoke C/Lua via metamethods
                    VM_PROTECT(luaV_doarith(L, ra, rb, kv, TM_MAXOF));
                    VM_NEXT();
                }
            }

            VM_CASE(LOP_MINOFK)
            {
                Instruction insn = *pc++;
                StkId ra = VM_REG(LUAU_INSN_A(insn));
                StkId rb = VM_REG(LUAU_INSN_B(insn));
                TValue* kv = VM_KV(LUAU_INSN_C(insn));

                // fast-path
                if (ttisnumber(rb))
                {
                    double nb = nvalue(rb);
                    double nk = nvalue(kv);
                    setnvalue(ra, fmin(nb, nk));
                    VM_NEXT();
                }
                else
                {
                    // slow-path, may invoke C/Lua via metamethods
                    VM_PROTECT(luaV_doarith(L, ra, rb, kv, TM_MINOF));
                    VM_NEXT();
                }
            }

            VM_CASE(LOP_BINAND)
            {
                Instruction insn = *pc++;
                StkId ra = VM_REG(LUAU_INSN_A(insn));
                StkId rb = VM_REG(LUAU_INSN_B(insn));
                StkId rc = VM_REG(LUAU_INSN_C(insn));

                // fast-path
                if (ttisnumber(rb) && ttisnumber(rc))
                {
                    double nb = nvalue(rb);
                    double nc = nvalue(rc);
                    setnvalue(ra, BINOP(nb)&BINOP(nc));
                    VM_NEXT();
                }
                else
                {
                    // slow-path, may invoke C/Lua via metamethods
                    VM_PROTECT(luaV_doarith(L, ra, rb, rc, TM_BAND));
                    VM_NEXT();
                }
            }

            VM_CASE(LOP_BINOR)
            {
                Instruction insn = *pc++;
                StkId ra = VM_REG(LUAU_INSN_A(insn));
                StkId rb = VM_REG(LUAU_INSN_B(insn));
                StkId rc = VM_REG(LUAU_INSN_C(insn));

                // fast-path
                if (ttisnumber(rb) && ttisnumber(rc))
                {
                    double nb = nvalue(rb);
                    double nc = nvalue(rc);
                    setnvalue(ra, BINOP(nb)|BINOP(nc));
                    VM_NEXT();
                }
                else
                {
                    // slow-path, may invoke C/Lua via metamethods
                    VM_PROTECT(luaV_doarith(L, ra, rb, rc, TM_BOR));
                    VM_NEXT();
                }
            }

            VM_CASE(LOP_BINXOR)
            {
                Instruction insn = *pc++;
                StkId ra = VM_REG(LUAU_INSN_A(insn));
                StkId rb = VM_REG(LUAU_INSN_B(insn));
                StkId rc = VM_REG(LUAU_INSN_C(insn));

                // fast-path
                if (ttisnumber(rb) && ttisnumber(rc))
                {
                    double nb = nvalue(rb);
                    double nc = nvalue(rc);
                    setnvalue(ra, BINOP(nb)^BINOP(nc));
                    VM_NEXT();
                }
                else
                {
                    // slow-path, may invoke C/Lua via metamethods
                    VM_PROTECT(luaV_doarith(L, ra, rb, rc, TM_BXOR));
                    VM_NEXT();
                }
            }

            VM_CASE(LOP_SHIFTR)
            {
                Instruction insn = *pc++;
                StkId ra = VM_REG(LUAU_INSN_A(insn));
                StkId rb = VM_REG(LUAU_INSN_B(insn));
                StkId rc = VM_REG(LUAU_INSN_C(insn));

                // fast-path
                if (ttisnumber(rb) && ttisnumber(rc))
                {
                    double nb = nvalue(rb);
                    double nc = nvalue(rc);
                    setnvalue(ra, BINOP(nb)>>BINOP(nc));
                    VM_NEXT();
                }
                else
                {
                    // slow-path, may invoke C/Lua via metamethods
                    VM_PROTECT(luaV_doarith(L, ra, rb, rc, TM_SHR));
                    VM_NEXT();
                }
            }

            VM_CASE(LOP_SHIFTL)
            {
                Instruction insn = *pc++;
                StkId ra = VM_REG(LUAU_INSN_A(insn));
                StkId rb = VM_REG(LUAU_INSN_B(insn));
                StkId rc = VM_REG(LUAU_INSN_C(insn));

                // fast-path
                if (ttisnumber(rb) && ttisnumber(rc))
                {
                    double nb = nvalue(rb);
                    double nc = nvalue(rc);
                    setnvalue(ra, BINOP(nb)<<BINOP(nc));
                    VM_NEXT();
                }
                else
                {
                    // slow-path, may invoke C/Lua via metamethods
                    VM_PROTECT(luaV_doarith(L, ra, rb, rc, TM_SHL));
                    VM_NEXT();
                }
            }

            VM_CASE(LOP_BINANDK)
            {
                Instruction insn = *pc++;
                StkId ra = VM_REG(LUAU_INSN_A(insn));
                StkId rb = VM_REG(LUAU_INSN_B(insn));
                TValue* kv = VM_KV(LUAU_INSN_C(insn));

                // fast-path
                if (ttisnumber(rb))
                {
                    double nb = nvalue(rb);
                    double nk = nvalue(kv);
                    setnvalue(ra, BINOP(nb)&BINOP(nk));
                    VM_NEXT();
                }
                else
                {
                    // slow-path, may invoke C/Lua via metamethods
                    VM_PROTECT(luaV_doarith(L, ra, rb, kv, TM_BAND));
                    VM_NEXT();
                }
            }

            VM_CASE(LOP_BINORK)
            {
                Instruction insn = *pc++;
                StkId ra = VM_REG(LUAU_INSN_A(insn));
                StkId rb = VM_REG(LUAU_INSN_B(insn));
                TValue* kv = VM_KV(LUAU_INSN_C(insn));

                // fast-path
                if (ttisnumber(rb))
                {
                    double nb = nvalue(rb);
                    double nk = nvalue(kv);
                    setnvalue(ra, BINOP(nb)|BINOP(nk));
                    VM_NEXT();
                }
                else
                {
                    // slow-path, may invoke C/Lua via metamethods
                    VM_PROTECT(luaV_doarith(L, ra, rb, kv, TM_BOR));
                    VM_NEXT();
                }
            }

            VM_CASE(LOP_BINXORK)
            {
                Instruction insn = *pc++;
                StkId ra = VM_REG(LUAU_INSN_A(insn));
                StkId rb = VM_REG(LUAU_INSN_B(insn));
                TValue* kv = VM_KV(LUAU_INSN_C(insn));

                // fast-path
                if (ttisnumber(rb))
                {
                    double nb = nvalue(rb);
                    double nk = nvalue(kv);
                    setnvalue(ra, BINOP(nb)^BINOP(nk));
                    VM_NEXT();
                }
                else
                {
                    // slow-path, may invoke C/Lua via metamethods
                    VM_PROTECT(luaV_doarith(L, ra, rb, kv, TM_BXOR));
                    VM_NEXT();
                }
            }

            VM_CASE(LOP_SHIFTRK)
            {
                Instruction insn = *pc++;
                StkId ra = VM_REG(LUAU_INSN_A(insn));
                StkId rb = VM_REG(LUAU_INSN_B(insn));
                TValue* kv = VM_KV(LUAU_INSN_C(insn));

                // fast-path
                if (ttisnumber(rb))
                {
                    double nb = nvalue(rb);
                    double nk = nvalue(kv);
                    setnvalue(ra, BINOP(nb)>>BINOP(nk));
                    VM_NEXT();
                }
                else
                {
                    // slow-path, may invoke C/Lua via metamethods
                    VM_PROTECT(luaV_doarith(L, ra, rb, kv, TM_SHR));
                    VM_NEXT();
                }
            }

            VM_CASE(LOP_SHIFTLK)
            {
                Instruction insn = *pc++;
                StkId ra = VM_REG(LUAU_INSN_A(insn));
                StkId rb = VM_REG(LUAU_INSN_B(insn));
                TValue* kv = VM_KV(LUAU_INSN_C(insn));

                // fast-path
                if (ttisnumber(rb))
                {
                    double nb = nvalue(rb);
                    double nk = nvalue(kv);
                    setnvalue(ra, BINOP(nb)<<BINOP(nk));
                    VM_NEXT();
                }
                else
                {
                    // slow-path, may invoke C/Lua via metamethods
                    VM_PROTECT(luaV_doarith(L, ra, rb, kv, TM_SHL));
                    VM_NEXT();
                }
            }

            VM_CASE(LOP_BINNOT)
            {
                Instruction insn = *pc++;
                StkId ra = VM_REG(LUAU_INSN_A(insn));
                StkId rb = VM_REG(LUAU_INSN_B(insn));

                // fast-path
                if (ttisnumber(rb))
                {
                    setnvalue(ra, ~BINOP(nvalue(rb)));
                    VM_NEXT();
                }
                else
                {
                    // slow-path, may invoke C/Lua via metamethods
                    VM_PROTECT(luaV_doarith(L, ra, rb, rb, TM_BNOT));
                    VM_NEXT();
                }
            }

            VM_CASE(LOP_JUMPXEQKNIL)
            {
                Instruction insn = *pc++;
                uint32_t aux = *pc;
                StkId ra = VM_REG(LUAU_INSN_A(insn));

                static_assert(LUA_TNIL == 0, "we expect type-1 to be negative iff type is nil");
                // condition is equivalent to: int(ttisnil(ra)) != (aux >> 31)
                pc += int((ttype(ra) - 1) ^ aux) < 0 ? LUAU_INSN_D(insn) : 1;
                LUAU_ASSERT(unsigned(pc - cl->l.p->code) < unsigned(cl->l.p->sizecode));
                VM_NEXT();
            }

            VM_CASE(LOP_JUMPXEQKB)
            {
                Instruction insn = *pc++;
                uint32_t aux = *pc;
                StkId ra = VM_REG(LUAU_INSN_A(insn));

                pc += int(ttisboolean(ra) && bvalue(ra) == int(aux & 1)) != (aux >> 31) ? LUAU_INSN_D(insn) : 1;
                LUAU_ASSERT(unsigned(pc - cl->l.p->code) < unsigned(cl->l.p->sizecode));
                VM_NEXT();
            }

            VM_CASE(LOP_JUMPXEQKN)
            {
                Instruction insn = *pc++;
                uint32_t aux = *pc;
                StkId ra = VM_REG(LUAU_INSN_A(insn));
                TValue* kv = VM_KV(aux & 0xffffff);
                LUAU_ASSERT(ttisnumber(kv));

#if defined(__aarch64__)
                // On several ARM chips (Apple M1/M2, Neoverse N1), comparing the result of a floating-point comparison is expensive, and a branch
                // is much cheaper; on some 32-bit ARM chips (Cortex A53) the performance is about the same so we prefer less branchy variant there
                if (aux >> 31)
                    pc += !(ttisnumber(ra) && nvalue(ra) == nvalue(kv)) ? LUAU_INSN_D(insn) : 1;
                else
                    pc += (ttisnumber(ra) && nvalue(ra) == nvalue(kv)) ? LUAU_INSN_D(insn) : 1;
#else
                pc += int(ttisnumber(ra) && nvalue(ra) == nvalue(kv)) != (aux >> 31) ? LUAU_INSN_D(insn) : 1;
#endif
                LUAU_ASSERT(unsigned(pc - cl->l.p->code) < unsigned(cl->l.p->sizecode));
                VM_NEXT();
            }

            VM_CASE(LOP_JUMPXEQKS)
            {
                Instruction insn = *pc++;
                uint32_t aux = *pc;
                StkId ra = VM_REG(LUAU_INSN_A(insn));
                TValue* kv = VM_KV(aux & 0xffffff);
                LUAU_ASSERT(ttisstring(kv));

                pc += int(ttisstring(ra) && gcvalue(ra) == gcvalue(kv)) != (aux >> 31) ? LUAU_INSN_D(insn) : 1;
                LUAU_ASSERT(unsigned(pc - cl->l.p->code) < unsigned(cl->l.p->sizecode));
                VM_NEXT();
            }

#if !VM_USE_CGOTO
        default:
            LUAU_ASSERT(!"Unknown opcode");
            LUAU_UNREACHABLE(); // improves switch() codegen by eliding opcode bounds checks
#endif
        }
    }

exit:;
}

void luau_execute(lua_State* L)
{
    if (L->singlestep)
        luau_execute<true>(L);
    else
        luau_execute<false>(L);
}

int luau_precall(lua_State* L, StkId func, int nresults)
{
    if (!ttisfunction(func))
    {
        luaV_tryfuncTM(L, func);
        // L->top is incremented by tryfuncTM
    }

    Closure* ccl = clvalue(func);

    CallInfo* ci = incr_ci(L);
    ci->func = func;
    ci->base = func + 1;
    ci->top = L->top + ccl->stacksize;
    ci->savedpc = NULL;
    ci->flags = 0;
    ci->nresults = nresults;

    L->base = ci->base;
    // Note: L->top is assigned externally

    luaD_checkstack(L, ccl->stacksize);
    LUAU_ASSERT(ci->top <= L->stack_last);

    if (!ccl->isC)
    {
        // fill unused parameters with nil
        StkId argi = L->top;
        StkId argend = L->base + ccl->l.p->numparams;
        while (argi < argend)
            setnilvalue(argi++); // complete missing arguments
        L->top = ccl->l.p->is_vararg ? argi : ci->top;

        L->ci->savedpc = ccl->l.p->code;

        if (L->profilerHook)
            L->profilerHook(L,1);

        return PCRLUA;
    }
    else
    {
        if (L->profilerHook)
            L->profilerHook(L,1);
        lua_CFunction func = ccl->c.f;
        int n = func(L);

        // yield
        if (n < 0)
            return PCRYIELD;

        if (L->profilerHook)
          L->profilerHook(L,0);

        // ci is our callinfo, cip is our parent
        CallInfo* ci = L->ci;
        CallInfo* cip = ci - 1;

        // copy return values into parent stack (but only up to nresults!), fill the rest with nil
        // TODO: it might be worthwhile to handle the case when nresults==b explicitly?
        StkId res = ci->func;
        StkId vali = L->top - n;
        StkId valend = L->top;

        int i;
        for (i = nresults; i != 0 && vali < valend; i--)
            setobj2s(L, res++, vali++);
        while (i-- > 0)
            setnilvalue(res++);

        // pop the stack frame
        L->ci = cip;
        L->base = cip->base;
        L->top = res;

        return PCRC;
    }
}

void luau_poscall(lua_State* L, StkId first)
{
    // finish interrupted execution of `OP_CALL'
    if (L->profilerHook)
      L->profilerHook(L,1);

    // ci is our callinfo, cip is our parent
    CallInfo* ci = L->ci;
    CallInfo* cip = ci - 1;

    // copy return values into parent stack (but only up to nresults!), fill the rest with nil
    // TODO: it might be worthwhile to handle the case when nresults==b explicitly?
    StkId res = ci->func;
    StkId vali = first;
    StkId valend = L->top;

    int i;
    for (i = ci->nresults; i != 0 && vali < valend; i--)
        setobj2s(L, res++, vali++);
    while (i-- > 0)
        setnilvalue(res++);

    // pop the stack frame
    L->ci = cip;
    L->base = cip->base;
    L->top = (ci->nresults == LUA_MULTRET) ? res : cip->top;
}<|MERGE_RESOLUTION|>--- conflicted
+++ resolved
@@ -664,7 +664,7 @@
                             L->top = top + 4;
 
                             L->cachedslot = LUAU_INSN_C(insn);
-                            VM_PROTECT(luau_callTM(L, 3, -1));
+                            VM_PROTECT(luaV_callTM(L, 3, -1));
                             // save cachedslot to accelerate future lookups; patches currently executing instruction since pc-2 rolls back two pc++
                             VM_PATCH_C(pc - 2, L->cachedslot);
                             VM_NEXT();
@@ -2122,17 +2122,12 @@
                 int b = LUAU_INSN_B(insn);
                 uint32_t aux = *pc++;
 
-<<<<<<< HEAD
+				VM_PROTECT_PC(); // luaH_new may fail due to OOM
                 Table *tnew = luaH_new(L, aux, b == 0 ? 0 : (1 << (b - 1)));
                 sethvalue(L, ra, tnew);
                 profiletable(L, tnew, pc);
                 if (L->profileTableAllocs)
                     base = L->base; // stack may have been reallocated, so we need to refresh base ptr
-=======
-                VM_PROTECT_PC(); // luaH_new may fail due to OOM
-
-                sethvalue(L, ra, luaH_new(L, aux, b == 0 ? 0 : (1 << (b - 1))));
->>>>>>> 78798d46
                 VM_PROTECT(luaC_checkGC(L));
                 VM_NEXT();
             }
@@ -2143,7 +2138,7 @@
                 StkId ra = VM_REG(LUAU_INSN_A(insn));
                 TValue* kv = VM_KV(LUAU_INSN_D(insn));
 
-<<<<<<< HEAD
+				VM_PROTECT_PC(); // luaH_clone may fail due to OOM
                 lualock_table(hvalue(kv));
                 Table *tnew = luaH_clone(L, hvalue(kv));
                 sethvalue(L, ra, tnew);
@@ -2151,11 +2146,6 @@
                 profiletable(L, tnew, pc);
                 if (L->profileTableAllocs)
                     base = L->base; // stack may have been reallocated, so we need to refresh base ptr
-=======
-                VM_PROTECT_PC(); // luaH_clone may fail due to OOM
-
-                sethvalue(L, ra, luaH_clone(L, hvalue(kv)));
->>>>>>> 78798d46
                 VM_PROTECT(luaC_checkGC(L));
                 VM_NEXT();
             }

--- conflicted
+++ resolved
@@ -166,12 +166,6 @@
         long l; \
     }
 
-<<<<<<< HEAD
 #define LUA_VECTOR_SIZE 4	/* must be 3 or 4 */
-=======
-#ifndef LUA_VECTOR_SIZE
-#define LUA_VECTOR_SIZE 3 // must be 3 or 4
-#endif
->>>>>>> db809395
 
 #define LUA_EXTRA_SIZE (LUA_VECTOR_SIZE - 2)
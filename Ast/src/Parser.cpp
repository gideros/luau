// This file is part of the Luau programming language and is licensed under MIT License; see LICENSE.txt for details
#include "Luau/Parser.h"

#include "Luau/Common.h"
#include "Luau/TimeTrace.h"

#include <algorithm>
#ifndef M_PI
#define M_PI 3.14159265358979323846
#endif

#include <errno.h>
#include <limits.h>

LUAU_FASTINTVARIABLE(LuauRecursionLimit, 1000)
LUAU_FASTINTVARIABLE(LuauTypeLengthLimit, 1000)
LUAU_FASTINTVARIABLE(LuauParseErrorLimit, 100)

// Warning: If you are introducing new syntax, ensure that it is behind a separate
// flag so that we don't break production games by reverting syntax changes.
// See docs/SyntaxChanges.md for an explanation.
LUAU_FASTFLAGVARIABLE(LuauSolverV2, false)
LUAU_FASTFLAGVARIABLE(LuauNativeAttribute, false)
LUAU_FASTFLAGVARIABLE(LuauAttributeSyntaxFunExpr, false)
LUAU_FASTFLAGVARIABLE(LuauUserDefinedTypeFunctionsSyntax2, false)
LUAU_FASTFLAGVARIABLE(LuauAllowFragmentParsing, false)

namespace Luau
{

struct AttributeEntry
{
    const char* name;
    AstAttr::Type type;
};

AttributeEntry kAttributeEntries[] = {{"@checked", AstAttr::Type::Checked}, {"@native", AstAttr::Type::Native}, {nullptr, AstAttr::Type::Checked}};

ParseError::ParseError(const Location& location, const std::string& message)
    : location(location)
    , message(message)
{
}

const char* ParseError::what() const throw()
{
    return message.c_str();
}

const Location& ParseError::getLocation() const
{
    return location;
}

const std::string& ParseError::getMessage() const
{
    return message;
}

// LUAU_NOINLINE is used to limit the stack cost of this function due to std::string object / exception plumbing
LUAU_NOINLINE void ParseError::raise(const Location& location, const char* format, ...)
{
    va_list args;
    va_start(args, format);
    std::string message = vformat(format, args);
    va_end(args);

    throw ParseError(location, message);
}

ParseErrors::ParseErrors(std::vector<ParseError> errors)
    : errors(std::move(errors))
{
    LUAU_ASSERT(!this->errors.empty());

    if (this->errors.size() == 1)
        message = this->errors.front().what();
    else
        message = format("%d parse errors", int(this->errors.size()));
}

const char* ParseErrors::what() const throw()
{
    return message.c_str();
}

const std::vector<ParseError>& ParseErrors::getErrors() const
{
    return errors;
}

template<typename T>
TempVector<T>::TempVector(std::vector<T>& storage)
    : storage(storage)
    , offset(storage.size())
    , size_(0)
{
}

template<typename T>
TempVector<T>::~TempVector()
{
    LUAU_ASSERT(storage.size() == offset + size_);
    storage.erase(storage.begin() + offset, storage.end());
}

template<typename T>
const T& TempVector<T>::operator[](size_t index) const
{
    LUAU_ASSERT(index < size_);
    return storage[offset + index];
}

template<typename T>
const T& TempVector<T>::front() const
{
    LUAU_ASSERT(size_ > 0);
    return storage[offset];
}

template<typename T>
const T& TempVector<T>::back() const
{
    LUAU_ASSERT(size_ > 0);
    return storage.back();
}

template<typename T>
bool TempVector<T>::empty() const
{
    return size_ == 0;
}

template<typename T>
size_t TempVector<T>::size() const
{
    return size_;
}

template<typename T>
void TempVector<T>::push_back(const T& item)
{
    LUAU_ASSERT(storage.size() == offset + size_);
    storage.push_back(item);
    size_++;
}

static bool shouldParseTypePack(Lexer& lexer)
{
    if (lexer.current().type == Lexeme::Dot3)
        return true;
    else if (lexer.current().type == Lexeme::Name && lexer.lookahead().type == Lexeme::Dot3)
        return true;

    return false;
}

ParseResult Parser::parse(const char* buffer, size_t bufferSize, AstNameTable& names, Allocator& allocator, ParseOptions options)
{
    LUAU_TIMETRACE_SCOPE("Parser::parse", "Parser");

    Parser p(buffer, bufferSize, names, allocator, options);

    try
    {
        AstStatBlock* root = p.parseChunk();
        size_t lines = p.lexer.current().location.end.line + (bufferSize > 0 && buffer[bufferSize - 1] != '\n');

        return ParseResult{root, lines, std::move(p.hotcomments), std::move(p.parseErrors), std::move(p.commentLocations)};
    }
    catch (ParseError& err)
    {
        // when catching a fatal error, append it to the list of non-fatal errors and return
        p.parseErrors.push_back(err);

        return ParseResult{nullptr, 0, {}, p.parseErrors};
    }
}

Parser::Parser(const char* buffer, size_t bufferSize, AstNameTable& names, Allocator& allocator, const ParseOptions& options)
    : options(options)
    , lexer(buffer, bufferSize, names)
    , allocator(allocator)
    , recursionCounter(0)
    , endMismatchSuspect(Lexeme(Location(), Lexeme::Eof))
    , localMap(AstName())
{
    Function top;
    top.vararg = true;

    functionStack.reserve(8);
    functionStack.push_back(top);

    if (FFlag::LuauAllowFragmentParsing)
    {
        nameSelf = names.getOrAdd("self");
        nameNumber = names.getOrAdd("number");
        nameError = names.getOrAdd(kParseNameError);
    }
    else
    {
        nameSelf = names.addStatic("self");
        nameNumber = names.addStatic("number");
        nameError = names.addStatic(kParseNameError);
    }
    nameNil = names.getOrAdd("nil"); // nil is a reserved keyword

    matchRecoveryStopOnToken.assign(Lexeme::Type::Reserved_END, 0);
    matchRecoveryStopOnToken[Lexeme::Type::Eof] = 1;

    // required for lookahead() to work across a comment boundary and for nextLexeme() to work when captureComments is false
    lexer.setSkipComments(true);

    // read first lexeme (any hot comments get .header = true)
    LUAU_ASSERT(hotcommentHeader);
    nextLexeme();

    // all hot comments parsed after the first non-comment lexeme are special in that they don't affect type checking / linting mode
    hotcommentHeader = false;

    // preallocate some buffers that are very likely to grow anyway; this works around std::vector's inefficient growth policy for small arrays
    localStack.reserve(16);
    scratchStat.reserve(16);
    scratchExpr.reserve(16);
    scratchLocal.reserve(16);
    scratchBinding.reserve(16);

    if (FFlag::LuauAllowFragmentParsing)
    {
        if (options.parseFragment)
        {
            localMap = options.parseFragment->localMap;
            localStack = options.parseFragment->localStack;
        }
    }
}

bool Parser::blockFollow(const Lexeme& l)
{
    return l.type == Lexeme::Eof || l.type == Lexeme::ReservedElse || l.type == Lexeme::ReservedElseif || l.type == Lexeme::ReservedEnd ||
           l.type == Lexeme::ReservedUntil;
}

AstStatBlock* Parser::parseChunk()
{
    AstStatBlock* result = parseBlock();

    if (lexer.current().type != Lexeme::Eof)
        expectAndConsumeFail(Lexeme::Eof, nullptr);

    return result;
}

// chunk ::= {stat [`;']} [laststat [`;']]
// block ::= chunk
AstStatBlock* Parser::parseBlock()
{
    unsigned int localsBegin = saveLocals();

    AstStatBlock* result = parseBlockNoScope();

    restoreLocals(localsBegin);

    return result;
}

static bool isStatLast(AstStat* stat)
{
    return stat->is<AstStatBreak>() || stat->is<AstStatContinue>() || stat->is<AstStatReturn>();
}

AstStatBlock* Parser::parseBlockNoScope()
{
    TempVector<AstStat*> body(scratchStat);

    const Position prevPosition = lexer.previousLocation().end;

    while (!blockFollow(lexer.current()))
    {
        unsigned int oldRecursionCount = recursionCounter;

        incrementRecursionCounter("block");

        AstStat* stat = parseStat();

        recursionCounter = oldRecursionCount;

        if (lexer.current().type == ';')
        {
            nextLexeme();
            stat->hasSemicolon = true;
        }

        body.push_back(stat);

        if (isStatLast(stat))
            break;
    }

    const Location location = Location(prevPosition, lexer.current().location.begin);

    return allocator.alloc<AstStatBlock>(location, copy(body));
}

// stat ::=
// varlist `=' explist |
// functioncall |
// do block end |
// while exp do block end |
// repeat block until exp |
// if exp then block {elseif exp then block} [else block] end |
// for binding `=' exp `,' exp [`,' exp] do block end |
// for namelist in explist do block end |
// function funcname funcbody |
// attributes function funcname funcbody |
// local function Name funcbody |
// local attributes function Name funcbody |
// local namelist [`=' explist]
// laststat ::= return [explist] | break
AstStat* Parser::parseStat()
{
    // guess the type from the token type
    switch (lexer.current().type)
    {
    case Lexeme::ReservedIf:
        return parseIf();
    case Lexeme::ReservedWhile:
        return parseWhile();
    case Lexeme::ReservedDo:
        return parseDo();
    case Lexeme::ReservedFor:
        return parseFor();
    case Lexeme::ReservedRepeat:
        return parseRepeat();
    case Lexeme::ReservedFunction:
        return parseFunctionStat(AstArray<AstAttr*>({nullptr, 0}));
    case Lexeme::ReservedLocal:
        return parseLocal(AstArray<AstAttr*>({nullptr, 0}));
    case Lexeme::ReservedReturn:
        return parseReturn();
    case Lexeme::ReservedBreak:
        return parseBreak();
    case Lexeme::Attribute:
        return parseAttributeStat();
    default:;
    }

    Location start = lexer.current().location;

    // we need to disambiguate a few cases, primarily assignment (lvalue = ...) vs statements-that-are calls
    AstExpr* expr = parsePrimaryExpr(/* asStatement= */ true);

    if (expr->is<AstExprCall>())
        return allocator.alloc<AstStatExpr>(expr->location, expr);

    // if the next token is , or =, it's an assignment (, means it's an assignment with multiple variables)
    if (lexer.current().type == ',' || lexer.current().type == '=')
        return parseAssignment(expr);

    // if the next token is a compound assignment operator, it's a compound assignment (these don't support multiple variables)
    if (std::optional<AstExprBinary::Op> op = parseCompoundOp(lexer.current()))
        return parseCompoundAssignment(expr, *op);

    // we know this isn't a call or an assignment; therefore it must be a context-sensitive keyword such as `type` or `continue`
    AstName ident = getIdentifier(expr);

    if (ident == "type")
        return parseTypeAlias(expr->location, /* exported= */ false);

    if (ident == "export" && lexer.current().type == Lexeme::Name && AstName(lexer.current().name) == "type")
    {
        nextLexeme();
        return parseTypeAlias(expr->location, /* exported= */ true);
    }

    if (ident == "continue")
        return parseContinue(expr->location);

    if (options.allowDeclarationSyntax)
    {
        if (ident == "declare")
            return parseDeclaration(expr->location, AstArray<AstAttr*>({nullptr, 0}));
    }

    // skip unexpected symbol if lexer couldn't advance at all (statements are parsed in a loop)
    if (start == lexer.current().location)
        nextLexeme();

    return reportStatError(expr->location, copy({expr}), {}, "Incomplete statement: expected assignment or a function call");
}

// if exp then block {elseif exp then block} [else block] end
AstStat* Parser::parseIf()
{
    Location start = lexer.current().location;

    nextLexeme(); // if / elseif

    AstExpr* cond = parseExpr();

    Lexeme matchThen = lexer.current();
    std::optional<Location> thenLocation;
    if (expectAndConsume(Lexeme::ReservedThen, "if statement"))
        thenLocation = matchThen.location;

    AstStatBlock* thenbody = parseBlock();

    AstStat* elsebody = nullptr;
    Location end = start;
    std::optional<Location> elseLocation;

    if (lexer.current().type == Lexeme::ReservedElseif)
    {
        thenbody->hasEnd = true;
        unsigned int oldRecursionCount = recursionCounter;
        incrementRecursionCounter("elseif");
        elseLocation = lexer.current().location;
        elsebody = parseIf();
        end = elsebody->location;
        recursionCounter = oldRecursionCount;
    }
    else
    {
        Lexeme matchThenElse = matchThen;

        if (lexer.current().type == Lexeme::ReservedElse)
        {
            thenbody->hasEnd = true;
            elseLocation = lexer.current().location;
            matchThenElse = lexer.current();
            nextLexeme();

            elsebody = parseBlock();
            elsebody->location.begin = matchThenElse.location.end;
        }

        end = lexer.current().location;

        bool hasEnd = expectMatchEndAndConsume(Lexeme::ReservedEnd, matchThenElse);

        if (elsebody)
        {
            if (AstStatBlock* elseBlock = elsebody->as<AstStatBlock>())
                elseBlock->hasEnd = hasEnd;
        }
        else
            thenbody->hasEnd = hasEnd;
    }

    return allocator.alloc<AstStatIf>(Location(start, end), cond, thenbody, elsebody, thenLocation, elseLocation);
}

// while exp do block end
AstStat* Parser::parseWhile()
{
    Location start = lexer.current().location;

    nextLexeme(); // while

    AstExpr* cond = parseExpr();

    Lexeme matchDo = lexer.current();
    bool hasDo = expectAndConsume(Lexeme::ReservedDo, "while loop");

    functionStack.back().loopDepth++;

    AstStatBlock* body = parseBlock();

    functionStack.back().loopDepth--;

    Location end = lexer.current().location;

    bool hasEnd = expectMatchEndAndConsume(Lexeme::ReservedEnd, matchDo);
    body->hasEnd = hasEnd;

    return allocator.alloc<AstStatWhile>(Location(start, end), cond, body, hasDo, matchDo.location);
}

// repeat block until exp
AstStat* Parser::parseRepeat()
{
    Location start = lexer.current().location;

    Lexeme matchRepeat = lexer.current();
    nextLexeme(); // repeat

    unsigned int localsBegin = saveLocals();

    functionStack.back().loopDepth++;

    AstStatBlock* body = parseBlockNoScope();

    functionStack.back().loopDepth--;

    bool hasUntil = expectMatchEndAndConsume(Lexeme::ReservedUntil, matchRepeat);
    body->hasEnd = hasUntil;

    AstExpr* cond = parseExpr();

    restoreLocals(localsBegin);

    return allocator.alloc<AstStatRepeat>(Location(start, cond->location), cond, body, hasUntil);
}

// do block end
AstStat* Parser::parseDo()
{
    Location start = lexer.current().location;

    Lexeme matchDo = lexer.current();
    nextLexeme(); // do

    AstStatBlock* body = parseBlock();

    body->location.begin = start.begin;

    body->hasEnd = expectMatchEndAndConsume(Lexeme::ReservedEnd, matchDo);

    return body;
}

// break
AstStat* Parser::parseBreak()
{
    Location start = lexer.current().location;

    nextLexeme(); // break

    if (functionStack.back().loopDepth == 0)
        return reportStatError(start, {}, copy<AstStat*>({allocator.alloc<AstStatBreak>(start)}), "break statement must be inside a loop");

    return allocator.alloc<AstStatBreak>(start);
}

// continue
AstStat* Parser::parseContinue(const Location& start)
{
    if (functionStack.back().loopDepth == 0)
        return reportStatError(start, {}, copy<AstStat*>({allocator.alloc<AstStatContinue>(start)}), "continue statement must be inside a loop");

    // note: the token is already parsed for us!

    return allocator.alloc<AstStatContinue>(start);
}

// for binding `=' exp `,' exp [`,' exp] do block end |
// for bindinglist in explist do block end |
AstStat* Parser::parseFor()
{
    Location start = lexer.current().location;

    nextLexeme(); // for

    Binding varname = parseBinding();

    if (lexer.current().type == '=')
    {
        nextLexeme();

        AstExpr* from = parseExpr();

        expectAndConsume(',', "index range");

        AstExpr* to = parseExpr();

        AstExpr* step = nullptr;

        if (lexer.current().type == ',')
        {
            nextLexeme();

            step = parseExpr();
        }

        Lexeme matchDo = lexer.current();
        bool hasDo = expectAndConsume(Lexeme::ReservedDo, "for loop");

        unsigned int localsBegin = saveLocals();

        functionStack.back().loopDepth++;

        AstLocal* var = pushLocal(varname);

        AstStatBlock* body = parseBlock();

        functionStack.back().loopDepth--;

        restoreLocals(localsBegin);

        Location end = lexer.current().location;

        bool hasEnd = expectMatchEndAndConsume(Lexeme::ReservedEnd, matchDo);
        body->hasEnd = hasEnd;

        return allocator.alloc<AstStatFor>(Location(start, end), var, from, to, step, body, hasDo, matchDo.location);
    }
    else
    {
        TempVector<Binding> names(scratchBinding);
        names.push_back(varname);

        if (lexer.current().type == ',')
        {
            nextLexeme();

            parseBindingList(names);
        }

        Location inLocation = lexer.current().location;
        bool hasIn = expectAndConsume(Lexeme::ReservedIn, "for loop");

        TempVector<AstExpr*> values(scratchExpr);
        parseExprList(values);

        Lexeme matchDo = lexer.current();
        bool hasDo = expectAndConsume(Lexeme::ReservedDo, "for loop");

        unsigned int localsBegin = saveLocals();

        functionStack.back().loopDepth++;

        TempVector<AstLocal*> vars(scratchLocal);

        for (size_t i = 0; i < names.size(); ++i)
            vars.push_back(pushLocal(names[i]));

        AstStatBlock* body = parseBlock();

        functionStack.back().loopDepth--;

        restoreLocals(localsBegin);

        Location end = lexer.current().location;

        bool hasEnd = expectMatchEndAndConsume(Lexeme::ReservedEnd, matchDo);
        body->hasEnd = hasEnd;

        return allocator.alloc<AstStatForIn>(Location(start, end), copy(vars), copy(values), body, hasIn, inLocation, hasDo, matchDo.location);
    }
}

// funcname ::= Name {`.' Name} [`:' Name]
AstExpr* Parser::parseFunctionName(Location start, bool& hasself, AstName& debugname)
{
    if (lexer.current().type == Lexeme::Name)
        debugname = AstName(lexer.current().name);

    // parse funcname into a chain of indexing operators
    AstExpr* expr = parseNameExpr("function name");

    unsigned int oldRecursionCount = recursionCounter;

    while (lexer.current().type == '.')
    {
        Position opPosition = lexer.current().location.begin;
        nextLexeme();

        Name name = parseName("field name");

        // while we could concatenate the name chain, for now let's just write the short name
        debugname = name.name;

        expr = allocator.alloc<AstExprIndexName>(Location(start, name.location), expr, name.name, name.location, opPosition, '.');

        // note: while the parser isn't recursive here, we're generating recursive structures of unbounded depth
        incrementRecursionCounter("function name");
    }

    recursionCounter = oldRecursionCount;

    // finish with :
    if (lexer.current().type == ':')
    {
        Position opPosition = lexer.current().location.begin;
        nextLexeme();

        Name name = parseName("method name");

        // while we could concatenate the name chain, for now let's just write the short name
        debugname = name.name;

        expr = allocator.alloc<AstExprIndexName>(Location(start, name.location), expr, name.name, name.location, opPosition, ':');

        hasself = true;
    }

    return expr;
}

// function funcname funcbody
AstStat* Parser::parseFunctionStat(const AstArray<AstAttr*>& attributes)
{
    Location start = lexer.current().location;

    Lexeme matchFunction = lexer.current();
    nextLexeme();

    bool hasself = false;
    AstName debugname;
    AstExpr* expr = parseFunctionName(start, hasself, debugname);

    matchRecoveryStopOnToken[Lexeme::ReservedEnd]++;

    AstExprFunction* body = parseFunctionBody(hasself, matchFunction, debugname, nullptr, attributes).first;

    matchRecoveryStopOnToken[Lexeme::ReservedEnd]--;

    return allocator.alloc<AstStatFunction>(Location(start, body->location), expr, body);
}


std::pair<bool, AstAttr::Type> Parser::validateAttribute(const char* attributeName, const TempVector<AstAttr*>& attributes)
{
    AstAttr::Type type;

    // check if the attribute name is valid

    bool found = false;

    for (int i = 0; kAttributeEntries[i].name; ++i)
    {
        found = !strcmp(attributeName, kAttributeEntries[i].name);
        if (found)
        {
            type = kAttributeEntries[i].type;

            if (!FFlag::LuauNativeAttribute && type == AstAttr::Type::Native)
                found = false;

            break;
        }
    }

    if (!found)
    {
        if (strlen(attributeName) == 1)
            report(lexer.current().location, "Attribute name is missing");
        else
            report(lexer.current().location, "Invalid attribute '%s'", attributeName);
    }
    else
    {
        // check that attribute is not duplicated
        for (const AstAttr* attr : attributes)
        {
            if (attr->type == type)
            {
                report(lexer.current().location, "Cannot duplicate attribute '%s'", attributeName);
            }
        }
    }

    return {found, type};
}

// attribute ::= '@' NAME
void Parser::parseAttribute(TempVector<AstAttr*>& attributes)
{
    LUAU_ASSERT(lexer.current().type == Lexeme::Type::Attribute);

    Location loc = lexer.current().location;

    const char* name = lexer.current().name;
    const auto [found, type] = validateAttribute(name, attributes);

    nextLexeme();

    if (found)
        attributes.push_back(allocator.alloc<AstAttr>(loc, type));
}

// attributes ::= {attribute}
AstArray<AstAttr*> Parser::parseAttributes()
{
    Lexeme::Type type = lexer.current().type;

    LUAU_ASSERT(type == Lexeme::Attribute);

    TempVector<AstAttr*> attributes(scratchAttr);

    while (lexer.current().type == Lexeme::Attribute)
        parseAttribute(attributes);

    return copy(attributes);
}

// attributes local function Name funcbody
// attributes function funcname funcbody
// attributes `declare function' Name`(' [parlist] `)' [`:` Type]
// declare Name '{' Name ':' attributes `(' [parlist] `)' [`:` Type] '}'
AstStat* Parser::parseAttributeStat()
{
    AstArray<AstAttr*> attributes = parseAttributes();

    Lexeme::Type type = lexer.current().type;

    switch (type)
    {
    case Lexeme::Type::ReservedFunction:
        return parseFunctionStat(attributes);
    case Lexeme::Type::ReservedLocal:
        return parseLocal(attributes);
    case Lexeme::Type::Name:
        if (options.allowDeclarationSyntax && !strcmp("declare", lexer.current().data))
        {
            AstExpr* expr = parsePrimaryExpr(/* asStatement= */ true);
            return parseDeclaration(expr->location, attributes);
        }
        [[fallthrough]];
    default:
        return reportStatError(
            lexer.current().location,
            {},
            {},
            "Expected 'function', 'local function', 'declare function' or a function type declaration after attribute, but got %s instead",
            lexer.current().toString().c_str()
        );
    }
}

// local function Name funcbody |
// local bindinglist [`=' explist]
AstStat* Parser::parseLocal(const AstArray<AstAttr*>& attributes)
{
    Location start = lexer.current().location;

    nextLexeme(); // local

    if (lexer.current().type == Lexeme::ReservedFunction)
    {
        Lexeme matchFunction = lexer.current();
        nextLexeme();

        // matchFunction is only used for diagnostics; to make it suitable for detecting missed indentation between
        // `local function` and `end`, we patch the token to begin at the column where `local` starts
        if (matchFunction.location.begin.line == start.begin.line)
            matchFunction.location.begin.column = start.begin.column;

        Name name = parseName("variable name");

        matchRecoveryStopOnToken[Lexeme::ReservedEnd]++;

        auto [body, var] = parseFunctionBody(false, matchFunction, name.name, &name, attributes);

        matchRecoveryStopOnToken[Lexeme::ReservedEnd]--;

        Location location{start.begin, body->location.end};

        return allocator.alloc<AstStatLocalFunction>(location, var, body);
    }
    else
    {
        if (attributes.size != 0)
        {
            return reportStatError(
                lexer.current().location,
                {},
                {},
                "Expected 'function' after local declaration with attribute, but got %s instead",
                lexer.current().toString().c_str()
            );
        }

        matchRecoveryStopOnToken['=']++;

        TempVector<Binding> names(scratchBinding);
        parseBindingList(names);

        matchRecoveryStopOnToken['=']--;

        TempVector<AstLocal*> vars(scratchLocal);

        TempVector<AstExpr*> values(scratchExpr);

        std::optional<Location> equalsSignLocation;

        if (lexer.current().type == '=')
        {
            equalsSignLocation = lexer.current().location;

            nextLexeme();

            parseExprList(values);
        }

        for (size_t i = 0; i < names.size(); ++i)
            vars.push_back(pushLocal(names[i]));

        Location end = values.empty() ? lexer.previousLocation() : values.back()->location;

        return allocator.alloc<AstStatLocal>(Location(start, end), copy(vars), copy(values), equalsSignLocation);
    }
}

// return [explist]
AstStat* Parser::parseReturn()
{
    Location start = lexer.current().location;

    nextLexeme();

    TempVector<AstExpr*> list(scratchExpr);

    if (!blockFollow(lexer.current()) && lexer.current().type != ';')
        parseExprList(list);

    Location end = list.empty() ? start : list.back()->location;

    return allocator.alloc<AstStatReturn>(Location(start, end), copy(list));
}

// type Name [`<' varlist `>'] `=' Type
AstStat* Parser::parseTypeAlias(const Location& start, bool exported)
{
    // parsing a type function
    if (FFlag::LuauUserDefinedTypeFunctionsSyntax2)
    {
        if (lexer.current().type == Lexeme::ReservedFunction)
            return parseTypeFunction(start, exported);
    }

    // parsing a type alias

    // note: `type` token is already parsed for us, so we just need to parse the rest

    std::optional<Name> name = parseNameOpt("type name");

    // Use error name if the name is missing
    if (!name)
        name = Name(nameError, lexer.current().location);

    auto [generics, genericPacks] = parseGenericTypeList(/* withDefaultValues= */ true);

    expectAndConsume('=', "type alias");

    AstType* type = parseType();

    return allocator.alloc<AstStatTypeAlias>(Location(start, type->location), name->name, name->location, generics, genericPacks, type, exported);
}

// type function Name `(' arglist `)' `=' funcbody `end'
AstStat* Parser::parseTypeFunction(const Location& start, bool exported)
{
    Lexeme matchFn = lexer.current();
    nextLexeme();

    if (exported)
        report(start, "Type function cannot be exported");

    // parse the name of the type function
    std::optional<Name> fnName = parseNameOpt("type function name");
    if (!fnName)
        fnName = Name(nameError, lexer.current().location);

    matchRecoveryStopOnToken[Lexeme::ReservedEnd]++;

    size_t oldTypeFunctionDepth = typeFunctionDepth;
    typeFunctionDepth = functionStack.size();

    AstExprFunction* body = parseFunctionBody(/* hasself */ false, matchFn, fnName->name, nullptr, AstArray<AstAttr*>({nullptr, 0})).first;

    typeFunctionDepth = oldTypeFunctionDepth;

    matchRecoveryStopOnToken[Lexeme::ReservedEnd]--;

    return allocator.alloc<AstStatTypeFunction>(Location(start, body->location), fnName->name, fnName->location, body);
}

AstDeclaredClassProp Parser::parseDeclaredClassMethod()
{
    Location start = lexer.current().location;

    nextLexeme();

    Name fnName = parseName("function name");

    // TODO: generic method declarations CLI-39909
    AstArray<AstGenericType> generics;
    AstArray<AstGenericTypePack> genericPacks;
    generics.size = 0;
    generics.data = nullptr;
    genericPacks.size = 0;
    genericPacks.data = nullptr;

    MatchLexeme matchParen = lexer.current();
    expectAndConsume('(', "function parameter list start");

    TempVector<Binding> args(scratchBinding);

    bool vararg = false;
    Location varargLocation;
    AstTypePack* varargAnnotation = nullptr;
    if (lexer.current().type != ')')
        std::tie(vararg, varargLocation, varargAnnotation) = parseBindingList(args, /* allowDot3 */ true);

    expectMatchAndConsume(')', matchParen);

    AstTypeList retTypes = parseOptionalReturnType().value_or(AstTypeList{copy<AstType*>(nullptr, 0), nullptr});
    Location end = lexer.previousLocation();

    TempVector<AstType*> vars(scratchType);
    TempVector<std::optional<AstArgumentName>> varNames(scratchOptArgName);

    if (args.size() == 0 || args[0].name.name != "self" || args[0].annotation != nullptr)
    {
        return AstDeclaredClassProp{
            fnName.name, fnName.location, reportTypeError(Location(start, end), {}, "'self' must be present as the unannotated first parameter"), true
        };
    }

    // Skip the first index.
    for (size_t i = 1; i < args.size(); ++i)
    {
        varNames.push_back(AstArgumentName{args[i].name.name, args[i].name.location});

        if (args[i].annotation)
            vars.push_back(args[i].annotation);
        else
            vars.push_back(reportTypeError(Location(start, end), {}, "All declaration parameters aside from 'self' must be annotated"));
    }

    if (vararg && !varargAnnotation)
        report(start, "All declaration parameters aside from 'self' must be annotated");

    AstType* fnType = allocator.alloc<AstTypeFunction>(
        Location(start, end), generics, genericPacks, AstTypeList{copy(vars), varargAnnotation}, copy(varNames), retTypes
    );

    return AstDeclaredClassProp{fnName.name, fnName.location, fnType, true, Location(start, end)};
}

AstStat* Parser::parseDeclaration(const Location& start, const AstArray<AstAttr*>& attributes)
{
    // `declare` token is already parsed at this point

    if ((attributes.size != 0) && (lexer.current().type != Lexeme::ReservedFunction))
        return reportStatError(
            lexer.current().location,
            {},
            {},
            "Expected a function type declaration after attribute, but got %s instead",
            lexer.current().toString().c_str()
        );

    if (lexer.current().type == Lexeme::ReservedFunction)
    {
        nextLexeme();

        Name globalName = parseName("global function name");
        auto [generics, genericPacks] = parseGenericTypeList(/* withDefaultValues= */ false);

        MatchLexeme matchParen = lexer.current();

        expectAndConsume('(', "global function declaration");

        TempVector<Binding> args(scratchBinding);

        bool vararg = false;
        Location varargLocation;
        AstTypePack* varargAnnotation = nullptr;

        if (lexer.current().type != ')')
            std::tie(vararg, varargLocation, varargAnnotation) = parseBindingList(args, /* allowDot3= */ true);

        expectMatchAndConsume(')', matchParen);

        AstTypeList retTypes = parseOptionalReturnType().value_or(AstTypeList{copy<AstType*>(nullptr, 0)});
        Location end = lexer.current().location;

        TempVector<AstType*> vars(scratchType);
        TempVector<AstArgumentName> varNames(scratchArgName);

        for (size_t i = 0; i < args.size(); ++i)
        {
            if (!args[i].annotation)
                return reportStatError(Location(start, end), {}, {}, "All declaration parameters must be annotated");

            vars.push_back(args[i].annotation);
            varNames.push_back({args[i].name.name, args[i].name.location});
        }

        if (vararg && !varargAnnotation)
            return reportStatError(Location(start, end), {}, {}, "All declaration parameters must be annotated");

        return allocator.alloc<AstStatDeclareFunction>(
            Location(start, end),
            attributes,
            globalName.name,
            globalName.location,
            generics,
            genericPacks,
            AstTypeList{copy(vars), varargAnnotation},
            copy(varNames),
            vararg,
            varargLocation,
            retTypes
        );
    }
    else if (AstName(lexer.current().name) == "class")
    {
        nextLexeme();
        Location classStart = lexer.current().location;
        Name className = parseName("class name");
        std::optional<AstName> superName = std::nullopt;

        if (AstName(lexer.current().name) == "extends")
        {
            nextLexeme();
            superName = parseName("superclass name").name;
        }

        TempVector<AstDeclaredClassProp> props(scratchDeclaredClassProps);
        AstTableIndexer* indexer = nullptr;

        while (lexer.current().type != Lexeme::ReservedEnd)
        {
            // There are two possibilities: Either it's a property or a function.
            if (lexer.current().type == Lexeme::ReservedFunction)
            {
                props.push_back(parseDeclaredClassMethod());
            }
            else if (lexer.current().type == '[' && (lexer.lookahead().type == Lexeme::RawString || lexer.lookahead().type == Lexeme::QuotedString))
            {
                const Lexeme begin = lexer.current();
                nextLexeme(); // [

                const Location nameBegin = lexer.current().location;
                std::optional<AstArray<char>> chars = parseCharArray();

                const Location nameEnd = lexer.previousLocation();

                expectMatchAndConsume(']', begin);
                expectAndConsume(':', "property type annotation");
                AstType* type = parseType();

                // since AstName contains a char*, it can't contain null
                bool containsNull = chars && (strnlen(chars->data, chars->size) < chars->size);

                if (chars && !containsNull)
                {
                    props.push_back(AstDeclaredClassProp{
                        AstName(chars->data), Location(nameBegin, nameEnd), type, false, Location(begin.location, lexer.previousLocation())
                    });
                }
                else
                {
                    report(begin.location, "String literal contains malformed escape sequence or \\0");
                }
            }
            else if (lexer.current().type == '[')
            {
                if (indexer)
                {
                    // maybe we don't need to parse the entire badIndexer...
                    // however, we either have { or [ to lint, not the entire table type or the bad indexer.
                    AstTableIndexer* badIndexer = parseTableIndexer(AstTableAccess::ReadWrite, std::nullopt);

                    // we lose all additional indexer expressions from the AST after error recovery here
                    report(badIndexer->location, "Cannot have more than one class indexer");
                }
                else
                {
                    indexer = parseTableIndexer(AstTableAccess::ReadWrite, std::nullopt);
                }
            }
            else
            {
                Location propStart = lexer.current().location;
                Name propName = parseName("property name");
                expectAndConsume(':', "property type annotation");
                AstType* propType = parseType();
                props.push_back(AstDeclaredClassProp{propName.name, propName.location, propType, false, Location(propStart, lexer.previousLocation())}
                );
            }
        }

        Location classEnd = lexer.current().location;
        nextLexeme(); // skip past `end`

        return allocator.alloc<AstStatDeclareClass>(Location(classStart, classEnd), className.name, superName, copy(props), indexer);
    }
    else if (std::optional<Name> globalName = parseNameOpt("global variable name"))
    {
        expectAndConsume(':', "global variable declaration");

        AstType* type = parseType(/* in declaration context */ true);
        return allocator.alloc<AstStatDeclareGlobal>(Location(start, type->location), globalName->name, globalName->location, type);
    }
    else
    {
        return reportStatError(start, {}, {}, "declare must be followed by an identifier, 'function', or 'class'");
    }
}

static bool isExprLValue(AstExpr* expr)
{
    return expr->is<AstExprLocal>() || expr->is<AstExprGlobal>() || expr->is<AstExprIndexExpr>() || expr->is<AstExprIndexName>();
}

// varlist `=' explist
AstStat* Parser::parseAssignment(AstExpr* initial)
{
    if (!isExprLValue(initial))
        initial = reportExprError(initial->location, copy({initial}), "Assigned expression must be a variable or a field");

    TempVector<AstExpr*> vars(scratchExpr);
    vars.push_back(initial);

    while (lexer.current().type == ',')
    {
        nextLexeme();

        AstExpr* expr = parsePrimaryExpr(/* asStatement= */ true);

        if (!isExprLValue(expr))
            expr = reportExprError(expr->location, copy({expr}), "Assigned expression must be a variable or a field");

        vars.push_back(expr);
    }

    expectAndConsume('=', "assignment");

    TempVector<AstExpr*> values(scratchExprAux);
    parseExprList(values);

    return allocator.alloc<AstStatAssign>(Location(initial->location, values.back()->location), copy(vars), copy(values));
}

// var [`+=' | `-=' | `*=' | `/=' | `%=' | `^=' | `..='] exp
AstStat* Parser::parseCompoundAssignment(AstExpr* initial, AstExprBinary::Op op)
{
    if (!isExprLValue(initial))
    {
        initial = reportExprError(initial->location, copy({initial}), "Assigned expression must be a variable or a field");
    }

    nextLexeme();

    AstExpr* value = parseExpr();

    return allocator.alloc<AstStatCompoundAssign>(Location(initial->location, value->location), op, initial, value);
}

std::pair<AstLocal*, AstArray<AstLocal*>> Parser::prepareFunctionArguments(const Location& start, bool hasself, const TempVector<Binding>& args)
{
    AstLocal* self = nullptr;

    if (hasself)
        self = pushLocal(Binding(Name(nameSelf, start), nullptr));

    TempVector<AstLocal*> vars(scratchLocal);

    for (size_t i = 0; i < args.size(); ++i)
        vars.push_back(pushLocal(args[i]));

    return {self, copy(vars)};
}

// funcbody ::= `(' [parlist] `)' [`:' ReturnType] block end
// parlist ::= bindinglist [`,' `...'] | `...'
std::pair<AstExprFunction*, AstLocal*> Parser::parseFunctionBody(
    bool hasself,
    const Lexeme& matchFunction,
    const AstName& debugname,
    const Name* localName,
    const AstArray<AstAttr*>& attributes
)
{
    Location start = matchFunction.location;

    auto [generics, genericPacks] = parseGenericTypeList(/* withDefaultValues= */ false);

    MatchLexeme matchParen = lexer.current();
    expectAndConsume('(', "function");

    TempVector<Binding> args(scratchBinding);

    bool vararg = false;
    Location varargLocation;
    AstTypePack* varargAnnotation = nullptr;

    if (lexer.current().type != ')')
        std::tie(vararg, varargLocation, varargAnnotation) = parseBindingList(args, /* allowDot3= */ true);

    std::optional<Location> argLocation;

    if (matchParen.type == Lexeme::Type('(') && lexer.current().type == Lexeme::Type(')'))
        argLocation = Location(matchParen.position, lexer.current().location.end);

    expectMatchAndConsume(')', matchParen, true);

    std::optional<AstTypeList> typelist = parseOptionalReturnType();

    AstLocal* funLocal = nullptr;

    if (localName)
        funLocal = pushLocal(Binding(*localName, nullptr));

    unsigned int localsBegin = saveLocals();

    Function fun;
    fun.vararg = vararg;

    functionStack.emplace_back(fun);

    auto [self, vars] = prepareFunctionArguments(start, hasself, args);

    AstStatBlock* body = parseBlock();

    functionStack.pop_back();

    restoreLocals(localsBegin);

    Location end = lexer.current().location;

    bool hasEnd = expectMatchEndAndConsume(Lexeme::ReservedEnd, matchFunction);
    body->hasEnd = hasEnd;

    return {
        allocator.alloc<AstExprFunction>(
            Location(start, end),
            attributes,
            generics,
            genericPacks,
            self,
            vars,
            vararg,
            varargLocation,
            body,
            functionStack.size(),
            debugname,
            typelist,
            varargAnnotation,
            argLocation
        ),
        funLocal
    };
}

// explist ::= {exp `,'} exp
void Parser::parseExprList(TempVector<AstExpr*>& result)
{
    result.push_back(parseExpr());

    while (lexer.current().type == ',')
    {
        nextLexeme();

        if (lexer.current().type == ')')
        {
            report(lexer.current().location, "Expected expression after ',' but got ')' instead");
            break;
        }

        result.push_back(parseExpr());
    }
}

Parser::Binding Parser::parseBinding()
{
    std::optional<Name> name = parseNameOpt("variable name");

    // Use placeholder if the name is missing
    if (!name)
        name = Name(nameError, lexer.current().location);

    AstType* annotation = parseOptionalType();

    return Binding(*name, annotation);
}

// bindinglist ::= (binding | `...') [`,' bindinglist]
std::tuple<bool, Location, AstTypePack*> Parser::parseBindingList(TempVector<Binding>& result, bool allowDot3)
{
    while (true)
    {
        if (lexer.current().type == Lexeme::Dot3 && allowDot3)
        {
            Location varargLocation = lexer.current().location;
            nextLexeme();

            AstTypePack* tailAnnotation = nullptr;
            if (lexer.current().type == ':')
            {
                nextLexeme();
                tailAnnotation = parseVariadicArgumentTypePack();
            }

            return {true, varargLocation, tailAnnotation};
        }

        result.push_back(parseBinding());

        if (lexer.current().type != ',')
            break;
        nextLexeme();
    }

    return {false, Location(), nullptr};
}

AstType* Parser::parseOptionalType()
{
    if (lexer.current().type == ':')
    {
        nextLexeme();
        return parseType();
    }
    else
        return nullptr;
}

// TypeList ::= Type [`,' TypeList] | ...Type
AstTypePack* Parser::parseTypeList(TempVector<AstType*>& result, TempVector<std::optional<AstArgumentName>>& resultNames)
{
    while (true)
    {
        if (shouldParseTypePack(lexer))
            return parseTypePack();

        if (lexer.current().type == Lexeme::Name && lexer.lookahead().type == ':')
        {
            // Fill in previous argument names with empty slots
            while (resultNames.size() < result.size())
                resultNames.push_back({});

            resultNames.push_back(AstArgumentName{AstName(lexer.current().name), lexer.current().location});
            nextLexeme();

            expectAndConsume(':');
        }
        else if (!resultNames.empty())
        {
            // If we have a type with named arguments, provide elements for all types
            resultNames.push_back({});
        }

        result.push_back(parseType());
        if (lexer.current().type != ',')
            break;

        nextLexeme();

        if (lexer.current().type == ')')
        {
            report(lexer.current().location, "Expected type after ',' but got ')' instead");
            break;
        }
    }

    return nullptr;
}

std::optional<AstTypeList> Parser::parseOptionalReturnType()
{
    if (lexer.current().type == ':' || lexer.current().type == Lexeme::SkinnyArrow)
    {
        if (lexer.current().type == Lexeme::SkinnyArrow)
            report(lexer.current().location, "Function return type annotations are written after ':' instead of '->'");

        nextLexeme();

        unsigned int oldRecursionCount = recursionCounter;

        auto [_location, result] = parseReturnType();

        // At this point, if we find a , character, it indicates that there are multiple return types
        // in this type annotation, but the list wasn't wrapped in parentheses.
        if (lexer.current().type == ',')
        {
            report(lexer.current().location, "Expected a statement, got ','; did you forget to wrap the list of return types in parentheses?");

            nextLexeme();
        }

        recursionCounter = oldRecursionCount;

        return result;
    }

    return std::nullopt;
}

// ReturnType ::= Type | `(' TypeList `)'
std::pair<Location, AstTypeList> Parser::parseReturnType()
{
    incrementRecursionCounter("type annotation");

    Lexeme begin = lexer.current();

    if (lexer.current().type != '(')
    {
        if (shouldParseTypePack(lexer))
        {
            AstTypePack* typePack = parseTypePack();

            return {typePack->location, AstTypeList{{}, typePack}};
        }
        else
        {
            AstType* type = parseType();

            return {type->location, AstTypeList{copy(&type, 1), nullptr}};
        }
    }

    nextLexeme();

    Location innerBegin = lexer.current().location;

    matchRecoveryStopOnToken[Lexeme::SkinnyArrow]++;

    TempVector<AstType*> result(scratchType);
    TempVector<std::optional<AstArgumentName>> resultNames(scratchOptArgName);
    AstTypePack* varargAnnotation = nullptr;

    // possibly () -> ReturnType
    if (lexer.current().type != ')')
        varargAnnotation = parseTypeList(result, resultNames);

    const Location location{begin.location, lexer.current().location};

    expectMatchAndConsume(')', begin, true);

    matchRecoveryStopOnToken[Lexeme::SkinnyArrow]--;

    if (lexer.current().type != Lexeme::SkinnyArrow && resultNames.empty())
    {
        // If it turns out that it's just '(A)', it's possible that there are unions/intersections to follow, so fold over it.
        if (result.size() == 1)
        {
            AstType* returnType = parseTypeSuffix(result[0], innerBegin);

            // If parseType parses nothing, then returnType->location.end only points at the last non-type-pack
            // type to successfully parse.  We need the span of the whole annotation.
            Position endPos = result.size() == 1 ? location.end : returnType->location.end;

            return {Location{location.begin, endPos}, AstTypeList{copy(&returnType, 1), varargAnnotation}};
        }

        return {location, AstTypeList{copy(result), varargAnnotation}};
    }

    AstType* tail = parseFunctionTypeTail(begin, {nullptr, 0}, {}, {}, copy(result), copy(resultNames), varargAnnotation);

    return {Location{location, tail->location}, AstTypeList{copy(&tail, 1), varargAnnotation}};
}

// TableIndexer ::= `[' Type `]' `:' Type
AstTableIndexer* Parser::parseTableIndexer(AstTableAccess access, std::optional<Location> accessLocation)
{
    const Lexeme begin = lexer.current();
    nextLexeme(); // [

    AstType* index = parseType();

    expectMatchAndConsume(']', begin);

    expectAndConsume(':', "table field");

    AstType* result = parseType();

    return allocator.alloc<AstTableIndexer>(AstTableIndexer{index, result, Location(begin.location, result->location), access, accessLocation});
}

// TableProp ::= Name `:' Type
// TablePropOrIndexer ::= TableProp | TableIndexer
// PropList ::= TablePropOrIndexer {fieldsep TablePropOrIndexer} [fieldsep]
// TableType ::= `{' PropList `}'
AstType* Parser::parseTableType(bool inDeclarationContext)
{
    incrementRecursionCounter("type annotation");

    TempVector<AstTableProp> props(scratchTableTypeProps);
    AstTableIndexer* indexer = nullptr;
    bool unsealed = false;

    Location start = lexer.current().location;

    MatchLexeme matchBrace = lexer.current();
    expectAndConsume('{', "table type");

    while (lexer.current().type != '}')
    {
        AstTableAccess access = AstTableAccess::ReadWrite;
        std::optional<Location> accessLocation;

        if (lexer.current().type == Lexeme::Name && lexer.lookahead().type != ':')
        {
            if (AstName(lexer.current().name) == "read")
            {
                accessLocation = lexer.current().location;
                access = AstTableAccess::Read;
                lexer.next();
            }
            else if (AstName(lexer.current().name) == "write")
            {
                accessLocation = lexer.current().location;
                access = AstTableAccess::Write;
                lexer.next();
            }
        }

        if (lexer.current().type == '[' && (lexer.lookahead().type == Lexeme::RawString || lexer.lookahead().type == Lexeme::QuotedString))
        {
            const Lexeme begin = lexer.current();
            nextLexeme(); // [
            std::optional<AstArray<char>> chars = parseCharArray();

            expectMatchAndConsume(']', begin);
            expectAndConsume(':', "table field");

            AstType* type = parseType();

            // since AstName contains a char*, it can't contain null
            bool containsNull = chars && (strnlen(chars->data, chars->size) < chars->size);

            if (chars && !containsNull)
                props.push_back(AstTableProp{AstName(chars->data), begin.location, type, access, accessLocation});
            else
                report(begin.location, "String literal contains malformed escape sequence or \\0");
        }
        else if (lexer.current().type == '[')
        {
            if (indexer)
            {
                // maybe we don't need to parse the entire badIndexer...
                // however, we either have { or [ to lint, not the entire table type or the bad indexer.
                AstTableIndexer* badIndexer = parseTableIndexer(access, accessLocation);

                // we lose all additional indexer expressions from the AST after error recovery here
                report(badIndexer->location, "Cannot have more than one table indexer");
            }
            else
            {
                indexer = parseTableIndexer(access, accessLocation);
            }
        }
        else if (props.empty() && !indexer && !(lexer.current().type == Lexeme::Name && lexer.lookahead().type == ':'))
        {
            AstType* type = parseType();

            // array-like table type: {T} desugars into {[number]: T}
            AstType* index = allocator.alloc<AstTypeReference>(type->location, std::nullopt, nameNumber, std::nullopt, type->location);
            indexer = allocator.alloc<AstTableIndexer>(AstTableIndexer{index, type, type->location, access, accessLocation});

            break;
        }
        else
        {
            std::optional<Name> name = parseNameOpt("table field");

            if (!name)
                break;

            expectAndConsume(':', "table field");

            AstType* type = parseType(inDeclarationContext);

            props.push_back(AstTableProp{name->name, name->location, type, access, accessLocation});
        }

        if (lexer.current().type == ';')
        {
            nextLexeme();
        }
        else  if (lexer.current().type == ',' )
        {
            nextLexeme();
            if (lexer.current().type == '}')
            	unsealed=true;
        }
        else
        {
            if (lexer.current().type != '}')
                break;
        }
    }

    Location end = lexer.current().location;

    if (!expectMatchAndConsume('}', matchBrace))
        end = lexer.previousLocation();

    return allocator.alloc<AstTypeTable>(Location(start, end), copy(props), indexer, unsealed);
}

// ReturnType ::= Type | `(' TypeList `)'
// FunctionType ::= [`<' varlist `>'] `(' [TypeList] `)' `->` ReturnType
AstTypeOrPack Parser::parseFunctionType(bool allowPack, const AstArray<AstAttr*>& attributes)
{
    incrementRecursionCounter("type annotation");

    bool forceFunctionType = lexer.current().type == '<';

    Lexeme begin = lexer.current();

    auto [generics, genericPacks] = parseGenericTypeList(/* withDefaultValues= */ false);

    Lexeme parameterStart = lexer.current();

    expectAndConsume('(', "function parameters");

    matchRecoveryStopOnToken[Lexeme::SkinnyArrow]++;

    TempVector<AstType*> params(scratchType);
    TempVector<std::optional<AstArgumentName>> names(scratchOptArgName);
    AstTypePack* varargAnnotation = nullptr;

    if (lexer.current().type != ')')
        varargAnnotation = parseTypeList(params, names);

    expectMatchAndConsume(')', parameterStart, true);

    matchRecoveryStopOnToken[Lexeme::SkinnyArrow]--;

    AstArray<AstType*> paramTypes = copy(params);

    if (!names.empty())
        forceFunctionType = true;

    bool returnTypeIntroducer = lexer.current().type == Lexeme::SkinnyArrow || lexer.current().type == ':';

    // Not a function at all. Just a parenthesized type. Or maybe a type pack with a single element
    if (params.size() == 1 && !varargAnnotation && !forceFunctionType && !returnTypeIntroducer)
    {
        if (allowPack)
            return {{}, allocator.alloc<AstTypePackExplicit>(begin.location, AstTypeList{paramTypes, nullptr})};
        else
            return {params[0], {}};
    }

    if (!forceFunctionType && !returnTypeIntroducer && allowPack)
        return {{}, allocator.alloc<AstTypePackExplicit>(begin.location, AstTypeList{paramTypes, varargAnnotation})};

    AstArray<std::optional<AstArgumentName>> paramNames = copy(names);

    return {parseFunctionTypeTail(begin, attributes, generics, genericPacks, paramTypes, paramNames, varargAnnotation), {}};
}

AstType* Parser::parseFunctionTypeTail(
    const Lexeme& begin,
    const AstArray<AstAttr*>& attributes,
    AstArray<AstGenericType> generics,
    AstArray<AstGenericTypePack> genericPacks,
    AstArray<AstType*> params,
    AstArray<std::optional<AstArgumentName>> paramNames,
    AstTypePack* varargAnnotation
)
{
    incrementRecursionCounter("type annotation");

    if (lexer.current().type == ':')
    {
        report(lexer.current().location, "Return types in function type annotations are written after '->' instead of ':'");
        lexer.next();
    }
    // Users occasionally write '()' as the 'unit' type when they actually want to use 'nil', here we'll try to give a more specific error
    else if (lexer.current().type != Lexeme::SkinnyArrow && generics.size == 0 && genericPacks.size == 0 && params.size == 0)
    {
        report(Location(begin.location, lexer.previousLocation()), "Expected '->' after '()' when parsing function type; did you mean 'nil'?");

        return allocator.alloc<AstTypeReference>(begin.location, std::nullopt, nameNil, std::nullopt, begin.location);
    }
    else
    {
        expectAndConsume(Lexeme::SkinnyArrow, "function type");
    }

    auto [endLocation, returnTypeList] = parseReturnType();

    AstTypeList paramTypes = AstTypeList{params, varargAnnotation};
    return allocator.alloc<AstTypeFunction>(
        Location(begin.location, endLocation), attributes, generics, genericPacks, paramTypes, paramNames, returnTypeList
    );
}

// Type ::=
//      nil |
//      Name[`.' Name] [`<' namelist `>'] |
//      `{' [PropList] `}' |
//      `(' [TypeList] `)' `->` ReturnType
//      `typeof` Type
AstType* Parser::parseTypeSuffix(AstType* type, const Location& begin)
{
    TempVector<AstType*> parts(scratchType);

    if (type != nullptr)
        parts.push_back(type);

    incrementRecursionCounter("type annotation");

    bool isUnion = false;
    bool isIntersection = false;
    bool hasOptional = false;

    Location location = begin;

    while (true)
    {
        Lexeme::Type c = lexer.current().type;
        if (c == '|')
        {
            nextLexeme();

            unsigned int oldRecursionCount = recursionCounter;
            parts.push_back(parseSimpleType(/* allowPack= */ false).type);
            recursionCounter = oldRecursionCount;

            isUnion = true;
        }
        else if (c == '?')
        {
            LUAU_ASSERT(parts.size() >= 1);

            Location loc = lexer.current().location;
            nextLexeme();

            if (!hasOptional)
                parts.push_back(allocator.alloc<AstTypeReference>(loc, std::nullopt, nameNil, std::nullopt, loc));

            isUnion = true;
            hasOptional = true;
        }
        else if (c == '&')
        {
            nextLexeme();

            unsigned int oldRecursionCount = recursionCounter;
            parts.push_back(parseSimpleType(/* allowPack= */ false).type);
            recursionCounter = oldRecursionCount;

            isIntersection = true;
        }
        else if (c == Lexeme::Dot3)
        {
            report(lexer.current().location, "Unexpected '...' after type annotation");
            nextLexeme();
        }
        else
            break;

        if (parts.size() > unsigned(FInt::LuauTypeLengthLimit) + hasOptional)
            ParseError::raise(parts.back()->location, "Exceeded allowed type length; simplify your type annotation to make the code compile");
    }

    if (parts.size() == 1)
        return parts[0];

    if (isUnion && isIntersection)
    {
        return reportTypeError(
            Location(begin, parts.back()->location),
            copy(parts),
            "Mixing union and intersection types is not allowed; consider wrapping in parentheses."
        );
    }

    location.end = parts.back()->location.end;

    if (isUnion)
        return allocator.alloc<AstTypeUnion>(location, copy(parts));

    if (isIntersection)
        return allocator.alloc<AstTypeIntersection>(location, copy(parts));

    LUAU_ASSERT(false);
    ParseError::raise(begin, "Composite type was not an intersection or union.");
}

AstTypeOrPack Parser::parseTypeOrPack()
{
    unsigned int oldRecursionCount = recursionCounter;
    // recursion counter is incremented in parseSimpleType

    Location begin = lexer.current().location;

    auto [type, typePack] = parseSimpleType(/* allowPack= */ true);

    if (typePack)
    {
        LUAU_ASSERT(!type);
        return {{}, typePack};
    }

    recursionCounter = oldRecursionCount;

    return {parseTypeSuffix(type, begin), {}};
}

AstType* Parser::parseType(bool inDeclarationContext)
{
    unsigned int oldRecursionCount = recursionCounter;
    // recursion counter is incremented in parseSimpleType and/or parseTypeSuffix

    Location begin = lexer.current().location;

    AstType* type = nullptr;

    Lexeme::Type c = lexer.current().type;
    if (c != '|' && c != '&')
    {
        type = parseSimpleType(/* allowPack= */ false, /* in declaration context */ inDeclarationContext).type;
        recursionCounter = oldRecursionCount;
    }

    AstType* typeWithSuffix = parseTypeSuffix(type, begin);
    recursionCounter = oldRecursionCount;

    return typeWithSuffix;
}

// Type ::= nil | Name[`.' Name] [ `<' Type [`,' ...] `>' ] | `typeof' `(' expr `)' | `{' [PropList] `}'
//   | [`<' varlist `>'] `(' [TypeList] `)' `->` ReturnType
AstTypeOrPack Parser::parseSimpleType(bool allowPack, bool inDeclarationContext)
{
    incrementRecursionCounter("type annotation");

    Location start = lexer.current().location;

    AstArray<AstAttr*> attributes{nullptr, 0};

    if (lexer.current().type == Lexeme::Attribute)
    {
        if (!inDeclarationContext)
        {
            return {reportTypeError(start, {}, "attributes are not allowed in declaration context")};
        }
        else
        {
            attributes = Parser::parseAttributes();
            return parseFunctionType(allowPack, attributes);
        }
    }
    else if (lexer.current().type == Lexeme::ReservedNil)
    {
        nextLexeme();
        return {allocator.alloc<AstTypeReference>(start, std::nullopt, nameNil, std::nullopt, start), {}};
    }
    else if (lexer.current().type == Lexeme::ReservedTrue)
    {
        nextLexeme();
        return {allocator.alloc<AstTypeSingletonBool>(start, true)};
    }
    else if (lexer.current().type == Lexeme::ReservedFalse)
    {
        nextLexeme();
        return {allocator.alloc<AstTypeSingletonBool>(start, false)};
    }
    else if (lexer.current().type == Lexeme::RawString || lexer.current().type == Lexeme::QuotedString)
    {
        if (std::optional<AstArray<char>> value = parseCharArray())
        {
            AstArray<char> svalue = *value;
            return {allocator.alloc<AstTypeSingletonString>(start, svalue)};
        }
        else
            return {reportTypeError(start, {}, "String literal contains malformed escape sequence")};
    }
    else if (lexer.current().type == Lexeme::InterpStringBegin || lexer.current().type == Lexeme::InterpStringSimple)
    {
        parseInterpString();

        return {reportTypeError(start, {}, "Interpolated string literals cannot be used as types")};
    }
    else if (lexer.current().type == Lexeme::BrokenString)
    {
        nextLexeme();
        return {reportTypeError(start, {}, "Malformed string; did you forget to finish it?")};
    }
    else if (lexer.current().type == Lexeme::Name)
    {
        std::optional<AstName> prefix;
        std::optional<Location> prefixLocation;
        Name name = parseName("type name");

        if (lexer.current().type == '.')
        {
            Position pointPosition = lexer.current().location.begin;
            nextLexeme();

            prefix = name.name;
            prefixLocation = name.location;
            name = parseIndexName("field name", pointPosition);
        }
        else if (lexer.current().type == Lexeme::Dot3)
        {
            report(lexer.current().location, "Unexpected '...' after type name; type pack is not allowed in this context");
            nextLexeme();
        }
        else if (name.name == "typeof")
        {
            Lexeme typeofBegin = lexer.current();
            expectAndConsume('(', "typeof type");

            AstExpr* expr = parseExpr();

            Location end = lexer.current().location;

            expectMatchAndConsume(')', typeofBegin);

            return {allocator.alloc<AstTypeTypeof>(Location(start, end), expr), {}};
        }

        bool hasParameters = false;
        AstArray<AstTypeOrPack> parameters{};

        if (lexer.current().type == '<')
        {
            hasParameters = true;
            parameters = parseTypeParams();
        }

        Location end = lexer.previousLocation();

        return {
            allocator.alloc<AstTypeReference>(Location(start, end), prefix, name.name, prefixLocation, name.location, hasParameters, parameters), {}
        };
    }
    else if (lexer.current().type == '{')
    {
        return {parseTableType(/* inDeclarationContext */ inDeclarationContext), {}};
    }
    else if (lexer.current().type == '(' || lexer.current().type == '<')
    {
        return parseFunctionType(allowPack, AstArray<AstAttr*>({nullptr, 0}));
    }
    else if (lexer.current().type == Lexeme::ReservedFunction)
    {
        nextLexeme();

        return {
            reportTypeError(
                start,
                {},
                "Using 'function' as a type annotation is not supported, consider replacing with a function type annotation e.g. '(...any) -> "
                "...any'"
            ),
            {}
        };
    }
    else
    {
        // For a missing type annotation, capture 'space' between last token and the next one
        Location astErrorlocation(lexer.previousLocation().end, start.begin);
        // The parse error includes the next lexeme to make it easier to display where the error is (e.g. in an IDE or a CLI error message).
        // Including the current lexeme also makes the parse error consistent with other parse errors returned by Luau.
        Location parseErrorLocation(lexer.previousLocation().end, start.end);
        return {reportMissingTypeError(parseErrorLocation, astErrorlocation, "Expected type, got %s", lexer.current().toString().c_str()), {}};
    }
}

AstTypePack* Parser::parseVariadicArgumentTypePack()
{
    // Generic: a...
    if (lexer.current().type == Lexeme::Name && lexer.lookahead().type == Lexeme::Dot3)
    {
        Name name = parseName("generic name");
        Location end = lexer.current().location;

        // This will not fail because of the lookahead guard.
        expectAndConsume(Lexeme::Dot3, "generic type pack annotation");
        return allocator.alloc<AstTypePackGeneric>(Location(name.location, end), name.name);
    }
    // Variadic: T
    else
    {
        AstType* variadicAnnotation = parseType();
        return allocator.alloc<AstTypePackVariadic>(variadicAnnotation->location, variadicAnnotation);
    }
}

AstTypePack* Parser::parseTypePack()
{
    // Variadic: ...T
    if (lexer.current().type == Lexeme::Dot3)
    {
        Location start = lexer.current().location;
        nextLexeme();
        AstType* varargTy = parseType();
        return allocator.alloc<AstTypePackVariadic>(Location(start, varargTy->location), varargTy);
    }
    // Generic: a...
    else if (lexer.current().type == Lexeme::Name && lexer.lookahead().type == Lexeme::Dot3)
    {
        Name name = parseName("generic name");
        Location end = lexer.current().location;

        // This will not fail because of the lookahead guard.
        expectAndConsume(Lexeme::Dot3, "generic type pack annotation");
        return allocator.alloc<AstTypePackGeneric>(Location(name.location, end), name.name);
    }

    // TODO: shouldParseTypePack can be removed and parseTypePack can be called unconditionally instead
    LUAU_ASSERT(!"parseTypePack can't be called if shouldParseTypePack() returned false");
    return nullptr;
}

std::optional<AstExprUnary::Op> Parser::parseUnaryOp(const Lexeme& l)
{
    if (l.type == Lexeme::ReservedNot)
        return AstExprUnary::Not;
    else if (l.type == '-')
        return AstExprUnary::Minus;
    else if (l.type == '#')
        return AstExprUnary::Len;
    else if (l.type == Lexeme::AngToDeg)
        return AstExprUnary::AngToDeg;
    else if (l.type == Lexeme::AngToRad)
        return AstExprUnary::AngToRad;
    else if (l.type == '~')
        return AstExprUnary::BinNot;
    else
        return std::nullopt;
}

std::optional<AstExprBinary::Op> Parser::parseBinaryOp(const Lexeme& l)
{
    if (l.type == '+')
        return AstExprBinary::Add;
    else if (l.type == '-')
        return AstExprBinary::Sub;
    else if (l.type == '*')
        return AstExprBinary::Mul;
    else if (l.type == '/')
        return AstExprBinary::Div;
    else if (l.type == Lexeme::FloorDiv)
        return AstExprBinary::FloorDiv;
    else if (l.type == '%')
        return AstExprBinary::Mod;
    else if (l.type == '^')
        return AstExprBinary::Pow;
    else if (l.type == Lexeme::Dot2)
        return AstExprBinary::Concat;
    else if (l.type == Lexeme::NotEqual)
        return AstExprBinary::CompareNe;
    else if (l.type == Lexeme::Equal)
        return AstExprBinary::CompareEq;
    else if (l.type == '<')
        return AstExprBinary::CompareLt;
    else if (l.type == Lexeme::LessEqual)
        return AstExprBinary::CompareLe;
    else if (l.type == '>')
        return AstExprBinary::CompareGt;
    else if (l.type == Lexeme::GreaterEqual)
        return AstExprBinary::CompareGe;
    else if (l.type == Lexeme::ReservedAnd)
        return AstExprBinary::And;
    else if (l.type == Lexeme::ReservedOr)
        return AstExprBinary::Or;
//GIDEROS Added
    else if (l.type == Lexeme::DivInt)
        return AstExprBinary::DivInt;
    else if (l.type == Lexeme::MaxOf)
        return AstExprBinary::MaxOf;
    else if (l.type == Lexeme::MinOf)
        return AstExprBinary::MinOf;
    else if (l.type == '|')
        return AstExprBinary::BinOr;
    else if (l.type == '&')
        return AstExprBinary::BinAnd;
    else if (l.type == '~')
        return AstExprBinary::BinXor;
    else if (l.type == Lexeme::BinShiftR)
        return AstExprBinary::BinShiftR;
    else if (l.type == Lexeme::BinShiftL)
        return AstExprBinary::BinShiftL;
    else
        return std::nullopt;
}

std::optional<AstExprBinary::Op> Parser::parseCompoundOp(const Lexeme& l)
{
    if (l.type == Lexeme::AddAssign)
        return AstExprBinary::Add;
    else if (l.type == Lexeme::SubAssign)
        return AstExprBinary::Sub;
    else if (l.type == Lexeme::MulAssign)
        return AstExprBinary::Mul;
    else if (l.type == Lexeme::DivAssign)
        return AstExprBinary::Div;
    else if (l.type == Lexeme::FloorDivAssign)
        return AstExprBinary::FloorDiv;
    else if (l.type == Lexeme::ModAssign)
        return AstExprBinary::Mod;
    else if (l.type == Lexeme::PowAssign)
        return AstExprBinary::Pow;
    else if (l.type == Lexeme::ConcatAssign)
        return AstExprBinary::Concat;
    else
        return std::nullopt;
}

std::optional<AstExprUnary::Op> Parser::checkUnaryConfusables()
{
    const Lexeme& curr = lexer.current();

    // early-out: need to check if this is a possible confusable quickly
    if (curr.type != '!')
        return {};

    // slow path: possible confusable
    Location start = curr.location;

    if (curr.type == '!')
    {
        report(start, "Unexpected '!'; did you mean 'not'?");
        return AstExprUnary::Not;
    }

    return {};
}

std::optional<AstExprBinary::Op> Parser::checkBinaryConfusables(const BinaryOpPriority binaryPriority[], unsigned int limit)
{
    const Lexeme& curr = lexer.current();

    // early-out: need to check if this is a possible confusable quickly
    if (curr.type != '&' && curr.type != '|' && curr.type != '!')
        return {};

    // slow path: possible confusable
    Location start = curr.location;
    Lexeme next = lexer.lookahead();

    if (curr.type == '&' && next.type == '&' && curr.location.end == next.location.begin && binaryPriority[AstExprBinary::And].left > limit)
    {
        nextLexeme();
        report(Location(start, next.location), "Unexpected '&&'; did you mean 'and'?");
        return AstExprBinary::And;
    }
    else if (curr.type == '|' && next.type == '|' && curr.location.end == next.location.begin && binaryPriority[AstExprBinary::Or].left > limit)
    {
        nextLexeme();
        report(Location(start, next.location), "Unexpected '||'; did you mean 'or'?");
        return AstExprBinary::Or;
    }
    else if (curr.type == '!' && next.type == '=' && curr.location.end == next.location.begin && binaryPriority[AstExprBinary::CompareNe].left > limit)
    {
        nextLexeme();
        report(Location(start, next.location), "Unexpected '!='; did you mean '~='?");
        return AstExprBinary::CompareNe;
    }

    return std::nullopt;
}

// subexpr -> (asexp | unop subexpr) { binop subexpr }
// where `binop' is any binary operator with a priority higher than `limit'
AstExpr* Parser::parseExpr(unsigned int limit)
{
    static const BinaryOpPriority binaryPriority[] = {
<<<<<<< HEAD
        {6, 6}, {6, 6}, {7, 7}, {7, 7}, {7, 7}, // `+' `-' `*' `/' `%'
        {10, 9}, {5, 4},                        // power and concat (right associative)
        {3, 3}, {3, 3},                         // equality and inequality
        {3, 3}, {3, 3}, {3, 3}, {3, 3},         // order
        {2, 2}, {1, 1},                         // logical (and/or)
        {7, 7}, {7, 7}, {7, 7},                 // GIDEROS (DivInt, MaxOf, MinOf)
        {6, 6}, {6, 6}, {6, 6}, {7, 7}, {7, 7}  // GIDEROS (&,|,~,>>,<<)
=======
        {6, 6},  // '+'
        {6, 6},  // '-'
        {7, 7},  // '*'
        {7, 7},  // '/'
        {7, 7},  // '//'
        {7, 7},  // `%'
        {10, 9}, // power (right associative)
        {5, 4},  // concat (right associative)
        {3, 3},  // inequality
        {3, 3},  // equality
        {3, 3},  // '<'
        {3, 3},  // '<='
        {3, 3},  // '>'
        {3, 3},  // '>='
        {2, 2},  // logical and
        {1, 1}   // logical or
>>>>>>> db809395
    };

    static_assert(sizeof(binaryPriority) / sizeof(binaryPriority[0]) == size_t(AstExprBinary::Op__Count), "binaryPriority needs an entry per op");

    unsigned int oldRecursionCount = recursionCounter;

    // this handles recursive calls to parseSubExpr/parseExpr
    incrementRecursionCounter("expression");

    const unsigned int unaryPriority = 8;

    Location start = lexer.current().location;

    AstExpr* expr;

    std::optional<AstExprUnary::Op> uop = parseUnaryOp(lexer.current());

    if (!uop)
        uop = checkUnaryConfusables();

    if (uop)
    {
        nextLexeme();

        AstExpr* subexpr = parseExpr(unaryPriority);

        if ((uop==AstExprUnary::AngToDeg)||(uop==AstExprUnary::AngToRad)) {
        	// Resolve those with a '*' operation
        	AstExpr *cst = allocator.alloc<AstExprConstantNumber>(start, (uop==AstExprUnary::AngToDeg)?(180.0/M_PI):(M_PI/180.0));
            expr = allocator.alloc<AstExprBinary>(Location(start, subexpr->location), AstExprBinary::Mul, subexpr, cst);
        }
        else
        	expr = allocator.alloc<AstExprUnary>(Location(start, subexpr->location), *uop, subexpr);
    }
    else
    {
        expr = parseAssertionExpr();
    }

    // expand while operators have priorities higher than `limit'
    std::optional<AstExprBinary::Op> op = parseBinaryOp(lexer.current());

    if (!op)
        op = checkBinaryConfusables(binaryPriority, limit);

    while (op && binaryPriority[*op].left > limit)
    {
        nextLexeme();

        // read sub-expression with higher priority
        AstExpr* next = parseExpr(binaryPriority[*op].right);

        expr = allocator.alloc<AstExprBinary>(Location(start, next->location), *op, expr, next);
        op = parseBinaryOp(lexer.current());

        if (!op)
            op = checkBinaryConfusables(binaryPriority, limit);

        // note: while the parser isn't recursive here, we're generating recursive structures of unbounded depth
        incrementRecursionCounter("expression");
    }

    recursionCounter = oldRecursionCount;

    return expr;
}

// NAME
AstExpr* Parser::parseNameExpr(const char* context)
{
    std::optional<Name> name = parseNameOpt(context);

    if (!name)
        return allocator.alloc<AstExprError>(lexer.current().location, copy<AstExpr*>({}), unsigned(parseErrors.size() - 1));

    AstLocal* const* value = localMap.find(name->name);

    if (value && *value)
    {
        AstLocal* local = *value;

        if (FFlag::LuauUserDefinedTypeFunctionsSyntax2)
        {
            if (local->functionDepth < typeFunctionDepth)
                return reportExprError(lexer.current().location, {}, "Type function cannot reference outer local '%s'", local->name.value);
        }

        return allocator.alloc<AstExprLocal>(name->location, local, local->functionDepth != functionStack.size() - 1);
    }

    return allocator.alloc<AstExprGlobal>(name->location, name->name);
}

// prefixexp -> NAME | '(' expr ')'
AstExpr* Parser::parsePrefixExpr()
{
    if (lexer.current().type == '(')
    {
        Position start = lexer.current().location.begin;

        MatchLexeme matchParen = lexer.current();
        nextLexeme();

        AstExpr* expr = parseExpr();

        Position end = lexer.current().location.end;

        if (lexer.current().type != ')')
        {
            const char* suggestion = (lexer.current().type == '=') ? "; did you mean to use '{' when defining a table?" : nullptr;

            expectMatchAndConsumeFail(static_cast<Lexeme::Type>(')'), matchParen, suggestion);

            end = lexer.previousLocation().end;
        }
        else
        {
            nextLexeme();
        }

        return allocator.alloc<AstExprGroup>(Location(start, end), expr);
    }
    else
    {
        return parseNameExpr("expression");
    }
}

// primaryexp -> prefixexp { `.' NAME | `[' exp `]' | `:' NAME funcargs | funcargs }
AstExpr* Parser::parsePrimaryExpr(bool asStatement)
{
    Position start = lexer.current().location.begin;

    AstExpr* expr = parsePrefixExpr();

    unsigned int oldRecursionCount = recursionCounter;

    while (true)
    {
        if (lexer.current().type == '.')
        {
            Position opPosition = lexer.current().location.begin;
            nextLexeme();

            Name index = parseIndexName(nullptr, opPosition);

            expr = allocator.alloc<AstExprIndexName>(Location(start, index.location.end), expr, index.name, index.location, opPosition, '.');
        }
        else if (lexer.current().type == '[')
        {
            MatchLexeme matchBracket = lexer.current();
            AstExpr* index;
            Position end(-1,0);

            while (true) {
                nextLexeme();
                index = parseExpr();
                end = lexer.current().location.end;
                if (lexer.current().type != ',') break;
                expr = allocator.alloc<AstExprIndexExpr>(Location(start, end), expr, index);
                incrementRecursionCounter("expression");
            }

            expectMatchAndConsume(']', matchBracket);

            expr = allocator.alloc<AstExprIndexExpr>(Location(start, end), expr, index);
        }
        else if (lexer.current().type == ':')
        {
            Position opPosition = lexer.current().location.begin;
            nextLexeme();

            Name index = parseIndexName("method name", opPosition);
            AstExpr* func = allocator.alloc<AstExprIndexName>(Location(start, index.location.end), expr, index.name, index.location, opPosition, ':');

            expr = parseFunctionArgs(func, true);
        }
        else if (lexer.current().type == '(')
        {
            // This error is handled inside 'parseFunctionArgs' as well, but for better error recovery we need to break out the current loop here
            if (!asStatement && expr->location.end.line != lexer.current().location.begin.line)
            {
                reportAmbiguousCallError();
                break;
            }

            expr = parseFunctionArgs(expr, false);
        }
        else if (lexer.current().type == '{' || lexer.current().type == Lexeme::RawString || lexer.current().type == Lexeme::QuotedString)
        {
            expr = parseFunctionArgs(expr, false);
        }
        else
        {
            break;
        }

        // note: while the parser isn't recursive here, we're generating recursive structures of unbounded depth
        incrementRecursionCounter("expression");
    }

    recursionCounter = oldRecursionCount;

    return expr;
}

// asexp -> simpleexp [`::' Type]
AstExpr* Parser::parseAssertionExpr()
{
    Location start = lexer.current().location;
    AstExpr* expr = parseSimpleExpr();

    if (lexer.current().type == Lexeme::DoubleColon)
    {
        nextLexeme();
        AstType* annotation = parseType();
        return allocator.alloc<AstExprTypeAssertion>(Location(start, annotation->location), expr, annotation);
    }
    else
        return expr;
}

static ConstantNumberParseResult parseInteger(double& result, const char* data, int base)
{
    LUAU_ASSERT(base == 2 || base == 16);

    char* end = nullptr;
    unsigned long long value = strtoull(data, &end, base);

    if (*end != 0)
        return ConstantNumberParseResult::Malformed;

    result = double(value);

    if (value == ULLONG_MAX && errno == ERANGE)
    {
        // 'errno' might have been set before we called 'strtoull', but we don't want the overhead of resetting a TLS variable on each call
        // so we only reset it when we get a result that might be an out-of-range error and parse again to make sure
        errno = 0;
        value = strtoull(data, &end, base);

        if (errno == ERANGE)
            return base == 2 ? ConstantNumberParseResult::BinOverflow : ConstantNumberParseResult::HexOverflow;
    }

    if (value >= (1ull << 53) && static_cast<unsigned long long>(result) != value)
        return ConstantNumberParseResult::Imprecise;

    return ConstantNumberParseResult::Ok;
}

static ConstantNumberParseResult parseDouble(double& result, const char* data)
{
    // binary literal
    if (data[0] == '0' && (data[1] == 'b' || data[1] == 'B') && data[2])
        return parseInteger(result, data + 2, 2);

    // hexadecimal literal
    if (data[0] == '0' && (data[1] == 'x' || data[1] == 'X') && data[2])
        return parseInteger(result, data, 16); // pass in '0x' prefix, it's handled by 'strtoull'

    char* end = nullptr;
    double value = strtod(data, &end);

    // trailing non-numeric characters
    if (*end != 0)
        return ConstantNumberParseResult::Malformed;

    result = value;

    // for linting, we detect integer constants that are parsed imprecisely
    // since the check is expensive we only perform it when the number is larger than the precise integer range
    if (value >= double(1ull << 53) && strspn(data, "0123456789") == strlen(data))
    {
        char repr[512];
        snprintf(repr, sizeof(repr), "%.0f", value);

        if (strcmp(repr, data) != 0)
            return ConstantNumberParseResult::Imprecise;
    }

    return ConstantNumberParseResult::Ok;
}

// simpleexp -> NUMBER | STRING | NIL | true | false | ... | constructor | [attributes] FUNCTION body | primaryexp
AstExpr* Parser::parseSimpleExpr()
{
    Location start = lexer.current().location;

    AstArray<AstAttr*> attributes{nullptr, 0};

    if (FFlag::LuauAttributeSyntaxFunExpr && lexer.current().type == Lexeme::Attribute)
    {
        attributes = parseAttributes();

        if (lexer.current().type != Lexeme::ReservedFunction)
        {
            return reportExprError(
                start, {}, "Expected 'function' declaration after attribute, but got %s instead", lexer.current().toString().c_str()
            );
        }
    }

    if (lexer.current().type == Lexeme::ReservedNil)
    {
        nextLexeme();

        return allocator.alloc<AstExprConstantNil>(start);
    }
    else if (lexer.current().type == Lexeme::ReservedTrue)
    {
        nextLexeme();

        return allocator.alloc<AstExprConstantBool>(start, true);
    }
    else if (lexer.current().type == Lexeme::ReservedFalse)
    {
        nextLexeme();

        return allocator.alloc<AstExprConstantBool>(start, false);
    }
    else if (lexer.current().type == Lexeme::ReservedFunction)
    {
        Lexeme matchFunction = lexer.current();
        nextLexeme();

        return parseFunctionBody(false, matchFunction, AstName(), nullptr, attributes).first;
    }
    else if (lexer.current().type == Lexeme::Number)
    {
        return parseNumber();
    }
    else if (lexer.current().type == Lexeme::RawString || lexer.current().type == Lexeme::QuotedString || lexer.current().type == Lexeme::InterpStringSimple)
    {
        return parseString();
    }
    else if (lexer.current().type == Lexeme::InterpStringBegin)
    {
        return parseInterpString();
    }
    else if (lexer.current().type == Lexeme::BrokenString)
    {
        nextLexeme();
        return reportExprError(start, {}, "Malformed string; did you forget to finish it?");
    }
    else if (lexer.current().type == Lexeme::BrokenInterpDoubleBrace)
    {
        nextLexeme();
        return reportExprError(start, {}, "Double braces are not permitted within interpolated strings; did you mean '\\{'?");
    }
    else if (lexer.current().type == Lexeme::Dot3)
    {
        if (functionStack.back().vararg)
        {
            nextLexeme();

            return allocator.alloc<AstExprVarargs>(start);
        }
        else
        {
            nextLexeme();

            return reportExprError(start, {}, "Cannot use '...' outside of a vararg function");
        }
    }
    else if (lexer.current().type == '{')
    {
        return parseTableConstructor();
    }
    else if (lexer.current().type == Lexeme::ReservedIf)
    {
        return parseIfElseExpr();
    }
    else
    {
        return parsePrimaryExpr(/* asStatement= */ false);
    }
}

// args ::=  `(' [explist] `)' | tableconstructor | String
AstExpr* Parser::parseFunctionArgs(AstExpr* func, bool self)
{
    if (lexer.current().type == '(')
    {
        Position argStart = lexer.current().location.end;
        if (func->location.end.line != lexer.current().location.begin.line)
            reportAmbiguousCallError();

        MatchLexeme matchParen = lexer.current();
        nextLexeme();

        TempVector<AstExpr*> args(scratchExpr);

        if (lexer.current().type != ')')
            parseExprList(args);

        Location end = lexer.current().location;
        Position argEnd = end.end;

        expectMatchAndConsume(')', matchParen);

        return allocator.alloc<AstExprCall>(Location(func->location, end), func, copy(args), self, Location(argStart, argEnd));
    }
    else if (lexer.current().type == '{')
    {
        Position argStart = lexer.current().location.end;
        AstExpr* expr = parseTableConstructor();
        Position argEnd = lexer.previousLocation().end;

        return allocator.alloc<AstExprCall>(Location(func->location, expr->location), func, copy(&expr, 1), self, Location(argStart, argEnd));
    }
    else if (lexer.current().type == Lexeme::RawString || lexer.current().type == Lexeme::QuotedString)
    {
        Location argLocation = lexer.current().location;
        AstExpr* expr = parseString();

        return allocator.alloc<AstExprCall>(Location(func->location, expr->location), func, copy(&expr, 1), self, argLocation);
    }
    else
    {
        return reportFunctionArgsError(func, self);
    }
}

LUAU_NOINLINE AstExpr* Parser::reportFunctionArgsError(AstExpr* func, bool self)
{
    if (self && lexer.current().location.begin.line != func->location.end.line)
    {
        return reportExprError(func->location, copy({func}), "Expected function call arguments after '('");
    }
    else
    {
        return reportExprError(
            Location(func->location.begin, lexer.current().location.begin),
            copy({func}),
            "Expected '(', '{' or <string> when parsing function call, got %s",
            lexer.current().toString().c_str()
        );
    }
}

LUAU_NOINLINE void Parser::reportAmbiguousCallError()
{
    report(
        lexer.current().location,
        "Ambiguous syntax: this looks like an argument list for a function call, but could also be a start of "
        "new statement; use ';' to separate statements"
    );
}

// tableconstructor ::= `{' [fieldlist] `}'
// fieldlist ::= field {fieldsep field} [fieldsep]
// field ::= `[' exp `]' `=' exp | Name `=' exp | exp
// fieldsep ::= `,' | `;'
AstExpr* Parser::parseTableConstructor()
{
    TempVector<AstExprTable::Item> items(scratchItem);

    Location start = lexer.current().location;

    MatchLexeme matchBrace = lexer.current();
    expectAndConsume('{', "table literal");
    unsigned lastElementIndent = 0;

    while (lexer.current().type != '}')
    {
        lastElementIndent = lexer.current().location.begin.column;

        if (lexer.current().type == '[')
        {
            MatchLexeme matchLocationBracket = lexer.current();
            nextLexeme();

            AstExpr* key = parseExpr();

            expectMatchAndConsume(']', matchLocationBracket);

            expectAndConsume('=', "table field");

            AstExpr* value = parseExpr();

            items.push_back({AstExprTable::Item::General, key, value});
        }
        else if (lexer.current().type == Lexeme::Name && lexer.lookahead().type == '=')
        {
            Name name = parseName("table field");

            expectAndConsume('=', "table field");

            AstArray<char> nameString;
            nameString.data = const_cast<char*>(name.name.value);
            nameString.size = strlen(name.name.value);

            AstExpr* key = allocator.alloc<AstExprConstantString>(name.location, nameString, AstExprConstantString::Unquoted);
            AstExpr* value = parseExpr();

            if (AstExprFunction* func = value->as<AstExprFunction>())
                func->debugname = name.name;

            items.push_back({AstExprTable::Item::Record, key, value});
        }
        else
        {
            AstExpr* expr = parseExpr();

            items.push_back({AstExprTable::Item::List, nullptr, expr});
        }

        if (lexer.current().type == ',' || lexer.current().type == ';')
        {
            nextLexeme();
        }
        else if ((lexer.current().type == '[' || lexer.current().type == Lexeme::Name) && lexer.current().location.begin.column == lastElementIndent)
        {
            report(lexer.current().location, "Expected ',' after table constructor element");
        }
        else if (lexer.current().type != '}')
        {
            break;
        }
    }

    Location end = lexer.current().location;

    if (!expectMatchAndConsume('}', matchBrace))
        end = lexer.previousLocation();

    return allocator.alloc<AstExprTable>(Location(start, end), copy(items));
}

AstExpr* Parser::parseIfElseExpr()
{
    bool hasElse = false;
    Location start = lexer.current().location;

    nextLexeme(); // skip if / elseif

    AstExpr* condition = parseExpr();

    bool hasThen = expectAndConsume(Lexeme::ReservedThen, "if then else expression");

    AstExpr* trueExpr = parseExpr();
    AstExpr* falseExpr = nullptr;

    if (lexer.current().type == Lexeme::ReservedElseif)
    {
        unsigned int oldRecursionCount = recursionCounter;
        incrementRecursionCounter("expression");
        hasElse = true;
        falseExpr = parseIfElseExpr();
        recursionCounter = oldRecursionCount;
    }
    else
    {
        hasElse = expectAndConsume(Lexeme::ReservedElse, "if then else expression");
        falseExpr = parseExpr();
    }

    Location end = falseExpr->location;

    return allocator.alloc<AstExprIfElse>(Location(start, end), condition, hasThen, trueExpr, hasElse, falseExpr);
}

// Name
std::optional<Parser::Name> Parser::parseNameOpt(const char* context)
{
    if (lexer.current().type != Lexeme::Name)
    {
        reportNameError(context);

        return {};
    }

    Name result(AstName(lexer.current().name), lexer.current().location);

    nextLexeme();

    return result;
}

Parser::Name Parser::parseName(const char* context)
{
    if (std::optional<Name> name = parseNameOpt(context))
        return *name;

    Location location = lexer.current().location;
    location.end = location.begin;

    return Name(nameError, location);
}

Parser::Name Parser::parseIndexName(const char* context, const Position& previous)
{
    if (std::optional<Name> name = parseNameOpt(context))
        return *name;

    // If we have a reserved keyword next at the same line, assume it's an incomplete name
    if (lexer.current().type >= Lexeme::Reserved_BEGIN && lexer.current().type < Lexeme::Reserved_END &&
        lexer.current().location.begin.line == previous.line)
    {
        Name result(AstName(lexer.current().name), lexer.current().location);

        nextLexeme();

        return result;
    }

    Location location = lexer.current().location;
    location.end = location.begin;

    return Name(nameError, location);
}

std::pair<AstArray<AstGenericType>, AstArray<AstGenericTypePack>> Parser::parseGenericTypeList(bool withDefaultValues)
{
    TempVector<AstGenericType> names{scratchGenericTypes};
    TempVector<AstGenericTypePack> namePacks{scratchGenericTypePacks};

    if (lexer.current().type == '<')
    {
        Lexeme begin = lexer.current();
        nextLexeme();

        bool seenPack = false;
        bool seenDefault = false;

        while (true)
        {
            Location nameLocation = lexer.current().location;
            AstName name = parseName().name;
            if (lexer.current().type == Lexeme::Dot3 || seenPack)
            {
                seenPack = true;

                if (lexer.current().type != Lexeme::Dot3)
                    report(lexer.current().location, "Generic types come before generic type packs");
                else
                    nextLexeme();

                if (withDefaultValues && lexer.current().type == '=')
                {
                    seenDefault = true;
                    nextLexeme();

                    if (shouldParseTypePack(lexer))
                    {
                        AstTypePack* typePack = parseTypePack();

                        namePacks.push_back({name, nameLocation, typePack});
                    }
                    else
                    {
                        auto [type, typePack] = parseTypeOrPack();

                        if (type)
                            report(type->location, "Expected type pack after '=', got type");

                        namePacks.push_back({name, nameLocation, typePack});
                    }
                }
                else
                {
                    if (seenDefault)
                        report(lexer.current().location, "Expected default type pack after type pack name");

                    namePacks.push_back({name, nameLocation, nullptr});
                }
            }
            else
            {
                if (withDefaultValues && lexer.current().type == '=')
                {
                    seenDefault = true;
                    nextLexeme();

                    AstType* defaultType = parseType();

                    names.push_back({name, nameLocation, defaultType});
                }
                else
                {
                    if (seenDefault)
                        report(lexer.current().location, "Expected default type after type name");

                    names.push_back({name, nameLocation, nullptr});
                }
            }

            if (lexer.current().type == ',')
            {
                nextLexeme();

                if (lexer.current().type == '>')
                {
                    report(lexer.current().location, "Expected type after ',' but got '>' instead");
                    break;
                }
            }
            else
                break;
        }

        expectMatchAndConsume('>', begin);
    }

    AstArray<AstGenericType> generics = copy(names);
    AstArray<AstGenericTypePack> genericPacks = copy(namePacks);
    return {generics, genericPacks};
}

AstArray<AstTypeOrPack> Parser::parseTypeParams()
{
    TempVector<AstTypeOrPack> parameters{scratchTypeOrPack};

    if (lexer.current().type == '<')
    {
        Lexeme begin = lexer.current();
        nextLexeme();

        while (true)
        {
            if (shouldParseTypePack(lexer))
            {
                AstTypePack* typePack = parseTypePack();

                parameters.push_back({{}, typePack});
            }
            else if (lexer.current().type == '(')
            {
                auto [type, typePack] = parseTypeOrPack();

                if (typePack)
                    parameters.push_back({{}, typePack});
                else
                    parameters.push_back({type, {}});
            }
            else if (lexer.current().type == '>' && parameters.empty())
            {
                break;
            }
            else
            {
                parameters.push_back({parseType(), {}});
            }

            if (lexer.current().type == ',')
                nextLexeme();
            else
                break;
        }

        expectMatchAndConsume('>', begin);
    }

    return copy(parameters);
}

std::optional<AstArray<char>> Parser::parseCharArray()
{
    LUAU_ASSERT(
        lexer.current().type == Lexeme::QuotedString || lexer.current().type == Lexeme::RawString ||
        lexer.current().type == Lexeme::InterpStringSimple
    );

    scratchData.assign(lexer.current().data, lexer.current().getLength());

    if (lexer.current().type == Lexeme::QuotedString || lexer.current().type == Lexeme::InterpStringSimple)
    {
        if (!Lexer::fixupQuotedString(scratchData))
        {
            nextLexeme();
            return std::nullopt;
        }
    }
    else
    {
        Lexer::fixupMultilineString(scratchData);
    }

    AstArray<char> value = copy(scratchData);
    nextLexeme();
    return value;
}

AstExpr* Parser::parseString()
{
    Location location = lexer.current().location;
    if (std::optional<AstArray<char>> value = parseCharArray())
        return allocator.alloc<AstExprConstantString>(location, *value);
    else
        return reportExprError(location, {}, "String literal contains malformed escape sequence");
}

AstExpr* Parser::parseInterpString()
{
    TempVector<AstArray<char>> strings(scratchString);
    TempVector<AstExpr*> expressions(scratchExpr);

    Location startLocation = lexer.current().location;
    Location endLocation;

    do
    {
        Lexeme currentLexeme = lexer.current();
        LUAU_ASSERT(
            currentLexeme.type == Lexeme::InterpStringBegin || currentLexeme.type == Lexeme::InterpStringMid ||
            currentLexeme.type == Lexeme::InterpStringEnd || currentLexeme.type == Lexeme::InterpStringSimple
        );

        endLocation = currentLexeme.location;

        scratchData.assign(currentLexeme.data, currentLexeme.getLength());

        if (!Lexer::fixupQuotedString(scratchData))
        {
            nextLexeme();
            return reportExprError(Location{startLocation, endLocation}, {}, "Interpolated string literal contains malformed escape sequence");
        }

        AstArray<char> chars = copy(scratchData);

        nextLexeme();

        strings.push_back(chars);

        if (currentLexeme.type == Lexeme::InterpStringEnd || currentLexeme.type == Lexeme::InterpStringSimple)
        {
            break;
        }

        bool errorWhileChecking = false;

        switch (lexer.current().type)
        {
        case Lexeme::InterpStringMid:
        case Lexeme::InterpStringEnd:
        {
            errorWhileChecking = true;
            nextLexeme();
            expressions.push_back(reportExprError(endLocation, {}, "Malformed interpolated string, expected expression inside '{}'"));
            break;
        }
        case Lexeme::BrokenString:
        {
            errorWhileChecking = true;
            nextLexeme();
            expressions.push_back(reportExprError(endLocation, {}, "Malformed interpolated string; did you forget to add a '`'?"));
            break;
        }
        default:
            expressions.push_back(parseExpr());
        }

        if (errorWhileChecking)
        {
            break;
        }

        switch (lexer.current().type)
        {
        case Lexeme::InterpStringBegin:
        case Lexeme::InterpStringMid:
        case Lexeme::InterpStringEnd:
            break;
        case Lexeme::BrokenInterpDoubleBrace:
            nextLexeme();
            return reportExprError(endLocation, {}, "Double braces are not permitted within interpolated strings; did you mean '\\{'?");
        case Lexeme::BrokenString:
            nextLexeme();
            return reportExprError(endLocation, {}, "Malformed interpolated string; did you forget to add a '}'?");
        default:
            return reportExprError(endLocation, {}, "Malformed interpolated string, got %s", lexer.current().toString().c_str());
        }
    } while (true);

    AstArray<AstArray<char>> stringsArray = copy(strings);
    AstArray<AstExpr*> expressionsArray = copy(expressions);
    return allocator.alloc<AstExprInterpString>(Location{startLocation, endLocation}, stringsArray, expressionsArray);
}

AstExpr* Parser::parseNumber()
{
    Location start = lexer.current().location;

    scratchData.assign(lexer.current().data, lexer.current().getLength());

    // Remove all internal _ - they don't hold any meaning and this allows parsing code to just pass the string pointer to strtod et al
    if (scratchData.find('_') != std::string::npos)
    {
        scratchData.erase(std::remove(scratchData.begin(), scratchData.end(), '_'), scratchData.end());
    }

    double value = 0;
    ConstantNumberParseResult result = parseDouble(value, scratchData.c_str());
    nextLexeme();

    if (result == ConstantNumberParseResult::Malformed)
        return reportExprError(start, {}, "Malformed number");

    return allocator.alloc<AstExprConstantNumber>(start, value, result);
}

AstLocal* Parser::pushLocal(const Binding& binding)
{
    const Name& name = binding.name;
    AstLocal*& local = localMap[name.name];

    local = allocator.alloc<AstLocal>(
        name.name, name.location, /* shadow= */ local, functionStack.size() - 1, functionStack.back().loopDepth, binding.annotation
    );

    localStack.push_back(local);

    return local;
}

unsigned int Parser::saveLocals()
{
    return unsigned(localStack.size());
}

void Parser::restoreLocals(unsigned int offset)
{
    for (size_t i = localStack.size(); i > offset; --i)
    {
        AstLocal* l = localStack[i - 1];

        localMap[l->name] = l->shadow;
    }

    localStack.resize(offset);
}

bool Parser::expectAndConsume(char value, const char* context)
{
    return expectAndConsume(static_cast<Lexeme::Type>(static_cast<unsigned char>(value)), context);
}

bool Parser::expectAndConsume(Lexeme::Type type, const char* context)
{
    if (lexer.current().type != type)
    {
        expectAndConsumeFail(type, context);

        // check if this is an extra token and the expected token is next
        if (lexer.lookahead().type == type)
        {
            // skip invalid and consume expected
            nextLexeme();
            nextLexeme();
        }

        return false;
    }
    else
    {
        nextLexeme();
        return true;
    }
}

// LUAU_NOINLINE is used to limit the stack cost of this function due to std::string objects, and to increase caller performance since this code is
// cold
LUAU_NOINLINE void Parser::expectAndConsumeFail(Lexeme::Type type, const char* context)
{
    std::string typeString = Lexeme(Location(Position(0, 0), 0), type).toString();
    std::string currLexemeString = lexer.current().toString();

    if (context)
        report(lexer.current().location, "Expected %s when parsing %s, got %s", typeString.c_str(), context, currLexemeString.c_str());
    else
        report(lexer.current().location, "Expected %s, got %s", typeString.c_str(), currLexemeString.c_str());
}

bool Parser::expectMatchAndConsume(char value, const MatchLexeme& begin, bool searchForMissing)
{
    Lexeme::Type type = static_cast<Lexeme::Type>(static_cast<unsigned char>(value));

    if (lexer.current().type != type)
    {
        expectMatchAndConsumeFail(type, begin);

        return expectMatchAndConsumeRecover(value, begin, searchForMissing);
    }
    else
    {
        nextLexeme();

        return true;
    }
}

LUAU_NOINLINE bool Parser::expectMatchAndConsumeRecover(char value, const MatchLexeme& begin, bool searchForMissing)
{
    Lexeme::Type type = static_cast<Lexeme::Type>(static_cast<unsigned char>(value));

    if (searchForMissing)
    {
        // previous location is taken because 'current' lexeme is already the next token
        unsigned currentLine = lexer.previousLocation().end.line;

        // search to the end of the line for expected token
        // we will also stop if we hit a token that can be handled by parsing function above the current one
        Lexeme::Type lexemeType = lexer.current().type;

        while (currentLine == lexer.current().location.begin.line && lexemeType != type && matchRecoveryStopOnToken[lexemeType] == 0)
        {
            nextLexeme();
            lexemeType = lexer.current().type;
        }

        if (lexemeType == type)
        {
            nextLexeme();

            return true;
        }
    }
    else
    {
        // check if this is an extra token and the expected token is next
        if (lexer.lookahead().type == type)
        {
            // skip invalid and consume expected
            nextLexeme();
            nextLexeme();

            return true;
        }
    }

    return false;
}

// LUAU_NOINLINE is used to limit the stack cost of this function due to std::string objects, and to increase caller performance since this code is
// cold
LUAU_NOINLINE void Parser::expectMatchAndConsumeFail(Lexeme::Type type, const MatchLexeme& begin, const char* extra)
{
    std::string typeString = Lexeme(Location(Position(0, 0), 0), type).toString();
    std::string matchString = Lexeme(Location(Position(0, 0), 0), begin.type).toString();

    if (lexer.current().location.begin.line == begin.position.line)
        report(
            lexer.current().location,
            "Expected %s (to close %s at column %d), got %s%s",
            typeString.c_str(),
            matchString.c_str(),
            begin.position.column + 1,
            lexer.current().toString().c_str(),
            extra ? extra : ""
        );
    else
        report(
            lexer.current().location,
            "Expected %s (to close %s at line %d), got %s%s",
            typeString.c_str(),
            matchString.c_str(),
            begin.position.line + 1,
            lexer.current().toString().c_str(),
            extra ? extra : ""
        );
}

bool Parser::expectMatchEndAndConsume(Lexeme::Type type, const MatchLexeme& begin)
{
    if (lexer.current().type != type)
    {
        expectMatchEndAndConsumeFail(type, begin);

        // check if this is an extra token and the expected token is next
        if (lexer.lookahead().type == type)
        {
            // skip invalid and consume expected
            nextLexeme();
            nextLexeme();

            return true;
        }

        return false;
    }
    else
    {
        // If the token matches on a different line and a different column, it suggests misleading indentation
        // This can be used to pinpoint the problem location for a possible future *actual* mismatch
        if (lexer.current().location.begin.line != begin.position.line && lexer.current().location.begin.column != begin.position.column &&
            endMismatchSuspect.position.line < begin.position.line) // Only replace the previous suspect with more recent suspects
        {
            endMismatchSuspect = begin;
        }

        nextLexeme();

        return true;
    }
}

// LUAU_NOINLINE is used to limit the stack cost of this function due to std::string objects, and to increase caller performance since this code is
// cold
LUAU_NOINLINE void Parser::expectMatchEndAndConsumeFail(Lexeme::Type type, const MatchLexeme& begin)
{
    if (endMismatchSuspect.type != Lexeme::Eof && endMismatchSuspect.position.line > begin.position.line)
    {
        std::string matchString = Lexeme(Location(Position(0, 0), 0), endMismatchSuspect.type).toString();
        std::string suggestion = format("; did you forget to close %s at line %d?", matchString.c_str(), endMismatchSuspect.position.line + 1);

        expectMatchAndConsumeFail(type, begin, suggestion.c_str());
    }
    else
    {
        expectMatchAndConsumeFail(type, begin);
    }
}

template<typename T>
AstArray<T> Parser::copy(const T* data, size_t size)
{
    AstArray<T> result;

    result.data = size ? static_cast<T*>(allocator.allocate(sizeof(T) * size)) : nullptr;
    result.size = size;

    // This is equivalent to std::uninitialized_copy, but without the exception guarantee
    // since our types don't have destructors
    for (size_t i = 0; i < size; ++i)
        new (result.data + i) T(data[i]);

    return result;
}

template<typename T>
AstArray<T> Parser::copy(const TempVector<T>& data)
{
    return copy(data.empty() ? nullptr : &data[0], data.size());
}

template<typename T>
AstArray<T> Parser::copy(std::initializer_list<T> data)
{
    return copy(data.size() == 0 ? nullptr : data.begin(), data.size());
}

AstArray<char> Parser::copy(const std::string& data)
{
    AstArray<char> result = copy(data.c_str(), data.size() + 1);

    result.size = data.size();

    return result;
}

void Parser::incrementRecursionCounter(const char* context)
{
    recursionCounter++;

    if (recursionCounter > unsigned(FInt::LuauRecursionLimit))
    {
        ParseError::raise(lexer.current().location, "Exceeded allowed recursion depth; simplify your %s to make the code compile", context);
    }
}

void Parser::report(const Location& location, const char* format, va_list args)
{
    // To reduce number of errors reported to user for incomplete statements, we skip multiple errors at the same location
    // For example, consider 'local a = (((b + ' where multiple tokens haven't been written yet
    if (!parseErrors.empty() && location == parseErrors.back().getLocation())
        return;

    std::string message = vformat(format, args);

    // when limited to a single error, behave as if the error recovery is disabled
    if (FInt::LuauParseErrorLimit == 1)
        throw ParseError(location, message);

    parseErrors.emplace_back(location, message);

    if (parseErrors.size() >= unsigned(FInt::LuauParseErrorLimit))
        ParseError::raise(location, "Reached error limit (%d)", int(FInt::LuauParseErrorLimit));
}

void Parser::report(const Location& location, const char* format, ...)
{
    va_list args;
    va_start(args, format);
    report(location, format, args);
    va_end(args);
}

LUAU_NOINLINE void Parser::reportNameError(const char* context)
{
    if (context)
        report(lexer.current().location, "Expected identifier when parsing %s, got %s", context, lexer.current().toString().c_str());
    else
        report(lexer.current().location, "Expected identifier, got %s", lexer.current().toString().c_str());
}

AstStatError* Parser::reportStatError(
    const Location& location,
    const AstArray<AstExpr*>& expressions,
    const AstArray<AstStat*>& statements,
    const char* format,
    ...
)
{
    va_list args;
    va_start(args, format);
    report(location, format, args);
    va_end(args);

    return allocator.alloc<AstStatError>(location, expressions, statements, unsigned(parseErrors.size() - 1));
}

AstExprError* Parser::reportExprError(const Location& location, const AstArray<AstExpr*>& expressions, const char* format, ...)
{
    va_list args;
    va_start(args, format);
    report(location, format, args);
    va_end(args);

    return allocator.alloc<AstExprError>(location, expressions, unsigned(parseErrors.size() - 1));
}

AstTypeError* Parser::reportTypeError(const Location& location, const AstArray<AstType*>& types, const char* format, ...)
{
    va_list args;
    va_start(args, format);
    report(location, format, args);
    va_end(args);

    return allocator.alloc<AstTypeError>(location, types, false, unsigned(parseErrors.size() - 1));
}

AstTypeError* Parser::reportMissingTypeError(const Location& parseErrorLocation, const Location& astErrorLocation, const char* format, ...)
{
    va_list args;
    va_start(args, format);
    report(parseErrorLocation, format, args);
    va_end(args);

    return allocator.alloc<AstTypeError>(astErrorLocation, AstArray<AstType*>{}, true, unsigned(parseErrors.size() - 1));
}

void Parser::nextLexeme()
{
    Lexeme::Type type = lexer.next(/* skipComments= */ false, true).type;

    while (type == Lexeme::BrokenComment || type == Lexeme::Comment || type == Lexeme::BlockComment)
    {
        const Lexeme& lexeme = lexer.current();

        if (options.captureComments)
            commentLocations.push_back(Comment{lexeme.type, lexeme.location});

        // Subtlety: Broken comments are weird because we record them as comments AND pass them to the parser as a lexeme.
        // The parser will turn this into a proper syntax error.
        if (lexeme.type == Lexeme::BrokenComment)
            return;

        // Comments starting with ! are called "hot comments" and contain directives for type checking / linting / compiling
        if (lexeme.type == Lexeme::Comment && lexeme.getLength() && lexeme.data[0] == '!')
        {
            const char* text = lexeme.data;

            unsigned int end = lexeme.getLength();
            while (end > 0 && isSpace(text[end - 1]))
                --end;

            hotcomments.push_back({hotcommentHeader, lexeme.location, std::string(text + 1, text + end)});
        }

        type = lexer.next(/* skipComments= */ false, /* updatePrevLocation= */ false).type;
    }
}

} // namespace Luau<|MERGE_RESOLUTION|>--- conflicted
+++ resolved
@@ -1573,7 +1573,6 @@
 
     TempVector<AstTableProp> props(scratchTableTypeProps);
     AstTableIndexer* indexer = nullptr;
-    bool unsealed = false;
 
     Location start = lexer.current().location;
 
@@ -1660,15 +1659,9 @@
             props.push_back(AstTableProp{name->name, name->location, type, access, accessLocation});
         }
 
-        if (lexer.current().type == ';')
-        {
-            nextLexeme();
-        }
-        else  if (lexer.current().type == ',' )
-        {
-            nextLexeme();
-            if (lexer.current().type == '}')
-            	unsealed=true;
+        if (lexer.current().type == ',' || lexer.current().type == ';')
+        {
+            nextLexeme();
         }
         else
         {
@@ -1682,7 +1675,7 @@
     if (!expectMatchAndConsume('}', matchBrace))
         end = lexer.previousLocation();
 
-    return allocator.alloc<AstTypeTable>(Location(start, end), copy(props), indexer, unsealed);
+    return allocator.alloc<AstTypeTable>(Location(start, end), copy(props), indexer);
 }
 
 // ReturnType ::= Type | `(' TypeList `)'
@@ -2149,8 +2142,6 @@
     else if (l.type == Lexeme::ReservedOr)
         return AstExprBinary::Or;
 //GIDEROS Added
-    else if (l.type == Lexeme::DivInt)
-        return AstExprBinary::DivInt;
     else if (l.type == Lexeme::MaxOf)
         return AstExprBinary::MaxOf;
     else if (l.type == Lexeme::MinOf)
@@ -2250,32 +2241,13 @@
 AstExpr* Parser::parseExpr(unsigned int limit)
 {
     static const BinaryOpPriority binaryPriority[] = {
-<<<<<<< HEAD
-        {6, 6}, {6, 6}, {7, 7}, {7, 7}, {7, 7}, // `+' `-' `*' `/' `%'
+        {6, 6}, {6, 6}, {7, 7}, {7, 7}, {7, 7}, {7, 7}, // `+' `-' `*' `/' `//' `%'
         {10, 9}, {5, 4},                        // power and concat (right associative)
         {3, 3}, {3, 3},                         // equality and inequality
         {3, 3}, {3, 3}, {3, 3}, {3, 3},         // order
         {2, 2}, {1, 1},                         // logical (and/or)
-        {7, 7}, {7, 7}, {7, 7},                 // GIDEROS (DivInt, MaxOf, MinOf)
+        {7, 7}, {7, 7},                         // GIDEROS (MaxOf, MinOf)
         {6, 6}, {6, 6}, {6, 6}, {7, 7}, {7, 7}  // GIDEROS (&,|,~,>>,<<)
-=======
-        {6, 6},  // '+'
-        {6, 6},  // '-'
-        {7, 7},  // '*'
-        {7, 7},  // '/'
-        {7, 7},  // '//'
-        {7, 7},  // `%'
-        {10, 9}, // power (right associative)
-        {5, 4},  // concat (right associative)
-        {3, 3},  // inequality
-        {3, 3},  // equality
-        {3, 3},  // '<'
-        {3, 3},  // '<='
-        {3, 3},  // '>'
-        {3, 3},  // '>='
-        {2, 2},  // logical and
-        {1, 1}   // logical or
->>>>>>> db809395
     };
 
     static_assert(sizeof(binaryPriority) / sizeof(binaryPriority[0]) == size_t(AstExprBinary::Op__Count), "binaryPriority needs an entry per op");

// This file is part of the Luau programming language and is licensed under MIT License; see LICENSE.txt for details
// This code is based on Lua 5.x implementation licensed under MIT License; see lua_LICENSE.txt for details
#include "lbuiltins.h"

#include "lstate.h"
#include "lstring.h"
#include "ltable.h"
#include "lgc.h"
#include "lnumutils.h"
#include "ldo.h"

#include <math.h>

#ifdef _MSC_VER
#include <intrin.h>
#endif

// luauF functions implement FASTCALL instruction that performs a direct execution of some builtin functions from the VM
// The rule of thumb is that FASTCALL functions can not call user code, yield, fail, or reallocate stack.
// If types of the arguments mismatch, luauF_* needs to return -1 and the execution will fall back to the usual call path
// If luauF_* succeeds, it needs to return *all* requested arguments, filling results with nil as appropriate.
// On input, nparams refers to the actual number of arguments (0+), whereas nresults contains LUA_MULTRET for arbitrary returns or 0+ for a
// fixed-length return
// Because of this, and the fact that "extra" returned values will be ignored, implementations below typically check that nresults is <= expected
// number, which covers the LUA_MULTRET case.

static int luauF_assert(lua_State* L, StkId res, TValue* arg0, int nresults, StkId args, int nparams)
{
    if (nparams >= 1 && nresults == 0 && !l_isfalse(arg0))
    {
        return 0;
    }

    return -1;
}

static int luauF_abs(lua_State* L, StkId res, TValue* arg0, int nresults, StkId args, int nparams)
{
    if (nparams >= 1 && nresults <= 1 && ttisnumber(arg0))
    {
        double a1 = nvalue(arg0);
        setnvalue(res, fabs(a1));
        return 1;
    }

    return -1;
}

static int luauF_acos(lua_State* L, StkId res, TValue* arg0, int nresults, StkId args, int nparams)
{
    if (nparams >= 1 && nresults <= 1 && ttisnumber(arg0))
    {
        double a1 = nvalue(arg0);
        setnvalue(res, acos(a1));
        return 1;
    }

    return -1;
}

static int luauF_asin(lua_State* L, StkId res, TValue* arg0, int nresults, StkId args, int nparams)
{
    if (nparams >= 1 && nresults <= 1 && ttisnumber(arg0))
    {
        double a1 = nvalue(arg0);
        setnvalue(res, asin(a1));
        return 1;
    }

    return -1;
}

static int luauF_atan2(lua_State* L, StkId res, TValue* arg0, int nresults, StkId args, int nparams)
{
    if (nparams >= 2 && nresults <= 1 && ttisnumber(arg0) && ttisnumber(args))
    {
        double a1 = nvalue(arg0);
        double a2 = nvalue(args);
        setnvalue(res, atan2(a1, a2));
        return 1;
    }

    return -1;
}

static int luauF_atan(lua_State* L, StkId res, TValue* arg0, int nresults, StkId args, int nparams)
{
    if (nparams >= 1 && nresults <= 1 && ttisnumber(arg0))
    {
        double a1 = nvalue(arg0);
        setnvalue(res, atan(a1));
        return 1;
    }

    return -1;
}

LUAU_FASTMATH_BEGIN
static int luauF_ceil(lua_State* L, StkId res, TValue* arg0, int nresults, StkId args, int nparams)
{
    if (nparams >= 1 && nresults <= 1 && ttisnumber(arg0))
    {
        double a1 = nvalue(arg0);
        setnvalue(res, ceil(a1));
        return 1;
    }

    return -1;
}
LUAU_FASTMATH_END

static int luauF_cosh(lua_State* L, StkId res, TValue* arg0, int nresults, StkId args, int nparams)
{
    if (nparams >= 1 && nresults <= 1 && ttisnumber(arg0))
    {
        double a1 = nvalue(arg0);
        setnvalue(res, cosh(a1));
        return 1;
    }

    return -1;
}

static int luauF_cos(lua_State* L, StkId res, TValue* arg0, int nresults, StkId args, int nparams)
{
    if (nparams >= 1 && nresults <= 1 && ttisnumber(arg0))
    {
        double a1 = nvalue(arg0);
        setnvalue(res, cos(a1));
        return 1;
    }

    return -1;
}

static int luauF_deg(lua_State* L, StkId res, TValue* arg0, int nresults, StkId args, int nparams)
{
    if (nparams >= 1 && nresults <= 1 && ttisnumber(arg0))
    {
        double a1 = nvalue(arg0);
        const double rpd = (3.14159265358979323846 / 180.0);
        setnvalue(res, a1 / rpd);
        return 1;
    }

    return -1;
}

static int luauF_exp(lua_State* L, StkId res, TValue* arg0, int nresults, StkId args, int nparams)
{
    if (nparams >= 1 && nresults <= 1 && ttisnumber(arg0))
    {
        double a1 = nvalue(arg0);
        setnvalue(res, exp(a1));
        return 1;
    }

    return -1;
}

LUAU_FASTMATH_BEGIN
static int luauF_floor(lua_State* L, StkId res, TValue* arg0, int nresults, StkId args, int nparams)
{
    if (nparams >= 1 && nresults <= 1 && ttisnumber(arg0))
    {
        double a1 = nvalue(arg0);
        setnvalue(res, floor(a1));
        return 1;
    }

    return -1;
}
LUAU_FASTMATH_END

static int luauF_fmod(lua_State* L, StkId res, TValue* arg0, int nresults, StkId args, int nparams)
{
    if (nparams >= 2 && nresults <= 1 && ttisnumber(arg0) && ttisnumber(args))
    {
        double a1 = nvalue(arg0);
        double a2 = nvalue(args);
        setnvalue(res, fmod(a1, a2));
        return 1;
    }

    return -1;
}

static int luauF_frexp(lua_State* L, StkId res, TValue* arg0, int nresults, StkId args, int nparams)
{
    if (nparams >= 1 && nresults <= 2 && ttisnumber(arg0))
    {
        double a1 = nvalue(arg0);
        int e;
        double f = frexp(a1, &e);
        setnvalue(res, f);
        setnvalue(res + 1, double(e));
        return 2;
    }

    return -1;
}

static int luauF_ldexp(lua_State* L, StkId res, TValue* arg0, int nresults, StkId args, int nparams)
{
    if (nparams >= 2 && nresults <= 1 && ttisnumber(arg0) && ttisnumber(args))
    {
        double a1 = nvalue(arg0);
        double a2 = nvalue(args);
        setnvalue(res, ldexp(a1, int(a2)));
        return 1;
    }

    return -1;
}

static int luauF_log10(lua_State* L, StkId res, TValue* arg0, int nresults, StkId args, int nparams)
{
    if (nparams >= 1 && nresults <= 1 && ttisnumber(arg0))
    {
        double a1 = nvalue(arg0);
        setnvalue(res, log10(a1));
        return 1;
    }

    return -1;
}

static int luauF_log(lua_State* L, StkId res, TValue* arg0, int nresults, StkId args, int nparams)
{
    if (nparams >= 1 && nresults <= 1 && ttisnumber(arg0))
    {
        double a1 = nvalue(arg0);

        if (nparams == 1)
        {
            setnvalue(res, log(a1));
            return 1;
        }
        else if (ttisnumber(args))
        {
            double a2 = nvalue(args);

            if (a2 == 2.0)
            {
                setnvalue(res, log2(a1));
                return 1;
            }
            else if (a2 == 10.0)
            {
                setnvalue(res, log10(a1));
                return 1;
            }
            else
            {
                setnvalue(res, log(a1) / log(a2));
                return 1;
            }
        }
    }

    return -1;
}

static int luauF_max(lua_State* L, StkId res, TValue* arg0, int nresults, StkId args, int nparams)
{
    if (nparams >= 2 && nresults <= 1 && ttisnumber(arg0) && ttisnumber(args))
    {
        double a1 = nvalue(arg0);
        double a2 = nvalue(args);

        double r = (a2 > a1) ? a2 : a1;

        for (int i = 3; i <= nparams; ++i)
        {
            if (!ttisnumber(args + (i - 2)))
                return -1;

            double a = nvalue(args + (i - 2));

            r = (a > r) ? a : r;
        }

        setnvalue(res, r);
        return 1;
    }

    return -1;
}

static int luauF_min(lua_State* L, StkId res, TValue* arg0, int nresults, StkId args, int nparams)
{
    if (nparams >= 2 && nresults <= 1 && ttisnumber(arg0) && ttisnumber(args))
    {
        double a1 = nvalue(arg0);
        double a2 = nvalue(args);

        double r = (a2 < a1) ? a2 : a1;

        for (int i = 3; i <= nparams; ++i)
        {
            if (!ttisnumber(args + (i - 2)))
                return -1;

            double a = nvalue(args + (i - 2));

            r = (a < r) ? a : r;
        }

        setnvalue(res, r);
        return 1;
    }

    return -1;
}

static int luauF_modf(lua_State* L, StkId res, TValue* arg0, int nresults, StkId args, int nparams)
{
    if (nparams >= 1 && nresults <= 2 && ttisnumber(arg0))
    {
        double a1 = nvalue(arg0);
        double ip;
        double fp = modf(a1, &ip);
        setnvalue(res, ip);
        setnvalue(res + 1, fp);
        return 2;
    }

    return -1;
}

static int luauF_pow(lua_State* L, StkId res, TValue* arg0, int nresults, StkId args, int nparams)
{
    if (nparams >= 2 && nresults <= 1 && ttisnumber(arg0) && ttisnumber(args))
    {
        double a1 = nvalue(arg0);
        double a2 = nvalue(args);
        setnvalue(res, pow(a1, a2));
        return 1;
    }

    return -1;
}

static int luauF_rad(lua_State* L, StkId res, TValue* arg0, int nresults, StkId args, int nparams)
{
    if (nparams >= 1 && nresults <= 1 && ttisnumber(arg0))
    {
        double a1 = nvalue(arg0);
        const double rpd = (3.14159265358979323846 / 180.0);
        setnvalue(res, a1 * rpd);
        return 1;
    }

    return -1;
}

static int luauF_sinh(lua_State* L, StkId res, TValue* arg0, int nresults, StkId args, int nparams)
{
    if (nparams >= 1 && nresults <= 1 && ttisnumber(arg0))
    {
        double a1 = nvalue(arg0);
        setnvalue(res, sinh(a1));
        return 1;
    }

    return -1;
}

static int luauF_sin(lua_State* L, StkId res, TValue* arg0, int nresults, StkId args, int nparams)
{
    if (nparams >= 1 && nresults <= 1 && ttisnumber(arg0))
    {
        double a1 = nvalue(arg0);
        setnvalue(res, sin(a1));
        return 1;
    }

    return -1;
}

LUAU_FASTMATH_BEGIN
static int luauF_sqrt(lua_State* L, StkId res, TValue* arg0, int nresults, StkId args, int nparams)
{
    if (nparams >= 1 && nresults <= 1 && ttisnumber(arg0))
    {
        double a1 = nvalue(arg0);
        setnvalue(res, sqrt(a1));
        return 1;
    }

    return -1;
}
LUAU_FASTMATH_END

static int luauF_tanh(lua_State* L, StkId res, TValue* arg0, int nresults, StkId args, int nparams)
{
    if (nparams >= 1 && nresults <= 1 && ttisnumber(arg0))
    {
        double a1 = nvalue(arg0);
        setnvalue(res, tanh(a1));
        return 1;
    }

    return -1;
}

static int luauF_tan(lua_State* L, StkId res, TValue* arg0, int nresults, StkId args, int nparams)
{
    if (nparams >= 1 && nresults <= 1 && ttisnumber(arg0))
    {
        double a1 = nvalue(arg0);
        setnvalue(res, tan(a1));
        return 1;
    }

    return -1;
}

static int luauF_arshift(lua_State* L, StkId res, TValue* arg0, int nresults, StkId args, int nparams)
{
    if (nparams >= 2 && nresults <= 1 && ttisnumber(arg0) && ttisnumber(args))
    {
        double a1 = nvalue(arg0);
        double a2 = nvalue(args);

        unsigned u;
        luai_num2unsigned(u, a1);
        int s = int(a2);

        // note: we only specialize fast-path that doesn't require further conditionals (negative shifts and shifts greater or equal to bit width can
        // be handled generically)
        if (unsigned(s) < 32)
        {
            // note: technically right shift of negative values is UB, but this behavior is getting defined in C++20 and all compilers do the right
            // (shift) thing.
            uint32_t r = int32_t(u) >> s;

            setnvalue(res, double(r));
            return 1;
        }
    }

    return -1;
}

static int luauF_band(lua_State* L, StkId res, TValue* arg0, int nresults, StkId args, int nparams)
{
    if (nparams >= 2 && nresults <= 1 && ttisnumber(arg0) && ttisnumber(args))
    {
        double a1 = nvalue(arg0);
        double a2 = nvalue(args);

        unsigned u1, u2;
        luai_num2unsigned(u1, a1);
        luai_num2unsigned(u2, a2);

        uint32_t r = u1 & u2;

        for (int i = 3; i <= nparams; ++i)
        {
            if (!ttisnumber(args + (i - 2)))
                return -1;

            double a = nvalue(args + (i - 2));
            unsigned u;
            luai_num2unsigned(u, a);

            r &= u;
        }

        setnvalue(res, double(r));
        return 1;
    }

    return -1;
}

static int luauF_bnot(lua_State* L, StkId res, TValue* arg0, int nresults, StkId args, int nparams)
{
    if (nparams >= 1 && nresults <= 1 && ttisnumber(arg0))
    {
        double a1 = nvalue(arg0);
        unsigned u;
        luai_num2unsigned(u, a1);

        uint32_t r = ~u;

        setnvalue(res, double(r));
        return 1;
    }

    return -1;
}

static int luauF_bor(lua_State* L, StkId res, TValue* arg0, int nresults, StkId args, int nparams)
{
    if (nparams >= 2 && nresults <= 1 && ttisnumber(arg0) && ttisnumber(args))
    {
        double a1 = nvalue(arg0);
        double a2 = nvalue(args);

        unsigned u1, u2;
        luai_num2unsigned(u1, a1);
        luai_num2unsigned(u2, a2);

        uint32_t r = u1 | u2;

        for (int i = 3; i <= nparams; ++i)
        {
            if (!ttisnumber(args + (i - 2)))
                return -1;

            double a = nvalue(args + (i - 2));
            unsigned u;
            luai_num2unsigned(u, a);

            r |= u;
        }

        setnvalue(res, double(r));
        return 1;
    }

    return -1;
}

static int luauF_bxor(lua_State* L, StkId res, TValue* arg0, int nresults, StkId args, int nparams)
{
    if (nparams >= 2 && nresults <= 1 && ttisnumber(arg0) && ttisnumber(args))
    {
        double a1 = nvalue(arg0);
        double a2 = nvalue(args);

        unsigned u1, u2;
        luai_num2unsigned(u1, a1);
        luai_num2unsigned(u2, a2);

        uint32_t r = u1 ^ u2;

        for (int i = 3; i <= nparams; ++i)
        {
            if (!ttisnumber(args + (i - 2)))
                return -1;

            double a = nvalue(args + (i - 2));
            unsigned u;
            luai_num2unsigned(u, a);

            r ^= u;
        }

        setnvalue(res, double(r));
        return 1;
    }

    return -1;
}

static int luauF_btest(lua_State* L, StkId res, TValue* arg0, int nresults, StkId args, int nparams)
{
    if (nparams >= 2 && nresults <= 1 && ttisnumber(arg0) && ttisnumber(args))
    {
        double a1 = nvalue(arg0);
        double a2 = nvalue(args);

        unsigned u1, u2;
        luai_num2unsigned(u1, a1);
        luai_num2unsigned(u2, a2);

        uint32_t r = u1 & u2;

        for (int i = 3; i <= nparams; ++i)
        {
            if (!ttisnumber(args + (i - 2)))
                return -1;

            double a = nvalue(args + (i - 2));
            unsigned u;
            luai_num2unsigned(u, a);

            r &= u;
        }

        setbvalue(res, r != 0);
        return 1;
    }

    return -1;
}

static int luauF_extract(lua_State* L, StkId res, TValue* arg0, int nresults, StkId args, int nparams)
{
    if (nparams >= 2 && nresults <= 1 && ttisnumber(arg0) && ttisnumber(args))
    {
        double a1 = nvalue(arg0);
        double a2 = nvalue(args);

        unsigned n;
        luai_num2unsigned(n, a1);
        int f = int(a2);

        if (nparams == 2)
        {
            if (unsigned(f) < 32)
            {
                uint32_t m = 1;
                uint32_t r = (n >> f) & m;

                setnvalue(res, double(r));
                return 1;
            }
        }
        else if (ttisnumber(args + 1))
        {
            double a3 = nvalue(args + 1);
            int w = int(a3);

            if (f >= 0 && w > 0 && f + w <= 32)
            {
                uint32_t m = ~(0xfffffffeu << (w - 1));
                uint32_t r = (n >> f) & m;

                setnvalue(res, double(r));
                return 1;
            }
        }
    }

    return -1;
}

static int luauF_lrotate(lua_State* L, StkId res, TValue* arg0, int nresults, StkId args, int nparams)
{
    if (nparams >= 2 && nresults <= 1 && ttisnumber(arg0) && ttisnumber(args))
    {
        double a1 = nvalue(arg0);
        double a2 = nvalue(args);

        unsigned u;
        luai_num2unsigned(u, a1);
        int s = int(a2);

        // MSVC doesn't recognize the rotate form that is UB-safe
#ifdef _MSC_VER
        uint32_t r = _rotl(u, s);
#else
        uint32_t r = (u << (s & 31)) | (u >> ((32 - s) & 31));
#endif

        setnvalue(res, double(r));
        return 1;
    }

    return -1;
}

static int luauF_lshift(lua_State* L, StkId res, TValue* arg0, int nresults, StkId args, int nparams)
{
    if (nparams >= 2 && nresults <= 1 && ttisnumber(arg0) && ttisnumber(args))
    {
        double a1 = nvalue(arg0);
        double a2 = nvalue(args);

        unsigned u;
        luai_num2unsigned(u, a1);
        int s = int(a2);

        // note: we only specialize fast-path that doesn't require further conditionals (negative shifts and shifts greater or equal to bit width can
        // be handled generically)
        if (unsigned(s) < 32)
        {
            uint32_t r = u << s;

            setnvalue(res, double(r));
            return 1;
        }
    }

    return -1;
}

static int luauF_replace(lua_State* L, StkId res, TValue* arg0, int nresults, StkId args, int nparams)
{
    if (nparams >= 3 && nresults <= 1 && ttisnumber(arg0) && ttisnumber(args) && ttisnumber(args + 1))
    {
        double a1 = nvalue(arg0);
        double a2 = nvalue(args);
        double a3 = nvalue(args + 1);

        unsigned n, v;
        luai_num2unsigned(n, a1);
        luai_num2unsigned(v, a2);
        int f = int(a3);

        if (nparams == 3)
        {
            if (unsigned(f) < 32)
            {
                uint32_t m = 1;
                uint32_t r = (n & ~(m << f)) | ((v & m) << f);

                setnvalue(res, double(r));
                return 1;
            }
        }
        else if (ttisnumber(args + 2))
        {
            double a4 = nvalue(args + 2);
            int w = int(a4);

            if (f >= 0 && w > 0 && f + w <= 32)
            {
                uint32_t m = ~(0xfffffffeu << (w - 1));
                uint32_t r = (n & ~(m << f)) | ((v & m) << f);

                setnvalue(res, double(r));
                return 1;
            }
        }
    }

    return -1;
}

static int luauF_rrotate(lua_State* L, StkId res, TValue* arg0, int nresults, StkId args, int nparams)
{
    if (nparams >= 2 && nresults <= 1 && ttisnumber(arg0) && ttisnumber(args))
    {
        double a1 = nvalue(arg0);
        double a2 = nvalue(args);

        unsigned u;
        luai_num2unsigned(u, a1);
        int s = int(a2);

        // MSVC doesn't recognize the rotate form that is UB-safe
#ifdef _MSC_VER
        uint32_t r = _rotr(u, s);
#else
        uint32_t r = (u >> (s & 31)) | (u << ((32 - s) & 31));
#endif

        setnvalue(res, double(r));
        return 1;
    }

    return -1;
}

static int luauF_rshift(lua_State* L, StkId res, TValue* arg0, int nresults, StkId args, int nparams)
{
    if (nparams >= 2 && nresults <= 1 && ttisnumber(arg0) && ttisnumber(args))
    {
        double a1 = nvalue(arg0);
        double a2 = nvalue(args);

        unsigned u;
        luai_num2unsigned(u, a1);
        int s = int(a2);

        // note: we only specialize fast-path that doesn't require further conditionals (negative shifts and shifts greater or equal to bit width can
        // be handled generically)
        if (unsigned(s) < 32)
        {
            uint32_t r = u >> s;

            setnvalue(res, double(r));
            return 1;
        }
    }

    return -1;
}

static int luauF_type(lua_State* L, StkId res, TValue* arg0, int nresults, StkId args, int nparams)
{
    if (nparams >= 1 && nresults <= 1)
    {
        int tt = ttype(arg0);
        TString* ttname = L->global->ttname[tt];

        setsvalue(L, res, ttname);
        return 1;
    }

    return -1;
}

static int luauF_byte(lua_State* L, StkId res, TValue* arg0, int nresults, StkId args, int nparams)
{
    if (nparams >= 2 && ttisstring(arg0) && ttisnumber(args))
    {
        TString* ts = tsvalue(arg0);
        int i = int(nvalue(args));
        int j = (nparams >= 3) ? (ttisnumber(args + 1) ? int(nvalue(args + 1)) : 0) : i;

        if (i >= 1 && j >= i && j <= int(ts->len))
        {
            int c = j - i + 1;
            const char* s = getstr(ts);

            // for vararg returns, we only support a single result
            // this is because this frees us from concerns about stack space
            if (c == (nresults < 0 ? 1 : nresults))
            {
                for (int k = 0; k < c; ++k)
                {
                    setnvalue(res + k, uint8_t(s[i + k - 1]));
                }

                return c;
            }
        }
    }

    return -1;
}

static int luauF_char(lua_State* L, StkId res, TValue* arg0, int nresults, StkId args, int nparams)
{
    char buffer[8];

    if (nparams < int(sizeof(buffer)) && nresults <= 1)
    {

        if (nparams >= 1)
        {
            if (!ttisnumber(arg0))
                return -1;

            int ch = int(nvalue(arg0));

            if ((unsigned char)(ch) != ch)
                return -1;

            buffer[0] = ch;
        }

        for (int i = 2; i <= nparams; ++i)
        {
            if (!ttisnumber(args + (i - 2)))
                return -1;

            int ch = int(nvalue(args + (i - 2)));

            if ((unsigned char)(ch) != ch)
                return -1;

            buffer[i - 1] = ch;
        }

        buffer[nparams] = 0;

        setsvalue(L, res, luaS_newlstr(L, buffer, nparams));
        return 1;
    }

    return -1;
}

static int luauF_len(lua_State* L, StkId res, TValue* arg0, int nresults, StkId args, int nparams)
{
    if (nparams >= 1 && nresults <= 1 && ttisstring(arg0))
    {
        TString* ts = tsvalue(arg0);

        setnvalue(res, int(ts->len));
        return 1;
    }

    return -1;
}

static int luauF_typeof(lua_State* L, StkId res, TValue* arg0, int nresults, StkId args, int nparams)
{
    if (nparams >= 1 && nresults <= 1)
    {
        const TString* ttname = luaT_objtypenamestr(L, arg0);

        setsvalue(L, res, ttname);
        return 1;
    }

    return -1;
}

static int luauF_sub(lua_State* L, StkId res, TValue* arg0, int nresults, StkId args, int nparams)
{
    if (nparams >= 3 && nresults <= 1 && ttisstring(arg0) && ttisnumber(args) && ttisnumber(args + 1))
    {
        TString* ts = tsvalue(arg0);
        int i = int(nvalue(args));
        int j = int(nvalue(args + 1));

        if (i >= 1 && j >= i && unsigned(j - 1) < unsigned(ts->len))
        {
            setsvalue(L, res, luaS_newlstr(L, getstr(ts) + (i - 1), j - i + 1));
            return 1;
        }
    }

    return -1;
}

static int luauF_clamp(lua_State* L, StkId res, TValue* arg0, int nresults, StkId args, int nparams)
{
    if (nparams >= 3 && nresults <= 1 && ttisnumber(arg0) && ttisnumber(args) && ttisnumber(args + 1))
    {
        double v = nvalue(arg0);
        double min = nvalue(args);
        double max = nvalue(args + 1);

        if (min <= max)
        {
            double r = v < min ? min : v;
            r = r > max ? max : r;

            setnvalue(res, r);
            return 1;
        }
    }

    return -1;
}

static int luauF_sign(lua_State* L, StkId res, TValue* arg0, int nresults, StkId args, int nparams)
{
    if (nparams >= 1 && nresults <= 1 && ttisnumber(arg0))
    {
        double v = nvalue(arg0);
        setnvalue(res, v > 0.0 ? 1.0 : v < 0.0 ? -1.0 : 0.0);
        return 1;
    }

    return -1;
}

LUAU_FASTMATH_BEGIN
static int luauF_round(lua_State* L, StkId res, TValue* arg0, int nresults, StkId args, int nparams)
{
    if (nparams >= 1 && nresults <= 1 && ttisnumber(arg0))
    {
        double v = nvalue(arg0);
        setnvalue(res, round(v));
        return 1;
    }

    return -1;
}
LUAU_FASTMATH_END

static int luauF_rawequal(lua_State* L, StkId res, TValue* arg0, int nresults, StkId args, int nparams)
{
    if (nparams >= 2 && nresults <= 1)
    {
        setbvalue(res, luaO_rawequalObj(arg0, args));
        return 1;
    }

    return -1;
}

static int luauF_rawget(lua_State* L, StkId res, TValue* arg0, int nresults, StkId args, int nparams)
{
    if (nparams >= 2 && nresults <= 1 && ttistable(arg0))
    {
    	lualock_table(hvalue(arg0));
        setobj2s(L, res, luaH_get(hvalue(arg0), args));
    	luaunlock_table(hvalue(arg0));
        return 1;
    }

    return -1;
}

static int luauF_rawset(lua_State* L, StkId res, TValue* arg0, int nresults, StkId args, int nparams)
{
    if (nparams >= 3 && nresults <= 1 && ttistable(arg0))
    {
        const TValue* key = args;
        if (ttisnil(key))
            return -1;
        else if (ttisnumber(key) && luai_numisnan(nvalue(key)))
            return -1;
        else if (ttisvector(key) && luai_vecisnan(vvalue(key)))
            return -1;

        Table* t = hvalue(arg0);
        if (t->readonly)
            return -1;

        setobj2s(L, res, arg0);
<<<<<<< HEAD
    	lualock_table(hvalue(arg0));
        setobj2t(L, luaH_set(L, hvalue(arg0), args), args + 1);
    	luaunlock_table(hvalue(arg0));
        luaC_barriert(L, hvalue(arg0), args + 1);
=======
        setobj2t(L, luaH_set(L, t, args), args + 1);
        luaC_barriert(L, t, args + 1);
>>>>>>> 78798d46
        return 1;
    }

    return -1;
}

static int luauF_tinsert(lua_State* L, StkId res, TValue* arg0, int nresults, StkId args, int nparams)
{
    if (nparams == 2 && nresults <= 0 && ttistable(arg0))
    {
        Table* t = hvalue(arg0);
        if (t->readonly)
            return -1;

<<<<<<< HEAD
    	lualock_table(hvalue(arg0));
        int pos = luaH_getn(hvalue(arg0)) + 1;
        setobj2t(L, luaH_setnum(L, hvalue(arg0), pos), args);
    	luaunlock_table(hvalue(arg0));
        luaC_barriert(L, hvalue(arg0), args);
=======
        int pos = luaH_getn(t) + 1;
        setobj2t(L, luaH_setnum(L, t, pos), args);
        luaC_barriert(L, t, args);
>>>>>>> 78798d46
        return 0;
    }

    return -1;
}

static int luauF_tunpack(lua_State* L, StkId res, TValue* arg0, int nresults, StkId args, int nparams)
{
    if (nparams >= 1 && nresults < 0 && ttistable(arg0))
    {
        Table* t = hvalue(arg0);
        int n = -1;

    	lualock_table(t);
        if (nparams == 1)
            n = luaH_getn(t);
        else if (nparams == 3 && ttisnumber(args) && ttisnumber(args + 1) && nvalue(args) == 1.0)
            n = int(nvalue(args + 1));

        if (n >= 0 && n <= t->sizearray && cast_int(L->stack_last - res) >= n && n + nparams <= LUAI_MAXCSTACK)
        {
            TValue* array = t->array;
            for (int i = 0; i < n; ++i)
                setobj2s(L, res + i, array + i);
        	luaunlock_table(t);
            expandstacklimit(L, res + n);
            return n;
        }
    	luaunlock_table(t);
    }

    return -1;
}

static int luauF_vector(lua_State* L, StkId res, TValue* arg0, int nresults, StkId args, int nparams)
{
    if (nparams >= 3 && nresults <= 1 && ttisnumber(arg0) && ttisnumber(args) && ttisnumber(args + 1))
    {
        double x = nvalue(arg0);
        double y = nvalue(args);
        double z = nvalue(args + 1);

#if LUA_VECTOR_SIZE == 4
        double w = 0.0;
        if (nparams >= 4)
        {
            if (!ttisnumber(args + 2))
                return -1;
            w = nvalue(args + 2);
        }
        setvvalue(res, float(x), float(y), float(z), float(w));
#else
        setvvalue(res, float(x), float(y), float(z), 0.0f);
#endif

        return 1;
    }

    return -1;
}

static int luauF_countlz(lua_State* L, StkId res, TValue* arg0, int nresults, StkId args, int nparams)
{
    if (nparams >= 1 && nresults <= 1 && ttisnumber(arg0))
    {
        double a1 = nvalue(arg0);

        unsigned n;
        luai_num2unsigned(n, a1);

#ifdef _MSC_VER
        unsigned long rl;
        int r = _BitScanReverse(&rl, n) ? 31 - int(rl) : 32;
#else
        int r = n == 0 ? 32 : __builtin_clz(n);
#endif

        setnvalue(res, double(r));
        return 1;
    }

    return -1;
}

static int luauF_countrz(lua_State* L, StkId res, TValue* arg0, int nresults, StkId args, int nparams)
{
    if (nparams >= 1 && nresults <= 1 && ttisnumber(arg0))
    {
        double a1 = nvalue(arg0);

        unsigned n;
        luai_num2unsigned(n, a1);

#ifdef _MSC_VER
        unsigned long rl;
        int r = _BitScanForward(&rl, n) ? int(rl) : 32;
#else
        int r = n == 0 ? 32 : __builtin_ctz(n);
#endif

        setnvalue(res, double(r));
        return 1;
    }

    return -1;
}

static int luauF_select(lua_State* L, StkId res, TValue* arg0, int nresults, StkId args, int nparams)
{
    if (nparams == 1 && nresults == 1)
    {
        int n = cast_int(L->base - L->ci->func) - clvalue(L->ci->func)->l.p->numparams - 1;

        if (ttisnumber(arg0))
        {
            int i = int(nvalue(arg0));

            // i >= 1 && i <= n
            if (unsigned(i - 1) < unsigned(n))
            {
                setobj2s(L, res, L->base - n + (i - 1));
                return 1;
            }
            // note: for now we don't handle negative case (wrap around) and defer to fallback
        }
        else if (ttisstring(arg0) && *svalue(arg0) == '#')
        {
            setnvalue(res, double(n));
            return 1;
        }
    }

    return -1;
}

static int luauF_rawlen(lua_State* L, StkId res, TValue* arg0, int nresults, StkId args, int nparams)
{
    if (nparams >= 1 && nresults <= 1)
    {
        if (ttistable(arg0))
        {
            Table* h = hvalue(arg0);
        	lualock_table(h);
            setnvalue(res, double(luaH_getn(h)));
        	luaunlock_table(h);
            return 1;
        }
        else if (ttisstring(arg0))
        {
            TString* ts = tsvalue(arg0);
            setnvalue(res, double(ts->len));
            return 1;
        }
    }

    return -1;
}

static int luauF_extractk(lua_State* L, StkId res, TValue* arg0, int nresults, StkId args, int nparams)
{
    // args is known to contain a number constant with packed in-range f/w
    if (nparams >= 2 && nresults <= 1 && ttisnumber(arg0))
    {
        double a1 = nvalue(arg0);
        double a2 = nvalue(args);

        unsigned n;
        luai_num2unsigned(n, a1);
        int fw = int(a2);

        int f = fw & 31;
        int w1 = fw >> 5;

        uint32_t m = ~(0xfffffffeu << w1);
        uint32_t r = (n >> f) & m;

        setnvalue(res, double(r));
        return 1;
    }

    return -1;
}

static int luauF_getmetatable(lua_State* L, StkId res, TValue* arg0, int nresults, StkId args, int nparams)
{
    if (nparams >= 1 && nresults <= 1)
    {
        Table* mt = NULL;
        if (ttistable(arg0))
            mt = hvalue(arg0)->metatable;
        else if (ttisuserdata(arg0))
            mt = uvalue(arg0)->metatable;
        else
            mt = L->global->mt[ttype(arg0)];

        const TValue* mtv = mt ? luaH_getstr(mt, L->global->tmname[TM_METATABLE]) : luaO_nilobject;
        if (!ttisnil(mtv))
        {
            setobj2s(L, res, mtv);
            return 1;
        }

        if (mt)
        {
            sethvalue(L, res, mt);
            return 1;
        }
        else
        {
            setnilvalue(res);
            return 1;
        }
    }

    return -1;
}

static int luauF_setmetatable(lua_State* L, StkId res, TValue* arg0, int nresults, StkId args, int nparams)
{
    // note: setmetatable(_, nil) is rare so we use fallback for it to optimize the fast path
    if (nparams >= 2 && nresults <= 1 && ttistable(arg0) && ttistable(args))
    {
        Table* t = hvalue(arg0);
        if (t->readonly || t->metatable != NULL)
            return -1; // note: overwriting non-null metatable is very rare but it requires __metatable check

        Table* mt = hvalue(args);
        t->metatable = mt;
        luaC_objbarrier(L, t, mt);

        sethvalue(L, res, t);
        return 1;
    }

    return -1;
}

static int luauF_missing(lua_State* L, StkId res, TValue* arg0, int nresults, StkId args, int nparams)
{
    return -1;
}

const luau_FastFunction luauF_table[256] = {
    NULL,
    luauF_assert,

    luauF_abs,
    luauF_acos,
    luauF_asin,
    luauF_atan2,
    luauF_atan,
    luauF_ceil,
    luauF_cosh,
    luauF_cos,
    luauF_deg,
    luauF_exp,
    luauF_floor,
    luauF_fmod,
    luauF_frexp,
    luauF_ldexp,
    luauF_log10,
    luauF_log,
    luauF_max,
    luauF_min,
    luauF_modf,
    luauF_pow,
    luauF_rad,
    luauF_sinh,
    luauF_sin,
    luauF_sqrt,
    luauF_tanh,
    luauF_tan,

    luauF_arshift,
    luauF_band,
    luauF_bnot,
    luauF_bor,
    luauF_bxor,
    luauF_btest,
    luauF_extract,
    luauF_lrotate,
    luauF_lshift,
    luauF_replace,
    luauF_rrotate,
    luauF_rshift,

    luauF_type,

    luauF_byte,
    luauF_char,
    luauF_len,

    luauF_typeof,

    luauF_sub,

    luauF_clamp,
    luauF_sign,
    luauF_round,

    luauF_rawset,
    luauF_rawget,
    luauF_rawequal,

    luauF_tinsert,
    luauF_tunpack,

    luauF_vector,

    luauF_countlz,
    luauF_countrz,

    luauF_select,

    luauF_rawlen,

    luauF_extractk,

    luauF_getmetatable,
    luauF_setmetatable,

// When adding builtins, add them above this line; what follows is 64 "dummy" entries with luauF_missing fallback.
// This is important so that older versions of the runtime that don't support newer builtins automatically fall back via luauF_missing.
// Given the builtin addition velocity this should always provide a larger compatibility window than bytecode versions suggest.
#define MISSING8 luauF_missing, luauF_missing, luauF_missing, luauF_missing, luauF_missing, luauF_missing, luauF_missing, luauF_missing

    MISSING8,
    MISSING8,
    MISSING8,
    MISSING8,
    MISSING8,
    MISSING8,
    MISSING8,
    MISSING8,

#undef MISSING8
};<|MERGE_RESOLUTION|>--- conflicted
+++ resolved
@@ -990,15 +990,10 @@
             return -1;
 
         setobj2s(L, res, arg0);
-<<<<<<< HEAD
-    	lualock_table(hvalue(arg0));
-        setobj2t(L, luaH_set(L, hvalue(arg0), args), args + 1);
-    	luaunlock_table(hvalue(arg0));
-        luaC_barriert(L, hvalue(arg0), args + 1);
-=======
+    	lualock_table(t);
         setobj2t(L, luaH_set(L, t, args), args + 1);
+    	luaunlock_table(t);
         luaC_barriert(L, t, args + 1);
->>>>>>> 78798d46
         return 1;
     }
 
@@ -1013,17 +1008,11 @@
         if (t->readonly)
             return -1;
 
-<<<<<<< HEAD
-    	lualock_table(hvalue(arg0));
-        int pos = luaH_getn(hvalue(arg0)) + 1;
-        setobj2t(L, luaH_setnum(L, hvalue(arg0), pos), args);
-    	luaunlock_table(hvalue(arg0));
-        luaC_barriert(L, hvalue(arg0), args);
-=======
+    	lualock_table(t);
         int pos = luaH_getn(t) + 1;
         setobj2t(L, luaH_setnum(L, t, pos), args);
+    	luaunlock_table(t);
         luaC_barriert(L, t, args);
->>>>>>> 78798d46
         return 0;
     }
 

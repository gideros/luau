--- conflicted
+++ resolved
@@ -37,7 +37,6 @@
     TM_CONCAT,
     TM_TYPE,
 
-<<<<<<< HEAD
 //GIDEROS
     TM_IDIV,
     TM_MAXOF,
@@ -49,10 +48,7 @@
     TM_SHL,
     TM_BNOT,
 
-    TM_N /* number of elements in the enum */
-=======
     TM_N // number of elements in the enum
->>>>>>> e9e2cba7
 } TMS;
 // clang-format on
 

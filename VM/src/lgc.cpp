// This file is part of the Luau programming language and is licensed under MIT License; see LICENSE.txt for details
// This code is based on Lua 5.x implementation licensed under MIT License; see lua_LICENSE.txt for details
#include "lgc.h"

#include "lobject.h"
#include "lstate.h"
#include "ltable.h"
#include "lfunc.h"
#include "lstring.h"
#include "ldo.h"
#include "lmem.h"
#include "ludata.h"

#include <string.h>

/*
 * Luau uses an incremental non-generational non-moving mark&sweep garbage collector.
 *
 * The collector runs in three stages: mark, atomic and sweep. Mark and sweep are incremental and try to do a limited amount
 * of work every GC step; atomic is ran once per the GC cycle and is indivisible. In either case, the work happens during GC
 * steps that are "scheduled" by the GC pacing algorithm - the steps happen either from explicit calls to lua_gc, or after
 * the mutator (aka application) allocates some amount of memory, which is known as "GC assist". In either case, GC steps
 * can't happen concurrently with other access to VM state.
 *
 * Current GC stage is stored in global_State::gcstate, and has two additional stages for pause and second-phase mark, explained below.
 *
 * GC pacer is an algorithm that tries to ensure that GC can always catch up to the application allocating garbage, but do this
 * with minimal amount of effort. To configure the pacer Luau provides control over three variables: GC goal, defined as the
 * target heap size during atomic phase in relation to live heap size (e.g. 200% goal means the heap's worst case size is double
 * the total size of alive objects), step size (how many kilobytes should the application allocate for GC step to trigger), and
 * GC multiplier (how much should the GC try to mark relative to how much the application allocated). It's critical that step
 * multiplier is significantly above 1, as this is what allows the GC to catch up to the application's allocation rate, and
 * GC goal and GC multiplier are linked in subtle ways, described in lua.h comments for LUA_GCSETGOAL.
 *
 * During mark, GC tries to identify all reachable objects and mark them as reachable, while keeping unreachable objects unmarked.
 * During sweep, GC tries to sweep all objects that were not reachable at the end of mark. The atomic phase is needed to ensure
 * that all pending marking has completed and all objects that are still marked as unreachable are, in fact, unreachable.
 *
 * Notably, during mark GC doesn't free any objects, and so the heap size constantly grows; during sweep, GC doesn't do any marking
 * work, so it can't immediately free objects that became unreachable after sweeping started.
 *
 * Every collectable object has one of three colors at any given point in time: white, gray or black. This coloring scheme
 * is necessary to implement incremental marking: white objects have not been marked and may be unreachable, black objects
 * have been marked and will not be marked again if they stay black, and gray objects have been marked but may contain unmarked
 * references.
 *
 * Objects are allocated as white; however, during sweep, we need to differentiate between objects that remained white in the mark
 * phase (these are not reachable and can be freed) and objects that were allocated after the mark phase ended. Because of this, the
 * colors are encoded using three bits inside GCheader::marked: white0, white1 and black (so technically we use a four-color scheme:
 * any object can be white0, white1, gray or black). All bits are exclusive, and gray objects have all three bits unset. This allows
 * us to have the "current" white bit, which is flipped during atomic stage - during sweeping, objects that have the white color from
 * the previous mark may be deleted, and all other objects may or may not be reachable, and will be changed to the current white color,
 * so that the next mark can start coloring objects from scratch again.
 *
 * Crucially, the coloring scheme comes with what's known as a tri-color invariant: a black object may never point to a white object.
 *
 * At the end of atomic stage, the expectation is that there are no gray objects anymore, which means all objects are either black
 * (reachable) or white (unreachable = dead). Tri-color invariant is maintained throughout mark and atomic phase. To uphold this
 * invariant, every modification of an object needs to check if the object is black and the new referent is white; if so, we
 * need to either mark the referent, making it non-white (known as a forward barrier), or mark the object as gray and queue it
 * for additional marking (known as a backward barrier).
 *
 * Luau uses both types of barriers. Forward barriers advance GC progress, since they don't create new outstanding work for GC,
 * but they may be expensive when an object is modified many times in succession. Backward barriers are cheaper, as they defer
 * most of the work until "later", but they require queueing the object for a rescan which isn't always possible. Table writes usually
 * use backward barriers (but switch to forward barriers during second-phase mark), whereas upvalue writes and setmetatable use forward
 * barriers.
 *
 * Since marking is incremental, it needs a way to track progress, which is implemented as a gray set: at any point, objects that
 * are gray need to mark their white references, objects that are black have no pending work, and objects that are white have not yet
 * been reached. Once the gray set is empty, the work completes; as such, incremental marking is as simple as removing an object from
 * the gray set, and turning it to black (which requires turning all its white references to gray). The gray set is implemented as
 * an intrusive singly linked list, using `gclist` field in multiple objects (functions, tables, threads and protos). When an object
 * doesn't have gclist field, the marking of that object needs to be "immediate", changing the colors of all references in one go.
 *
 * When a black object is modified, it needs to become gray again. Objects like this are placed on a separate `grayagain` list by a
 * barrier - this is important because it allows us to have a mark stage that terminates when the gray set is empty even if the mutator
 * is constantly changing existing objects to gray. After mark stage finishes traversing `gray` list, we copy `grayagain` list to `gray`
 * once and incrementally mark it again. During this phase of marking, we may get more objects marked as `grayagain`, so after we finish
 * emptying out the `gray` list the second time, we finish the mark stage and do final marking of `grayagain` during atomic phase.
 * GC works correctly without this second-phase mark (called GCSpropagateagain), but it reduces the time spent during atomic phase.
 *
 * Sweeping is also incremental, but instead of working at a granularity of an object, it works at a granularity of a page: all GC
 * objects are allocated in special pages (see lmem.cpp for details), and sweeper traverses all objects in one page in one incremental
 * step, freeing objects that aren't reachable (old white), and recoloring all other objects with the new white to prepare them for next
 * mark. During sweeping we don't need to maintain the GC invariant, because our goal is to paint all objects with current white -
 * however, some barriers will still trigger (because some reachable objects are still black as sweeping didn't get to them yet), and
 * some barriers will proactively mark black objects as white to avoid extra barriers from triggering excessively.
 *
 * Most references that GC deals with are strong, and as such they fit neatly into the incremental marking scheme. Some, however, are
 * weak - notably, tables can be marked as having weak keys/values (using __mode metafield). During incremental marking, we don't know
 * for certain if a given object is alive - if it's marked as black, it definitely was reachable during marking, but if it's marked as
 * white, we don't know if it's actually unreachable. Because of this, we need to defer weak table handling to the atomic phase; after
 * all objects are marked, we traverse all weak tables (that are linked into special weak table lists using `gclist` during marking),
 * and remove all entries that have white keys or values. If keys or values are strong, they are marked normally.
 *
 * The simplified scheme described above isn't fully accurate because of threads, upvalues and strings.
 *
 * Strings are semantically black (they are initially white, and when the mark stage reaches a string, it changes its color and never
 * touches the object again), but they are technically marked as gray - the black bit is never set on a string object. This behavior
 * is inherited from Lua 5.1 GC, but doesn't have a clear rationale - effectively, strings are marked as gray but are never part of
 * a gray list.
 *
 * Threads are hard to deal with because for them to fit into the white-gray-black scheme, writes to thread stacks need to have barriers
 * that turn the thread from black (already scanned) to gray - but this is very expensive because stack writes are very common. To
 * get around this problem, threads have an "active" state which means that a thread is actively executing code. When GC reaches an active
 * thread, it keeps it as gray, and rescans it during atomic phase. When a thread is inactive, GC instead paints the thread black. All
 * API calls that can write to thread stacks outside of execution (which implies active) uses a thread barrier that checks if the thread is
 * black, and if it is it marks it as gray and puts it on a gray list to be rescanned during atomic phase.
 *
 * NOTE: The above is only true when LuauNoSleepBit is enabled.
 *
 * Upvalues are special objects that can be closed, in which case they contain the value (acting as a reference cell) and can be dealt
 * with using the regular algorithm, or open, in which case they refer to a stack slot in some other thread. These are difficult to deal
 * with because the stack writes are not monitored. Because of this open upvalues are treated in a somewhat special way: they are never marked
 * as black (doing so would violate the GC invariant), and they are kept in a special global list (global_State::uvhead) which is traversed
 * during atomic phase. This is needed because an open upvalue might point to a stack location in a dead thread that never marked the stack
 * slot - upvalues like this are identified since they don't have `markedopen` bit set during thread traversal and closed in `clearupvals`.
 *
 * NOTE: The above is only true when LuauSimplerUpval is enabled.
 */

LUAU_FASTFLAGVARIABLE(LuauSimplerUpval, false)
LUAU_FASTFLAGVARIABLE(LuauNoSleepBit, false)
LUAU_FASTFLAGVARIABLE(LuauEagerShrink, false)

#define GC_SWEEPPAGESTEPCOST 16

#define GC_INTERRUPT(state) \
    { \
        void (*interrupt)(lua_State*, int) = g->cb.interrupt; \
        if (LUAU_UNLIKELY(!!interrupt)) \
            interrupt(L, state); \
    }

#define maskmarks cast_byte(~(bitmask(BLACKBIT) | WHITEBITS))

#define makewhite(g, x) ((x)->gch.marked = cast_byte(((x)->gch.marked & maskmarks) | luaC_white(g)))

#define white2gray(x) reset2bits((x)->gch.marked, WHITE0BIT, WHITE1BIT)
#define black2gray(x) resetbit((x)->gch.marked, BLACKBIT)

#define stringmark(s) reset2bits((s)->marked, WHITE0BIT, WHITE1BIT)

#define markvalue(g, o) \
    { \
        checkconsistency(o); \
        if (iscollectable(o) && iswhite(gcvalue(o))) \
            reallymarkobject(g, gcvalue(o)); \
    }

#define markobject(g, t) \
    { \
        if (iswhite(obj2gco(t))) \
            reallymarkobject(g, obj2gco(t)); \
    }

#ifdef LUAI_GCMETRICS
static void recordGcStateStep(global_State* g, int startgcstate, double seconds, bool assist, size_t work)
{
    switch (startgcstate)
    {
    case GCSpause:
        // record root mark time if we have switched to next state
        if (g->gcstate == GCSpropagate)
        {
            g->gcmetrics.currcycle.marktime += seconds;

            if (assist)
                g->gcmetrics.currcycle.markassisttime += seconds;
        }
        break;
    case GCSpropagate:
    case GCSpropagateagain:
        g->gcmetrics.currcycle.marktime += seconds;
        g->gcmetrics.currcycle.markwork += work;

        if (assist)
            g->gcmetrics.currcycle.markassisttime += seconds;
        break;
    case GCSatomic:
        g->gcmetrics.currcycle.atomictime += seconds;
        break;
    case GCSsweep:
        g->gcmetrics.currcycle.sweeptime += seconds;
        g->gcmetrics.currcycle.sweepwork += work;

        if (assist)
            g->gcmetrics.currcycle.sweepassisttime += seconds;
        break;
    default:
        LUAU_ASSERT(!"Unexpected GC state");
    }

    if (assist)
    {
        g->gcmetrics.stepassisttimeacc += seconds;
        g->gcmetrics.currcycle.assistwork += work;
    }
    else
    {
        g->gcmetrics.stepexplicittimeacc += seconds;
        g->gcmetrics.currcycle.explicitwork += work;
    }
}

static double recordGcDeltaTime(double& timer)
{
    double now = lua_clock();
    double delta = now - timer;
    timer = now;
    return delta;
}

static void startGcCycleMetrics(global_State* g)
{
    g->gcmetrics.currcycle.starttimestamp = lua_clock();
    g->gcmetrics.currcycle.pausetime = g->gcmetrics.currcycle.starttimestamp - g->gcmetrics.lastcycle.endtimestamp;
}

static void finishGcCycleMetrics(global_State* g)
{
    g->gcmetrics.currcycle.endtimestamp = lua_clock();
    g->gcmetrics.currcycle.endtotalsizebytes = g->totalbytes;

    g->gcmetrics.completedcycles++;
    g->gcmetrics.lastcycle = g->gcmetrics.currcycle;
    g->gcmetrics.currcycle = GCCycleMetrics();

    g->gcmetrics.currcycle.starttotalsizebytes = g->totalbytes;
    g->gcmetrics.currcycle.heaptriggersizebytes = g->GCthreshold;
}
#endif

static void removeentry(LuaNode* n)
{
    LUAU_ASSERT(ttisnil(gval(n)));
    if (iscollectable(gkey(n)))
        setttype(gkey(n), LUA_TDEADKEY); // dead key; remove it
}

static void reallymarkobject(global_State* g, GCObject* o)
{
    LUAU_ASSERT(iswhite(o) && !isdead(g, o));
    white2gray(o);
    switch (o->gch.tt)
    {
    case LUA_TSTRING:
    {
        return;
    }
    case LUA_TUSERDATA:
    {
        Table* mt = gco2u(o)->metatable;
        gray2black(o); // udata are never gray
        if (mt)
            markobject(g, mt);
        return;
    }
    case LUA_TUPVAL:
    {
        UpVal* uv = gco2uv(o);
        markvalue(g, uv->v);
        if (!upisopen(uv)) // closed?
            gray2black(o); // open upvalues are never black
        return;
    }
    case LUA_TFUNCTION:
    {
        gco2cl(o)->gclist = g->gray;
        g->gray = o;
        break;
    }
    case LUA_TTABLE:
    {
        gco2h(o)->gclist = g->gray;
        g->gray = o;
        break;
    }
    case LUA_TTHREAD:
    {
        gco2th(o)->gclist = g->gray;
        g->gray = o;
        break;
    }
    case LUA_TPROTO:
    {
        gco2p(o)->gclist = g->gray;
        g->gray = o;
        break;
    }
    default:
        LUAU_ASSERT(0);
    }
}

static const char* gettablemode(global_State* g, Table* h)
{
    const TValue* mode = gfasttm(g, h->metatable, TM_MODE);

    if (mode && ttisstring(mode))
        return svalue(mode);

    return NULL;
}

static int traversetable(global_State* g, Table* h)
{
    int i;
    int weakkey = 0;
    int weakvalue = 0;
    if (h->metatable)
        markobject(g, cast_to(Table*, h->metatable));

    // is there a weak mode?
    if (const char* modev = gettablemode(g, h))
    {
        weakkey = (strchr(modev, 'k') != NULL);
        weakvalue = (strchr(modev, 'v') != NULL);
        if (weakkey || weakvalue)
        {                         // is really weak?
            h->gclist = g->weak;  // must be cleared after GC, ...
            g->weak = obj2gco(h); // ... so put in the appropriate list
        }
    }

    if (weakkey && weakvalue)
        return 1;
    if (!weakvalue)
    {
        i = h->sizearray;
        while (i--)
            markvalue(g, &h->array[i]);
    }
    i = sizenode(h);
    while (i--)
    {
        LuaNode* n = gnode(h, i);
        LUAU_ASSERT(ttype(gkey(n)) != LUA_TDEADKEY || ttisnil(gval(n)));
        if (ttisnil(gval(n)))
            removeentry(n); // remove empty entries
        else
        {
            LUAU_ASSERT(!ttisnil(gkey(n)));
            if (!weakkey)
                markvalue(g, gkey(n));
            if (!weakvalue)
                markvalue(g, gval(n));
        }
    }
    return weakkey || weakvalue;
}

/*
** All marks are conditional because a GC may happen while the
** prototype is still being created
*/
static void traverseproto(global_State* g, Proto* f)
{
    int i;
    if (f->source)
        stringmark(f->source);
    if (f->debugname)
        stringmark(f->debugname);
<<<<<<< HEAD
    if (f->pseudocode)
        stringmark(f->pseudocode);
    for (i = 0; i < f->sizek; i++) /* mark literals */
=======
    for (i = 0; i < f->sizek; i++) // mark literals
>>>>>>> e9e2cba7
        markvalue(g, &f->k[i]);
    for (i = 0; i < f->sizeupvalues; i++)
    { // mark upvalue names
        if (f->upvalues[i])
            stringmark(f->upvalues[i]);
    }
    for (i = 0; i < f->sizep; i++)
    { // mark nested protos
        if (f->p[i])
            markobject(g, f->p[i]);
    }
    for (i = 0; i < f->sizelocvars; i++)
    { // mark local-variable names
        if (f->locvars[i].varname)
            stringmark(f->locvars[i].varname);
    }
}

static void traverseclosure(global_State* g, Closure* cl)
{
    markobject(g, cl->env);
    if (cl->isC)
    {
        int i;
        for (i = 0; i < cl->nupvalues; i++) // mark its upvalues
            markvalue(g, &cl->c.upvals[i]);
    }
    else
    {
        int i;
        LUAU_ASSERT(cl->nupvalues == cl->l.p->nups);
        markobject(g, cast_to(Proto*, cl->l.p));
        for (i = 0; i < cl->nupvalues; i++) // mark its upvalues
            markvalue(g, &cl->l.uprefs[i]);
    }
}

static void traversestack(global_State* g, lua_State* l)
{
    markobject(g, l->gt);
    if (l->namecall)
        stringmark(l->namecall);
    for (StkId o = l->stack; o < l->top; o++)
        markvalue(g, o);
    if (FFlag::LuauSimplerUpval)
    {
        for (UpVal* uv = l->openupval; uv; uv = uv->u.open.threadnext)
        {
            LUAU_ASSERT(upisopen(uv));
            uv->markedopen = 1;
            markobject(g, uv);
        }
    }
}

static void clearstack(lua_State* l)
{
    StkId stack_end = l->stack + l->stacksize;
    for (StkId o = l->top; o < stack_end; o++) // clear not-marked stack slice
        setnilvalue(o);
}

// TODO: pull function definition here when FFlag::LuauEagerShrink is removed
static void shrinkstack(lua_State* L);

/*
** traverse one gray object, turning it to black.
** Returns `quantity' traversed.
*/
static size_t propagatemark(global_State* g)
{
    GCObject* o = g->gray;
    LUAU_ASSERT(isgray(o));
    gray2black(o);
    switch (o->gch.tt)
    {
    case LUA_TTABLE:
    {
        Table* h = gco2h(o);
        g->gray = h->gclist;
        if (traversetable(g, h)) // table is weak?
            black2gray(o);       // keep it gray
        return sizeof(Table) + sizeof(TValue) * h->sizearray + sizeof(LuaNode) * sizenode(h);
    }
    case LUA_TFUNCTION:
    {
        Closure* cl = gco2cl(o);
        g->gray = cl->gclist;
        traverseclosure(g, cl);
        return cl->isC ? sizeCclosure(cl->nupvalues) : sizeLclosure(cl->nupvalues);
    }
    case LUA_TTHREAD:
    {
        lua_State* th = gco2th(o);
        g->gray = th->gclist;

        LUAU_ASSERT(!luaC_threadsleeping(th));

        // threads that are executing and the main thread remain gray
        bool active = luaC_threadactive(th) || th == th->global->mainthread;

        // TODO: Refactor this logic after LuauNoSleepBit is removed
        if (!active && g->gcstate == GCSpropagate)
        {
            traversestack(g, th);
            clearstack(th);

            if (!FFlag::LuauNoSleepBit)
                l_setbit(th->stackstate, THREAD_SLEEPINGBIT);
        }
        else
        {
            th->gclist = g->grayagain;
            g->grayagain = o;

            black2gray(o);

            traversestack(g, th);

            // final traversal?
            if (g->gcstate == GCSatomic)
                clearstack(th);
        }

        // we could shrink stack at any time but we opt to skip it during atomic since it's redundant to do that more than once per cycle
        if (FFlag::LuauEagerShrink && g->gcstate != GCSatomic)
            shrinkstack(th);

        return sizeof(lua_State) + sizeof(TValue) * th->stacksize + sizeof(CallInfo) * th->size_ci;
    }
    case LUA_TPROTO:
    {
        Proto* p = gco2p(o);
        g->gray = p->gclist;
        traverseproto(g, p);
        return sizeof(Proto) + sizeof(Instruction) * p->sizecode + sizeof(Proto*) * p->sizep + sizeof(TValue) * p->sizek + p->sizelineinfo +
               sizeof(LocVar) * p->sizelocvars + sizeof(TString*) * p->sizeupvalues;
    }
    default:
        LUAU_ASSERT(0);
        return 0;
    }
}

static size_t propagateall(global_State* g)
{
    size_t work = 0;
    while (g->gray)
    {
        work += propagatemark(g);
    }
    return work;
}

/*
** The next function tells whether a key or value can be cleared from
** a weak table. Non-collectable objects are never removed from weak
** tables. Strings behave as `values', so are never removed too. for
** other objects: if really collected, cannot keep them.
*/
static int isobjcleared(GCObject* o)
{
    if (o->gch.tt == LUA_TSTRING)
    {
        stringmark(&o->ts); // strings are `values', so are never weak
        return 0;
    }

    return iswhite(o);
}

#define iscleared(o) (iscollectable(o) && isobjcleared(gcvalue(o)))

/*
** clear collected entries from weaktables
*/
static size_t cleartable(lua_State* L, GCObject* l)
{
    size_t work = 0;
    while (l)
    {
        Table* h = gco2h(l);
        work += sizeof(Table) + sizeof(TValue) * h->sizearray + sizeof(LuaNode) * sizenode(h);

        int i = h->sizearray;
        while (i--)
        {
            TValue* o = &h->array[i];
            if (iscleared(o))   // value was collected?
                setnilvalue(o); // remove value
        }
        i = sizenode(h);
        int activevalues = 0;
        while (i--)
        {
            LuaNode* n = gnode(h, i);

            // non-empty entry?
            if (!ttisnil(gval(n)))
            {
                // can we clear key or value?
                if (iscleared(gkey(n)) || iscleared(gval(n)))
                {
                    setnilvalue(gval(n)); // remove value ...
                    removeentry(n);       // remove entry from table
                }
                else
                {
                    activevalues++;
                }
            }
        }

        if (const char* modev = gettablemode(L->global, h))
        {
            // are we allowed to shrink this weak table?
            if (strchr(modev, 's'))
            {
                // shrink at 37.5% occupancy
                if (activevalues < sizenode(h) * 3 / 8)
                    luaH_resizehash(L, h, activevalues);
            }
        }

        l = h->gclist;
    }
    return work;
}

static void shrinkstack(lua_State* L)
{
    // compute used stack - note that we can't use th->top if we're in the middle of vararg call
    StkId lim = L->top;
    for (CallInfo* ci = L->base_ci; ci <= L->ci; ci++)
    {
        LUAU_ASSERT(ci->top <= L->stack_last);
        if (lim < ci->top)
            lim = ci->top;
    }

    // shrink stack and callinfo arrays if we aren't using most of the space
    int ci_used = cast_int(L->ci - L->base_ci); // number of `ci' in use
    int s_used = cast_int(lim - L->stack);      // part of stack in use
    if (L->size_ci > LUAI_MAXCALLS)             // handling overflow?
        return;                                 // do not touch the stacks
    if (3 * ci_used < L->size_ci && 2 * BASIC_CI_SIZE < L->size_ci)
        luaD_reallocCI(L, L->size_ci / 2); // still big enough...
    condhardstacktests(luaD_reallocCI(L, ci_used + 1));
    if (3 * s_used < L->stacksize && 2 * (BASIC_STACK_SIZE + EXTRA_STACK) < L->stacksize)
        luaD_reallocstack(L, L->stacksize / 2); // still big enough...
    condhardstacktests(luaD_reallocstack(L, s_used));
}

static void freeobj(lua_State* L, GCObject* o, lua_Page* page)
{
    switch (o->gch.tt)
    {
    case LUA_TPROTO:
        luaF_freeproto(L, gco2p(o), page);
        break;
    case LUA_TFUNCTION:
        luaF_freeclosure(L, gco2cl(o), page);
        break;
    case LUA_TUPVAL:
        luaF_freeupval(L, gco2uv(o), page);
        break;
    case LUA_TTABLE:
        luaH_free(L, gco2h(o), page);
        break;
    case LUA_TTHREAD:
        LUAU_ASSERT(gco2th(o) != L && gco2th(o) != L->global->mainthread);
        luaE_freethread(L, gco2th(o), page);
        break;
    case LUA_TSTRING:
        luaS_free(L, gco2ts(o), page);
        break;
    case LUA_TUSERDATA:
        luaU_freeudata(L, gco2u(o), page);
        break;
    default:
        LUAU_ASSERT(0);
    }
}

static void shrinkbuffers(lua_State* L)
{
    global_State* g = L->global;
    // check size of string hash
    if (g->strt.nuse < cast_to(uint32_t, g->strt.size / 4) && g->strt.size > LUA_MINSTRTABSIZE * 2)
        luaS_resize(L, g->strt.size / 2); // table is too big
}

static void shrinkbuffersfull(lua_State* L)
{
    global_State* g = L->global;
    // check size of string hash
    int hashsize = g->strt.size;
    while (g->strt.nuse < cast_to(uint32_t, hashsize / 4) && hashsize > LUA_MINSTRTABSIZE * 2)
        hashsize /= 2;
    if (hashsize != g->strt.size)
        luaS_resize(L, hashsize); // table is too big
}

static bool deletegco(void* context, lua_Page* page, GCObject* gco)
{
    // we are in the process of deleting everything
    // threads with open upvalues will attempt to close them all on removal
    // but those upvalues might point to stack values that were already deleted
    if (!FFlag::LuauSimplerUpval && gco->gch.tt == LUA_TTHREAD)
    {
        lua_State* th = gco2th(gco);

        while (UpVal* uv = th->openupval)
        {
            luaF_unlinkupval(uv);
            // close the upvalue without copying the dead data so that luaF_freeupval will not unlink again
            uv->v = &uv->u.value;
        }
    }

    lua_State* L = (lua_State*)context;
    freeobj(L, gco, page);
    return true;
}

void luaC_freeall(lua_State* L)
{
    global_State* g = L->global;

    LUAU_ASSERT(L == g->mainthread);

    luaM_visitgco(L, L, deletegco);

<<<<<<< HEAD
    luaC_postgc(L);

    for (int i = 0; i < g->strt.size; i++) /* free all string lists */
=======
    for (int i = 0; i < g->strt.size; i++) // free all string lists
>>>>>>> e9e2cba7
        LUAU_ASSERT(g->strt.hash[i] == NULL);

    LUAU_ASSERT(L->global->strt.nuse == 0);
    LUAU_ASSERT(g->strbufgc == NULL);
}

static void markmt(global_State* g)
{
    int i;
    for (i = 0; i < LUA_T_COUNT; i++)
        if (g->mt[i])
            markobject(g, g->mt[i]);
}

// mark root set
static void markroot(lua_State* L)
{
    global_State* g = L->global;
    g->gray = NULL;
    g->grayagain = NULL;
    g->weak = NULL;
    markobject(g, g->mainthread);
    // make global table be traversed before main stack
    markobject(g, g->mainthread->gt);
    markvalue(g, registry(L));
    markmt(g);
    g->gcstate = GCSpropagate;
}

static size_t remarkupvals(global_State* g)
{
    size_t work = 0;

    for (UpVal* uv = g->uvhead.u.open.next; uv != &g->uvhead; uv = uv->u.open.next)
    {
        work += sizeof(UpVal);

        LUAU_ASSERT(upisopen(uv));
        LUAU_ASSERT(uv->u.open.next->u.open.prev == uv && uv->u.open.prev->u.open.next == uv);
        LUAU_ASSERT(!isblack(obj2gco(uv))); // open upvalues are never black

        if (isgray(obj2gco(uv)))
            markvalue(g, uv->v);
    }

    return work;
}

static size_t clearupvals(lua_State* L)
{
    global_State* g = L->global;

    size_t work = 0;

    for (UpVal* uv = g->uvhead.u.open.next; uv != &g->uvhead;)
    {
        work += sizeof(UpVal);

        LUAU_ASSERT(upisopen(uv));
        LUAU_ASSERT(uv->u.open.next->u.open.prev == uv && uv->u.open.prev->u.open.next == uv);
        LUAU_ASSERT(!isblack(obj2gco(uv))); // open upvalues are never black
        LUAU_ASSERT(iswhite(obj2gco(uv)) || !iscollectable(uv->v) || !iswhite(gcvalue(uv->v)));

        if (uv->markedopen)
        {
            // upvalue is still open (belongs to alive thread)
            LUAU_ASSERT(isgray(obj2gco(uv)));
            uv->markedopen = 0; // for next cycle
            uv = uv->u.open.next;
        }
        else
        {
            // upvalue is either dead, or alive but the thread is dead; unlink and close
            UpVal* next = uv->u.open.next;
            luaF_closeupval(L, uv, /* dead= */ iswhite(obj2gco(uv)));
            uv = next;
        }
    }

    return work;
}

static size_t atomic(lua_State* L)
{
    global_State* g = L->global;
    LUAU_ASSERT(g->gcstate == GCSatomic);

    size_t work = 0;

#ifdef LUAI_GCMETRICS
    double currts = lua_clock();
#endif

    // remark occasional upvalues of (maybe) dead threads
    work += remarkupvals(g);
    // traverse objects caught by write barrier and by 'remarkupvals'
    work += propagateall(g);

#ifdef LUAI_GCMETRICS
    g->gcmetrics.currcycle.atomictimeupval += recordGcDeltaTime(currts);
#endif

    // remark weak tables
    g->gray = g->weak;
    g->weak = NULL;
    LUAU_ASSERT(!iswhite(obj2gco(g->mainthread)));
    markobject(g, L); // mark running thread
    markmt(g);        // mark basic metatables (again)
    work += propagateall(g);

#ifdef LUAI_GCMETRICS
    g->gcmetrics.currcycle.atomictimeweak += recordGcDeltaTime(currts);
#endif

    // remark gray again
    g->gray = g->grayagain;
    g->grayagain = NULL;
    work += propagateall(g);

#ifdef LUAI_GCMETRICS
    g->gcmetrics.currcycle.atomictimegray += recordGcDeltaTime(currts);
#endif

    // remove collected objects from weak tables
    work += cleartable(L, g->weak);
    g->weak = NULL;

#ifdef LUAI_GCMETRICS
    g->gcmetrics.currcycle.atomictimeclear += recordGcDeltaTime(currts);
#endif

    if (FFlag::LuauSimplerUpval)
    {
        // close orphaned live upvalues of dead threads and clear dead upvalues
        work += clearupvals(L);

#ifdef LUAI_GCMETRICS
        g->gcmetrics.currcycle.atomictimeupval += recordGcDeltaTime(currts);
#endif
    }

    // flip current white
    g->currentwhite = cast_byte(otherwhite(g));
    g->sweepgcopage = g->allgcopages;
    g->gcstate = GCSsweep;

    return work;
}

static bool sweepgco(lua_State* L, lua_Page* page, GCObject* gco)
{
    global_State* g = L->global;

    int deadmask = otherwhite(g);
    LUAU_ASSERT(testbit(deadmask, FIXEDBIT)); // make sure we never sweep fixed objects

    int alive = (gco->gch.marked ^ WHITEBITS) & deadmask;

    if (gco->gch.tt == LUA_TTHREAD)
    {
        lua_State* th = gco2th(gco);

        if (alive)
        {
            if (!FFlag::LuauNoSleepBit)
                resetbit(th->stackstate, THREAD_SLEEPINGBIT);

            if (!FFlag::LuauEagerShrink)
                shrinkstack(th);
        }
    }

    if (alive)
    {
        LUAU_ASSERT(!isdead(g, gco));
        makewhite(g, gco); // make it white (for next cycle)
        return false;
    }

    LUAU_ASSERT(isdead(g, gco));
    freeobj(L, gco, page);
    return true;
}

// a version of generic luaM_visitpage specialized for the main sweep stage
static int sweepgcopage(lua_State* L, lua_Page* page)
{
    char* start;
    char* end;
    int busyBlocks;
    int blockSize;
    luaM_getpagewalkinfo(page, &start, &end, &busyBlocks, &blockSize);

    for (char* pos = start; pos != end; pos += blockSize)
    {
        GCObject* gco = (GCObject*)pos;

        // skip memory blocks that are already freed
        if (gco->gch.tt == LUA_TNIL)
            continue;

        // when true is returned it means that the element was deleted
        if (sweepgco(L, page, gco))
        {
            LUAU_ASSERT(busyBlocks > 0);

            // if the last block was removed, page would be removed as well
            if (--busyBlocks == 0)
                return int(pos - start) / blockSize + 1;
        }
    }

    return int(end - start) / blockSize;
}

static size_t gcstep(lua_State* L, size_t limit)
{
    size_t cost = 0;
    global_State* g = L->global;
    switch (g->gcstate)
    {
    case GCSpause:
    {
        markroot(L); // start a new collection
        LUAU_ASSERT(g->gcstate == GCSpropagate);
        break;
    }
    case GCSpropagate:
    {
        while (g->gray && cost < limit)
        {
            cost += propagatemark(g);
        }

        if (!g->gray)
        {
#ifdef LUAI_GCMETRICS
            g->gcmetrics.currcycle.propagatework = g->gcmetrics.currcycle.explicitwork + g->gcmetrics.currcycle.assistwork;
#endif

            // perform one iteration over 'gray again' list
            g->gray = g->grayagain;
            g->grayagain = NULL;

            g->gcstate = GCSpropagateagain;
        }
        break;
    }
    case GCSpropagateagain:
    {
        while (g->gray && cost < limit)
        {
            cost += propagatemark(g);
        }

        if (!g->gray) // no more `gray' objects
        {
#ifdef LUAI_GCMETRICS
            g->gcmetrics.currcycle.propagateagainwork =
                g->gcmetrics.currcycle.explicitwork + g->gcmetrics.currcycle.assistwork - g->gcmetrics.currcycle.propagatework;
#endif

            g->gcstate = GCSatomic;
        }
        break;
    }
    case GCSatomic:
    {
#ifdef LUAI_GCMETRICS
        g->gcmetrics.currcycle.atomicstarttimestamp = lua_clock();
        g->gcmetrics.currcycle.atomicstarttotalsizebytes = g->totalbytes;
#endif

        g->gcstats.atomicstarttimestamp = lua_clock();
        g->gcstats.atomicstarttotalsizebytes = g->totalbytes;

        cost = atomic(L); // finish mark phase

        LUAU_ASSERT(g->gcstate == GCSsweep);
        break;
    }
    case GCSsweep:
    {
        while (g->sweepgcopage && cost < limit)
        {
            lua_Page* next = luaM_getnextgcopage(g->sweepgcopage); // page sweep might destroy the page

            int steps = sweepgcopage(L, g->sweepgcopage);

            g->sweepgcopage = next;
            cost += steps * GC_SWEEPPAGESTEPCOST;
        }

        // nothing more to sweep?
        if (g->sweepgcopage == NULL)
        {
            // don't forget to visit main thread
            sweepgco(L, NULL, obj2gco(g->mainthread));

            shrinkbuffers(L);
            g->gcstate = GCSpause; // end collection
        }
        break;
    }
    default:
        LUAU_ASSERT(!"Unexpected GC state");
    }
    return cost;
}

static int64_t getheaptriggererroroffset(global_State* g)
{
    // adjust for error using Proportional-Integral controller
    // https://en.wikipedia.org/wiki/PID_controller
    int32_t errorKb = int32_t((g->gcstats.atomicstarttotalsizebytes - g->gcstats.heapgoalsizebytes) / 1024);

    // we use sliding window for the error integral to avoid error sum 'windup' when the desired target cannot be reached
    const size_t triggertermcount = sizeof(g->gcstats.triggerterms) / sizeof(g->gcstats.triggerterms[0]);

    int32_t* slot = &g->gcstats.triggerterms[g->gcstats.triggertermpos % triggertermcount];
    int32_t prev = *slot;
    *slot = errorKb;
    g->gcstats.triggerintegral += errorKb - prev;
    g->gcstats.triggertermpos++;

    // controller tuning
    // https://en.wikipedia.org/wiki/Ziegler%E2%80%93Nichols_method
    const double Ku = 0.9; // ultimate gain (measured)
    const double Tu = 2.5; // oscillation period (measured)

    const double Kp = 0.45 * Ku; // proportional gain
    const double Ti = 0.8 * Tu;
    const double Ki = 0.54 * Ku / Ti; // integral gain

    double proportionalTerm = Kp * errorKb;
    double integralTerm = Ki * g->gcstats.triggerintegral;

    double totalTerm = proportionalTerm + integralTerm;

    return int64_t(totalTerm * 1024);
}

static size_t getheaptrigger(global_State* g, size_t heapgoal)
{
    // adjust threshold based on a guess of how many bytes will be allocated between the cycle start and sweep phase
    // our goal is to begin the sweep when used memory has reached the heap goal
    const double durationthreshold = 1e-3;
    double allocationduration = g->gcstats.atomicstarttimestamp - g->gcstats.endtimestamp;

    // avoid measuring intervals smaller than 1ms
    if (allocationduration < durationthreshold)
        return heapgoal;

    double allocationrate = (g->gcstats.atomicstarttotalsizebytes - g->gcstats.endtotalsizebytes) / allocationduration;
    double markduration = g->gcstats.atomicstarttimestamp - g->gcstats.starttimestamp;

    int64_t expectedgrowth = int64_t(markduration * allocationrate);
    int64_t offset = getheaptriggererroroffset(g);
    int64_t heaptrigger = heapgoal - (expectedgrowth + offset);

    // clamp the trigger between memory use at the end of the cycle and the heap goal
    return heaptrigger < int64_t(g->totalbytes) ? g->totalbytes : (heaptrigger > int64_t(heapgoal) ? heapgoal : size_t(heaptrigger));
}

size_t luaC_step(lua_State* L, bool assist)
{
    global_State* g = L->global;

    int lim = g->gcstepsize * g->gcstepmul / 100; // how much to work
    LUAU_ASSERT(g->totalbytes >= g->GCthreshold);
    size_t debt = g->totalbytes - g->GCthreshold;

    GC_INTERRUPT(0);

    // at the start of the new cycle
    if (g->gcstate == GCSpause)
        g->gcstats.starttimestamp = lua_clock();

#ifdef LUAI_GCMETRICS
    if (g->gcstate == GCSpause)
        startGcCycleMetrics(g);

    double lasttimestamp = lua_clock();
#endif

    int lastgcstate = g->gcstate;

    size_t work = gcstep(L, lim);

#ifdef LUAI_GCMETRICS
    recordGcStateStep(g, lastgcstate, lua_clock() - lasttimestamp, assist, work);
#endif

    size_t actualstepsize = work * 100 / g->gcstepmul;

    // at the end of the last cycle
    if (g->gcstate == GCSpause)
    {
        // at the end of a collection cycle, set goal based on gcgoal setting
        size_t heapgoal = (g->totalbytes / 100) * g->gcgoal;
        size_t heaptrigger = getheaptrigger(g, heapgoal);

        g->GCthreshold = heaptrigger;

        g->gcstats.heapgoalsizebytes = heapgoal;
        g->gcstats.endtimestamp = lua_clock();
        g->gcstats.endtotalsizebytes = g->totalbytes;

#ifdef LUAI_GCMETRICS
        finishGcCycleMetrics(g);
#endif
    }
    else
    {
        g->GCthreshold = g->totalbytes + actualstepsize;

        // compensate if GC is "behind schedule" (has some debt to pay)
        if (g->GCthreshold >= debt)
            g->GCthreshold -= debt;
    }

    GC_INTERRUPT(lastgcstate);
<<<<<<< HEAD
    luaC_postgc(L);
=======

    return actualstepsize;
>>>>>>> e9e2cba7
}

void luaC_fullgc(lua_State* L)
{
    global_State* g = L->global;

#ifdef LUAI_GCMETRICS
    if (g->gcstate == GCSpause)
        startGcCycleMetrics(g);
#endif

    if (FFlag::LuauSimplerUpval ? keepinvariant(g) : g->gcstate <= GCSatomic)
    {
        // reset sweep marks to sweep all elements (returning them to white)
        g->sweepgcopage = g->allgcopages;
        // reset other collector lists
        g->gray = NULL;
        g->grayagain = NULL;
        g->weak = NULL;
        g->gcstate = GCSsweep;
    }
    LUAU_ASSERT(g->gcstate == GCSpause || g->gcstate == GCSsweep);
    // finish any pending sweep phase
    while (g->gcstate != GCSpause)
    {
        LUAU_ASSERT(g->gcstate == GCSsweep);
        gcstep(L, SIZE_MAX);
    }

    if (FFlag::LuauSimplerUpval)
    {
        // clear markedopen bits for all open upvalues; these might be stuck from half-finished mark prior to full gc
        for (UpVal* uv = g->uvhead.u.open.next; uv != &g->uvhead; uv = uv->u.open.next)
        {
            LUAU_ASSERT(upisopen(uv));
            uv->markedopen = 0;
        }
    }

#ifdef LUAI_GCMETRICS
    finishGcCycleMetrics(g);
    startGcCycleMetrics(g);
#endif

    // run a full collection cycle
    markroot(L);
    while (g->gcstate != GCSpause)
    {
        gcstep(L, SIZE_MAX);
    }
    // reclaim as much buffer memory as possible (shrinkbuffers() called during sweep is incremental)
    shrinkbuffersfull(L);

    size_t heapgoalsizebytes = (g->totalbytes / 100) * g->gcgoal;

    // trigger cannot be correctly adjusted after a forced full GC.
    // we will try to place it so that we can reach the goal based on
    // the rate at which we run the GC relative to allocation rate
    // and on amount of bytes we need to traverse in propagation stage.
    // goal and stepmul are defined in percents
    g->GCthreshold = g->totalbytes * (g->gcgoal * g->gcstepmul / 100 - 100) / g->gcstepmul;

    // but it might be impossible to satisfy that directly
    if (g->GCthreshold < g->totalbytes)
        g->GCthreshold = g->totalbytes;

    g->gcstats.heapgoalsizebytes = heapgoalsizebytes;

<<<<<<< HEAD
    g->gcstats.currcycle.heapgoalsizebytes = heapgoalsizebytes;
    g->gcstats.currcycle.heaptriggersizebytes = g->GCthreshold;

    luaC_postgc(L);
}

void luaC_postgc(lua_State *L)
{
    global_State* g = L->global;
    std::vector<global_State::gc_Destructor> dlist=g->destructors;
    g->destructors.clear();
    for (auto it=dlist.begin();it!=dlist.end();it++)
        it->dtor(L,it->data);
}

void luaC_addpostgc(lua_State *L,int (*dtor)(lua_State *L,void*),void *data)
{
    global_State* g = L->global;
    global_State::gc_Destructor d;
    d.dtor=dtor;
    d.data=data;
    g->destructors.push_back(d);
=======
#ifdef LUAI_GCMETRICS
    finishGcCycleMetrics(g);
#endif
>>>>>>> e9e2cba7
}

void luaC_barrierupval(lua_State* L, GCObject* v)
{
    LUAU_ASSERT(!FFlag::LuauSimplerUpval);
    global_State* g = L->global;
    LUAU_ASSERT(iswhite(v) && !isdead(g, v));

    if (keepinvariant(g))
        reallymarkobject(g, v);
}

void luaC_barrierf(lua_State* L, GCObject* o, GCObject* v)
{
    global_State* g = L->global;
    LUAU_ASSERT(isblack(o) && iswhite(v) && !isdead(g, v) && !isdead(g, o));
    LUAU_ASSERT(g->gcstate != GCSpause);
    // must keep invariant?
    if (keepinvariant(g))
        reallymarkobject(g, v); // restore invariant
    else                        // don't mind
        makewhite(g, o);        // mark as white just to avoid other barriers
}

void luaC_barriertable(lua_State* L, Table* t, GCObject* v)
{
    global_State* g = L->global;
    GCObject* o = obj2gco(t);

    // in the second propagation stage, table assignment barrier works as a forward barrier
    if (g->gcstate == GCSpropagateagain)
    {
        LUAU_ASSERT(isblack(o) && iswhite(v) && !isdead(g, v) && !isdead(g, o));
        reallymarkobject(g, v);
        return;
    }

    LUAU_ASSERT(isblack(o) && !isdead(g, o));
    LUAU_ASSERT(g->gcstate != GCSpause);
    black2gray(o); // make table gray (again)
    t->gclist = g->grayagain;
    g->grayagain = o;
}

void luaC_barrierback(lua_State* L, GCObject* o, GCObject** gclist)
{
    global_State* g = L->global;
    LUAU_ASSERT(isblack(o) && !isdead(g, o));
    LUAU_ASSERT(g->gcstate != GCSpause);

    black2gray(o); // make object gray (again)
    *gclist = g->grayagain;
    g->grayagain = o;
}

void luaC_upvalclosed(lua_State* L, UpVal* uv)
{
    global_State* g = L->global;
    GCObject* o = obj2gco(uv);

    LUAU_ASSERT(!upisopen(uv)); // upvalue was closed but needs GC state fixup

    if (isgray(o))
    {
        if (keepinvariant(g))
        {
            gray2black(o); // closed upvalues need barrier
            luaC_barrier(L, uv, uv->v);
        }
        else
        { // sweep phase: sweep it (turning it into white)
            makewhite(g, o);
            LUAU_ASSERT(g->gcstate != GCSpause);
        }
    }
}

// measure the allocation rate in bytes/sec
// returns -1 if allocation rate cannot be measured
int64_t luaC_allocationrate(lua_State* L)
{
    global_State* g = L->global;
    const double durationthreshold = 1e-3; // avoid measuring intervals smaller than 1ms

    if (g->gcstate <= GCSatomic)
    {
        double duration = lua_clock() - g->gcstats.endtimestamp;

        if (duration < durationthreshold)
            return -1;

        return int64_t((g->totalbytes - g->gcstats.endtotalsizebytes) / duration);
    }

    // totalbytes is unstable during the sweep, use the rate measured at the end of mark phase
    double duration = g->gcstats.atomicstarttimestamp - g->gcstats.endtimestamp;

    if (duration < durationthreshold)
        return -1;

    return int64_t((g->gcstats.atomicstarttotalsizebytes - g->gcstats.endtotalsizebytes) / duration);
}

void luaC_wakethread(lua_State* L)
{
    LUAU_ASSERT(!FFlag::LuauNoSleepBit);
    if (!luaC_threadsleeping(L))
        return;

    global_State* g = L->global;

    resetbit(L->stackstate, THREAD_SLEEPINGBIT);

    if (keepinvariant(g))
    {
        GCObject* o = obj2gco(L);

        LUAU_ASSERT(isblack(o));

        L->gclist = g->grayagain;
        g->grayagain = o;

        black2gray(o);
    }
}

const char* luaC_statename(int state)
{
    switch (state)
    {
    case GCSpause:
        return "pause";

    case GCSpropagate:
        return "mark";

    case GCSpropagateagain:
        return "remark";

    case GCSatomic:
        return "atomic";

    case GCSsweep:
        return "sweep";

    default:
        return NULL;
    }
}<|MERGE_RESOLUTION|>--- conflicted
+++ resolved
@@ -362,13 +362,9 @@
         stringmark(f->source);
     if (f->debugname)
         stringmark(f->debugname);
-<<<<<<< HEAD
     if (f->pseudocode)
         stringmark(f->pseudocode);
-    for (i = 0; i < f->sizek; i++) /* mark literals */
-=======
     for (i = 0; i < f->sizek; i++) // mark literals
->>>>>>> e9e2cba7
         markvalue(g, &f->k[i]);
     for (i = 0; i < f->sizeupvalues; i++)
     { // mark upvalue names
@@ -702,13 +698,9 @@
 
     luaM_visitgco(L, L, deletegco);
 
-<<<<<<< HEAD
     luaC_postgc(L);
 
-    for (int i = 0; i < g->strt.size; i++) /* free all string lists */
-=======
     for (int i = 0; i < g->strt.size; i++) // free all string lists
->>>>>>> e9e2cba7
         LUAU_ASSERT(g->strt.hash[i] == NULL);
 
     LUAU_ASSERT(L->global->strt.nuse == 0);
@@ -1131,12 +1123,9 @@
     }
 
     GC_INTERRUPT(lastgcstate);
-<<<<<<< HEAD
     luaC_postgc(L);
-=======
 
     return actualstepsize;
->>>>>>> e9e2cba7
 }
 
 void luaC_fullgc(lua_State* L)
@@ -1205,9 +1194,9 @@
 
     g->gcstats.heapgoalsizebytes = heapgoalsizebytes;
 
-<<<<<<< HEAD
-    g->gcstats.currcycle.heapgoalsizebytes = heapgoalsizebytes;
-    g->gcstats.currcycle.heaptriggersizebytes = g->GCthreshold;
+#ifdef LUAI_GCMETRICS
+    finishGcCycleMetrics(g);
+#endif
 
     luaC_postgc(L);
 }
@@ -1228,11 +1217,6 @@
     d.dtor=dtor;
     d.data=data;
     g->destructors.push_back(d);
-=======
-#ifdef LUAI_GCMETRICS
-    finishGcCycleMetrics(g);
-#endif
->>>>>>> e9e2cba7
 }
 
 void luaC_barrierupval(lua_State* L, GCObject* v)

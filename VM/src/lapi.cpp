// This file is part of the Luau programming language and is licensed under MIT License; see LICENSE.txt for details
// This code is based on Lua 5.x implementation licensed under MIT License; see lua_LICENSE.txt for details
#include "lapi.h"

#include "lstate.h"
#include "lstring.h"
#include "ltable.h"
#include "lfunc.h"
#include "lgc.h"
#include "ldo.h"
#include "ludata.h"
#include "lvm.h"
#include "lnumutils.h"

#include <string.h>

/*
 * This file contains most implementations of core Lua APIs from lua.h.
 *
 * These implementations should use api_check macros to verify that stack and type contracts hold; it's the callers
 * responsibility to, for example, pass a valid table index to lua_rawgetfield. Generally errors should only be raised
 * for conditions caller can't predict such as an out-of-memory error.
 *
 * The caller is expected to handle stack reservation (by using less than LUA_MINSTACK slots or by calling lua_checkstack).
 * To ensure this is handled correctly, use api_incr_top(L) when pushing values to the stack.
 *
 * Functions that push any collectable objects to the stack *should* call luaC_threadbarrier. Failure to do this can result
 * in stack references that point to dead objects since black threads don't get rescanned.
 *
 * Functions that push newly created objects to the stack *should* call luaC_checkGC in addition to luaC_threadbarrier.
 * Failure to do this can result in OOM since GC may never run.
 *
 * Note that luaC_checkGC may mark the thread and paint it black; functions that call both before pushing objects must
 * therefore call luaC_checkGC before luaC_threadbarrier to guarantee the object is pushed to a gray thread.
 */

const char* lua_ident = "$Lua: Lua 5.1.4 Copyright (C) 1994-2008 Lua.org, PUC-Rio $\n"
                        "$Authors: R. Ierusalimschy, L. H. de Figueiredo & W. Celes $\n"
                        "$URL: www.lua.org $\n";

const char* luau_ident = "$Luau: Copyright (C) 2019-2022 Roblox Corporation $\n"
                         "$URL: luau-lang.org $\n";

#define api_checknelems(L, n) api_check(L, (n) <= (L->top - L->base))

#define api_checkvalidindex(L, i) api_check(L, (i) != luaO_nilobject)

#define api_incr_top(L) \
    { \
        api_check(L, L->top < L->ci->top); \
        L->top++; \
    }

#define api_update_top(L, p) \
    { \
        api_check(L, p >= L->base && p < L->ci->top); \
        L->top = p; \
    }

#define updateatom(L, ts) \
    { \
        if (ts->atom == ATOM_UNDEF) \
            ts->atom = L->global->cb.useratom ? L->global->cb.useratom(ts->data, ts->len) : -1; \
    }

static Table* getcurrenv(lua_State* L)
{
    if (L->ci == L->base_ci) // no enclosing function?
        return L->gt;        // use global table as environment
    else
        return curr_func(L)->env;
}

static LUAU_NOINLINE TValue* pseudo2addr(lua_State* L, int idx)
{
    api_check(L, lua_ispseudo(idx));
    switch (idx)
    { // pseudo-indices
    case LUA_REGISTRYINDEX:
        return registry(L);
    case LUA_ENVIRONINDEX:
    {
        sethvalue(L, &L->global->pseudotemp, getcurrenv(L));
        return &L->global->pseudotemp;
    }
    case LUA_GLOBALSINDEX:
    {
        sethvalue(L, &L->global->pseudotemp, L->gt);
        return &L->global->pseudotemp;
    }
    default:
    {
        Closure* func = curr_func(L);
        idx = LUA_GLOBALSINDEX - idx;
        return (idx <= func->nupvalues) ? &func->c.upvals[idx - 1] : cast_to(TValue*, luaO_nilobject);
    }
    }
}

static LUAU_FORCEINLINE TValue* index2addr(lua_State* L, int idx)
{
    if (idx > 0)
    {
        TValue* o = L->base + (idx - 1);
        api_check(L, idx <= L->ci->top - L->base);
        if (o >= L->top)
            return cast_to(TValue*, luaO_nilobject);
        else
            return o;
    }
    else if (idx > LUA_REGISTRYINDEX)
    {
        api_check(L, idx != 0 && -idx <= L->top - L->base);
        return L->top + idx;
    }
    else
    {
        return pseudo2addr(L, idx);
    }
}

const TValue* luaA_toobject(lua_State* L, int idx)
{
    StkId p = index2addr(L, idx);
    return (p == luaO_nilobject) ? NULL : p;
}

void luaA_pushobject(lua_State* L, const TValue* o)
{
    setobj2s(L, L->top, o);
    api_incr_top(L);
}

int lua_checkstack(lua_State* L, int size)
{
    int res = 1;
    if (size > LUAI_MAXCSTACK || (L->top - L->base + size) > LUAI_MAXCSTACK)
        res = 0; // stack overflow
    else if (size > 0)
    {
        luaD_checkstack(L, size);
        expandstacklimit(L, L->top + size);
    }
    return res;
}

void lua_rawcheckstack(lua_State* L, int size)
{
    luaD_checkstack(L, size);
    expandstacklimit(L, L->top + size);
}

void lua_xmove(lua_State* from, lua_State* to, int n)
{
    if (from == to)
        return;
    lua_State* L=from;

    api_checknelems(from, n);
    api_check(from, from->global == to->global);
    api_check(from, to->ci->top - to->top >= n);
    luaC_threadbarrier(to);

    StkId ttop = to->top;
    StkId ftop = from->top - n;
    for (int i = 0; i < n; i++)
        setobj2s(to, ttop + i, ftop + i);

    from->top = ftop;
    to->top = ttop + n;
}

void lua_xpush(lua_State* from, lua_State* to, int idx)
{
    lua_State* L=from;
    api_check(from, from->global == to->global);
    luaC_threadbarrier(to);
    setobj2s(to, to->top, index2addr(from, idx));
    api_incr_top(to);
}

lua_State* lua_newthread(lua_State* L)
{
    luaC_checkGC(L);
    luaC_threadbarrier(L);
    lua_State* L1 = luaE_newthread(L);
    setthvalue(L, L->top, L1);
    api_incr_top(L);
    global_State* g = L->global;
    if (g->cb.userthread)
        g->cb.userthread(L, L1);
    return L1;
}

void lua_enableThreads(lua_State* L,int count) {
    lua_hasThreads+=count;
}

lua_State* lua_mainthread(lua_State* L)
{
    return L->global->mainthread;
}

/*
** basic stack manipulation
*/

int lua_absindex(lua_State* L, int idx)
{
    api_check(L, (idx > 0 && idx <= L->top - L->base) || (idx < 0 && -idx <= L->top - L->base) || lua_ispseudo(idx));
    return idx > 0 || lua_ispseudo(idx) ? idx : cast_int(L->top - L->base) + idx + 1;
}

int lua_gettop(lua_State* L)
{
    return cast_int(L->top - L->base);
}

void lua_settop(lua_State* L, int idx)
{
    if (idx >= 0)
    {
        api_check(L, idx <= L->stack_last - L->base);
        while (L->top < L->base + idx)
            setnilvalue(L->top++);
        L->top = L->base + idx;
    }
    else
    {
        api_check(L, -(idx + 1) <= (L->top - L->base));
        L->top += idx + 1; // `subtract' index (index is negative)
    }
}

void lua_remove(lua_State* L, int idx)
{
    StkId p = index2addr(L, idx);
    api_checkvalidindex(L, p);
    while (++p < L->top)
        setobj2s(L, p - 1, p);
    L->top--;
}

void lua_insert(lua_State* L, int idx)
{
    luaC_threadbarrier(L);
    StkId p = index2addr(L, idx);
    api_checkvalidindex(L, p);
    for (StkId q = L->top; q > p; q--)
        setobj2s(L, q, q - 1);
    setobj2s(L, p, L->top);
}

void lua_replace(lua_State* L, int idx)
{
    api_checknelems(L, 1);
    luaC_threadbarrier(L);
    StkId o = index2addr(L, idx);
    api_checkvalidindex(L, o);
    if (idx == LUA_ENVIRONINDEX)
    {
        api_check(L, L->ci != L->base_ci);
        Closure* func = curr_func(L);
        api_check(L, ttistable(L->top - 1));
        func->env = hvalue(L->top - 1);
        luaC_barrier(L, func, L->top - 1);
    }
    else if (idx == LUA_GLOBALSINDEX)
    {
        api_check(L, ttistable(L->top - 1));
        L->gt = hvalue(L->top - 1);
    }
    else
    {
        setobj(L, o, L->top - 1);
        if (idx < LUA_GLOBALSINDEX) // function upvalue?
            luaC_barrier(L, curr_func(L), L->top - 1);
    }
    L->top--;
}

void lua_pushvalue(lua_State* L, int idx)
{
    luaC_threadbarrier(L);
    StkId o = index2addr(L, idx);
    setobj2s(L, L->top, o);
    api_incr_top(L);
}

/*
** access functions (stack -> C)
*/

int lua_type(lua_State* L, int idx)
{
    StkId o = index2addr(L, idx);
    return (o == luaO_nilobject) ? LUA_TNONE : ttype(o);
}

const char* lua_typename(lua_State* L, int t)
{
    return (t == LUA_TNONE) ? "no value" : luaT_typenames[t];
}

int lua_iscfunction(lua_State* L, int idx)
{
    StkId o = index2addr(L, idx);
    return iscfunction(o);
}

int lua_isLfunction(lua_State* L, int idx)
{
    StkId o = index2addr(L, idx);
    return isLfunction(o);
}

int lua_isnumber(lua_State* L, int idx)
{
    TValue n;
    const TValue* o = index2addr(L, idx);
    return tonumber(o, &n);
}

int lua_isstring(lua_State* L, int idx)
{
    int t = lua_type(L, idx);
    return (t == LUA_TSTRING || t == LUA_TNUMBER);
}

int lua_isuserdata(lua_State* L, int idx)
{
    const TValue* o = index2addr(L, idx);
    return (ttisuserdata(o) || ttislightuserdata(o));
}

int lua_rawequal(lua_State* L, int index1, int index2)
{
    StkId o1 = index2addr(L, index1);
    StkId o2 = index2addr(L, index2);
    return (o1 == luaO_nilobject || o2 == luaO_nilobject) ? 0 : luaO_rawequalObj(o1, o2);
}

int lua_equal(lua_State* L, int index1, int index2)
{
    StkId o1, o2;
    int i;
    o1 = index2addr(L, index1);
    o2 = index2addr(L, index2);
    i = (o1 == luaO_nilobject || o2 == luaO_nilobject) ? 0 : equalobj(L, o1, o2);
    return i;
}

int lua_lessthan(lua_State* L, int index1, int index2)
{
    StkId o1, o2;
    int i;
    o1 = index2addr(L, index1);
    o2 = index2addr(L, index2);
    i = (o1 == luaO_nilobject || o2 == luaO_nilobject) ? 0 : luaV_lessthan(L, o1, o2);
    return i;
}

double lua_tonumberx(lua_State* L, int idx, int* isnum)
{
    TValue n;
    const TValue* o = index2addr(L, idx);
    if (tonumber(o, &n))
    {
        if (isnum)
            *isnum = 1;
        return nvalue(o);
    }
    else
    {
        if (isnum)
            *isnum = 0;
        return 0;
    }
}

int lua_tointegerx(lua_State* L, int idx, int* isnum)
{
    TValue n;
    const TValue* o = index2addr(L, idx);
    if (tonumber(o, &n))
    {
        int res;
        double num = nvalue(o);
        luai_num2int(res, num);
        if (isnum)
            *isnum = 1;
        return res;
    }
    else
    {
        if (isnum)
            *isnum = 0;
        return 0;
    }
}

unsigned lua_tounsignedx(lua_State* L, int idx, int* isnum)
{
    TValue n;
    const TValue* o = index2addr(L, idx);
    if (tonumber(o, &n))
    {
        unsigned res;
        double num = nvalue(o);
        luai_num2unsigned(res, num);
        if (isnum)
            *isnum = 1;
        return res;
    }
    else
    {
        if (isnum)
            *isnum = 0;
        return 0;
    }
}

int lua_toboolean(lua_State* L, int idx)
{
    const TValue* o = index2addr(L, idx);
    return !l_isfalse(o);
}

const char* lua_tolstring(lua_State* L, int idx, size_t* len)
{
    StkId o = index2addr(L, idx);
    if (!ttisstring(o))
    {
        luaC_threadbarrier(L);
        if (!luaV_tostring(L, o))
        { // conversion failed?
            if (len != NULL)
                *len = 0;
            return NULL;
        }
        luaC_checkGC(L);
        o = index2addr(L, idx); // previous call may reallocate the stack
    }
    if (len != NULL)
        *len = tsvalue(o)->len;
    return svalue(o);
}

const char* lua_tostringatom(lua_State* L, int idx, int* atom)
{
    StkId o = index2addr(L, idx);
    if (!ttisstring(o))
        return NULL;
    TString* s = tsvalue(o);
    if (atom)
    {
        updateatom(L, s);
        *atom = s->atom;
    }
    return getstr(s);
}

const char* lua_namecallatom(lua_State* L, int* atom)
{
    TString* s = L->namecall;
    if (!s)
        return NULL;
    if (atom)
    {
        updateatom(L, s);
        *atom = s->atom;
    }
    return getstr(s);
}

const float* lua_tovector(lua_State* L, int idx)
{
    StkId o = index2addr(L, idx);
    if (!ttisvector(o))
        return NULL;
    return vvalue(o);
}

int lua_objlen(lua_State* L, int idx)
{
    StkId o = index2addr(L, idx);
    switch (ttype(o))
    {
    case LUA_TSTRING:
        return tsvalue(o)->len;
    case LUA_TUSERDATA:
        return uvalue(o)->len;
    case LUA_TTABLE:
    {
    	Table *t=hvalue(o);
    	lualock_table(t);
    	int n=luaH_getn(t);
    	luaunlock_table(t);
    	return n;
    }
    default:
        return 0;
    }
}

lua_CFunction lua_tocfunction(lua_State* L, int idx)
{
    StkId o = index2addr(L, idx);
    return (!iscfunction(o)) ? NULL : cast_to(lua_CFunction, clvalue(o)->c.f);
}

int lua_getpseudocode(lua_State* L, int idx)
{
    StkId o = index2addr(L, idx);
    if (!isLfunction(o)) return 0;
    if (!clvalue(o)->l.p->pseudocode) return 0;
    setsvalue2s(L, L->top, clvalue(o)->l.p->pseudocode);
    api_incr_top(L);
    return 1;
}

void* lua_tolightuserdata(lua_State* L, int idx)
{
    StkId o = index2addr(L, idx);
    return (!ttislightuserdata(o)) ? NULL : pvalue(o);
}

void* lua_touserdata(lua_State* L, int idx)
{
    StkId o = index2addr(L, idx);
    if (ttisuserdata(o))
        return uvalue(o)->data;
    else if (ttislightuserdata(o))
        return pvalue(o);
    else
        return NULL;
}

void* lua_touserdatatagged(lua_State* L, int idx, int tag)
{
    StkId o = index2addr(L, idx);
    return (ttisuserdata(o) && uvalue(o)->tag == tag) ? uvalue(o)->data : NULL;
}

int lua_userdatatag(lua_State* L, int idx)
{
    StkId o = index2addr(L, idx);
    if (ttisuserdata(o))
        return uvalue(o)->tag;
    return -1;
}

lua_State* lua_tothread(lua_State* L, int idx)
{
    StkId o = index2addr(L, idx);
    return (!ttisthread(o)) ? NULL : thvalue(o);
}

const void* lua_topointer(lua_State* L, int idx)
{
    StkId o = index2addr(L, idx);
    switch (ttype(o))
    {
    case LUA_TTABLE:
        return hvalue(o);
    case LUA_TFUNCTION:
        return clvalue(o);
    case LUA_TTHREAD:
        return thvalue(o);
    case LUA_TUSERDATA:
        return uvalue(o)->data;
    case LUA_TLIGHTUSERDATA:
        return pvalue(o);
    default:
        return NULL;
    }
}

/*
** push functions (C -> stack)
*/

void lua_pushnil(lua_State* L)
{
    setnilvalue(L->top);
    api_incr_top(L);
}

void lua_pushnumber(lua_State* L, double n)
{
    setnvalue(L->top, n);
    api_incr_top(L);
}

void lua_pushinteger(lua_State* L, int n)
{
    setnvalue(L->top, cast_num(n));
    api_incr_top(L);
}

void lua_pushunsigned(lua_State* L, unsigned u)
{
    setnvalue(L->top, cast_num(u));
    api_incr_top(L);
}

#if LUA_VECTOR_SIZE == 4
void lua_pushvector(lua_State* L, float x, float y, float z, float w)
{
    setvvalue(L->top, x, y, z, w);
    api_incr_top(L);
}
#else
void lua_pushvector(lua_State* L, float x, float y, float z)
{
    setvvalue(L->top, x, y, z, 0.0f);
    api_incr_top(L);
}
#endif

void lua_pushlstring(lua_State* L, const char* s, size_t len)
{
    luaC_checkGC(L);
    luaC_threadbarrier(L);
    setsvalue(L, L->top, luaS_newlstr(L, s, len));
    api_incr_top(L);
}

void lua_pushstring(lua_State* L, const char* s)
{
    if (s == NULL)
        lua_pushnil(L);
    else
        lua_pushlstring(L, s, strlen(s));
}

const char* lua_pushvfstring(lua_State* L, const char* fmt, va_list argp)
{
    luaC_checkGC(L);
    luaC_threadbarrier(L);
    const char* ret = luaO_pushvfstring(L, fmt, argp);
    return ret;
}

const char* lua_pushfstringL(lua_State* L, const char* fmt, ...)
{
    luaC_checkGC(L);
    luaC_threadbarrier(L);
    va_list argp;
    va_start(argp, fmt);
    const char* ret = luaO_pushvfstring(L, fmt, argp);
    va_end(argp);
    return ret;
}

void lua_pushcclosurek(lua_State* L, lua_CFunction fn, const char* debugname, int nup, lua_Continuation cont)
{
    luaC_checkGC(L);
    luaC_threadbarrier(L);
    api_checknelems(L, nup);
    Closure* cl = luaF_newCclosure(L, nup, getcurrenv(L));
    cl->c.f = fn;
    cl->c.cont = cont;
    cl->c.debugname = debugname;
    L->top -= nup;
    while (nup--)
        setobj2n(L, &cl->c.upvals[nup], L->top + nup);
    setclvalue(L, L->top, cl);
    LUAU_ASSERT(iswhite(obj2gco(cl)));
    api_incr_top(L);
}

void lua_pushboolean(lua_State* L, int b)
{
    setbvalue(L->top, (b != 0)); // ensure that true is 1
    api_incr_top(L);
}

void lua_pushlightuserdata(lua_State* L, void* p)
{
    setpvalue(L->top, p);
    api_incr_top(L);
}

int lua_pushthread(lua_State* L)
{
    luaC_threadbarrier(L);
    setthvalue(L, L->top, L);
    api_incr_top(L);
    return L->global->mainthread == L;
}

/*
** get functions (Lua -> stack)
*/

int lua_gettable(lua_State* L, int idx)
{
    luaC_threadbarrier(L);
    StkId t = index2addr(L, idx);
    api_checkvalidindex(L, t);
    luaV_gettable(L, t, L->top - 1, L->top - 1);
    return ttype(L->top - 1);
}

int lua_getfield(lua_State* L, int idx, const char* k)
{
    luaC_threadbarrier(L);
    StkId t = index2addr(L, idx);
    api_checkvalidindex(L, t);
    TValue key;
    setsvalue(L, &key, luaS_new(L, k));
    luaV_gettable(L, t, &key, L->top);
    api_incr_top(L);
    return ttype(L->top - 1);
}

int lua_rawgetfield(lua_State* L, int idx, const char* k)
{
    luaC_threadbarrier(L);
    StkId t = index2addr(L, idx);
    api_check(L, ttistable(t));
    TValue key;
    setsvalue(L, &key, luaS_new(L, k));
    Table *tt=hvalue(t);
	lualock_table(tt);
    setobj2s(L, L->top, luaH_getstr(tt, tsvalue(&key)));
	luaunlock_table(tt);
    api_incr_top(L);
    return ttype(L->top - 1);
}

int lua_rawget(lua_State* L, int idx)
{
    luaC_threadbarrier(L);
    StkId t = index2addr(L, idx);
    api_check(L, ttistable(t));
    Table *tt=hvalue(t);
	lualock_table(tt);
    setobj2s(L, L->top - 1, luaH_get(tt, L->top - 1));
	luaunlock_table(tt);
    return ttype(L->top - 1);
}

int lua_rawgeti(lua_State* L, int idx, int n)
{
    luaC_threadbarrier(L);
    StkId t = index2addr(L, idx);
    api_check(L, ttistable(t));
    Table *tt=hvalue(t);
	lualock_table(tt);
    setobj2s(L, L->top, luaH_getnum(tt, n));
	luaunlock_table(tt);
    api_incr_top(L);
    return ttype(L->top - 1);
}

void lua_createtable(lua_State* L, int narray, int nrec)
{
    luaC_checkGC(L);
    luaC_threadbarrier(L);
    Table *tnew = luaH_new(L, narray, nrec);
    sethvalue(L, L->top, tnew);
    api_incr_top(L);
<<<<<<< HEAD
    profiletable(L, tnew, NULL);
    return;
=======
>>>>>>> 78798d46
}

void lua_setreadonly(lua_State* L, int objindex, int enabled)
{
    const TValue* o = index2addr(L, objindex);
    api_check(L, ttistable(o));
    Table* t = hvalue(o);
    api_check(L, t != hvalue(registry(L)));
    t->readonly = bool(enabled);
}

int lua_getreadonly(lua_State* L, int objindex)
{
    const TValue* o = index2addr(L, objindex);
    api_check(L, ttistable(o));
    Table* t = hvalue(o);
    int res = t->readonly;
    return res;
}

void lua_setsafeenv(lua_State* L, int objindex, int enabled)
{
    const TValue* o = index2addr(L, objindex);
    api_check(L, ttistable(o));
    Table* t = hvalue(o);
    t->safeenv = bool(enabled);
}

int lua_getmetatable(lua_State* L, int objindex)
{
    luaC_threadbarrier(L);
    Table* mt = NULL;
    const TValue* obj = index2addr(L, objindex);
    switch (ttype(obj))
    {
    case LUA_TTABLE:
        mt = hvalue(obj)->metatable;
        break;
    case LUA_TUSERDATA:
        mt = uvalue(obj)->metatable;
        break;
    default:
        mt = L->global->mt[ttype(obj)];
        break;
    }
    if (mt)
    {
        sethvalue(L, L->top, mt);
        api_incr_top(L);
    }
    return mt != NULL;
}

void lua_getfenv(lua_State* L, int idx)
{
    luaC_threadbarrier(L);
    StkId o = index2addr(L, idx);
    api_checkvalidindex(L, o);
    switch (ttype(o))
    {
    case LUA_TFUNCTION:
        sethvalue(L, L->top, clvalue(o)->env);
        break;
    case LUA_TTHREAD:
        sethvalue(L, L->top, thvalue(o)->gt);
        break;
    default:
        setnilvalue(L->top);
        break;
    }
    api_incr_top(L);
}

/*
** set functions (stack -> Lua)
*/

void lua_settable(lua_State* L, int idx)
{
    api_checknelems(L, 2);
    StkId t = index2addr(L, idx);
    api_checkvalidindex(L, t);
    luaV_settable(L, t, L->top - 2, L->top - 1);
    L->top -= 2; // pop index and value
}

void lua_setfield(lua_State* L, int idx, const char* k)
{
    api_checknelems(L, 1);
    StkId t = index2addr(L, idx);
    api_checkvalidindex(L, t);
    TValue key;
    setsvalue(L, &key, luaS_new(L, k));
    luaV_settable(L, t, &key, L->top - 1);
    L->top--;
}

void lua_rawsetfield(lua_State* L, int idx, const char* k)
{
    api_checknelems(L, 1);
    StkId t = index2addr(L, idx);
    api_check(L, ttistable(t));
    if (hvalue(t)->readonly)
        luaG_readonlyerror(L);
    setobj2t(L, luaH_setstr(L, hvalue(t), luaS_new(L, k)), L->top - 1);
    luaC_barriert(L, hvalue(t), L->top - 1);
    L->top--;
}

void lua_rawsetfield(lua_State* L, int idx, const char* k)
{
    api_checknelems(L, 1);
    StkId t = index2addr(L, idx);
    api_check(L, ttistable(t));
    if (hvalue(t)->readonly)
        luaG_readonlyerror(L);
    setobj2t(L, luaH_setstr(L, hvalue(t), luaS_new(L, k)), L->top - 1);
    luaC_barriert(L, hvalue(t), L->top - 1);
    L->top--;
}

void lua_rawset(lua_State* L, int idx)
{
    api_checknelems(L, 2);
    StkId t = index2addr(L, idx);
    api_check(L, ttistable(t));
    if (hvalue(t)->readonly)
        luaG_readonlyerror(L);
    Table *tt=hvalue(t);
	lualock_table(tt);
    setobj2t(L, luaH_set(L, tt, L->top - 2), L->top - 1);
	luaunlock_table(tt);
    luaC_barriert(L, tt, L->top - 1);
    L->top -= 2;
}

void lua_rawseti(lua_State* L, int idx, int n)
{
    api_checknelems(L, 1);
    StkId o = index2addr(L, idx);
    api_check(L, ttistable(o));
    if (hvalue(o)->readonly)
        luaG_readonlyerror(L);
    Table *tt=hvalue(o);
	lualock_table(tt);
    setobj2t(L, luaH_setnum(L, tt, n), L->top - 1);
	luaunlock_table(tt);
    luaC_barriert(L, tt, L->top - 1);
    L->top--;
}

int lua_setmetatable(lua_State* L, int objindex)
{
    api_checknelems(L, 1);
    TValue* obj = index2addr(L, objindex);
    api_checkvalidindex(L, obj);
    Table* mt = NULL;
    if (!ttisnil(L->top - 1))
    {
        api_check(L, ttistable(L->top - 1));
        mt = hvalue(L->top - 1);
    }
    switch (ttype(obj))
    {
    case LUA_TTABLE:
    {
        if (hvalue(obj)->readonly)
            luaG_readonlyerror(L);
        hvalue(obj)->metatable = mt;
        if (mt)
            luaC_objbarrier(L, hvalue(obj), mt);
        break;
    }
    case LUA_TUSERDATA:
    {
        uvalue(obj)->metatable = mt;
        if (mt)
            luaC_objbarrier(L, uvalue(obj), mt);
        break;
    }
    default:
    {
        L->global->mt[ttype(obj)] = mt;
        break;
    }
    }
    L->top--;
    return 1;
}

int lua_setfenv(lua_State* L, int idx)
{
    int res = 1;
    api_checknelems(L, 1);
    StkId o = index2addr(L, idx);
    api_checkvalidindex(L, o);
    api_check(L, ttistable(L->top - 1));
    switch (ttype(o))
    {
    case LUA_TFUNCTION:
#ifdef LUAU_MULTITHREADING
    	hvalue(L->top - 1)->shared=true;
#endif
        clvalue(o)->env = hvalue(L->top - 1);
        break;
    case LUA_TTHREAD:
#ifdef LUAU_MULTITHREADING
    	hvalue(L->top - 1)->shared=true;
#endif
        thvalue(o)->gt = hvalue(L->top - 1);
        break;
    default:
        res = 0;
        break;
    }
    if (res)
    {
        luaC_objbarrier(L, &gcvalue(o)->gch, hvalue(L->top - 1));
    }
    L->top--;
    return res;
}

/*
** `load' and `call' functions (run Lua code)
*/

#define adjustresults(L, nres) \
    { \
        if (nres == LUA_MULTRET && L->top >= L->ci->top) \
            L->ci->top = L->top; \
    }

#define checkresults(L, na, nr) api_check(L, (nr) == LUA_MULTRET || (L->ci->top - L->top >= (nr) - (na)))

void lua_call(lua_State* L, int nargs, int nresults)
{
    StkId func;
    api_checknelems(L, nargs + 1);
    api_check(L, L->status == 0);
    checkresults(L, nargs, nresults);
    func = L->top - (nargs + 1);

    luaD_call(L, func, nresults);

    adjustresults(L, nresults);
}

/*
** Execute a protected call.
*/
struct CallS
{ // data to `f_call'
    StkId func;
    int nresults;
};

static void f_call(lua_State* L, void* ud)
{
    struct CallS* c = cast_to(struct CallS*, ud);
    luaD_call(L, c->func, c->nresults);
}

int lua_pcall(lua_State* L, int nargs, int nresults, int errfunc)
{
    api_checknelems(L, nargs + 1);
    api_check(L, L->status == 0);
    checkresults(L, nargs, nresults);
    ptrdiff_t func = 0;
    if (errfunc != 0)
    {
        StkId o = index2addr(L, errfunc);
        api_checkvalidindex(L, o);
        func = savestack(L, o);
    }
    struct CallS c;
    c.func = L->top - (nargs + 1); // function to be called
    c.nresults = nresults;

    int status = luaD_pcall(L, f_call, &c, savestack(L, c.func), func);

    adjustresults(L, nresults);
    return status;
}

int lua_status(lua_State* L)
{
    return L->status;
}

int lua_costatus(lua_State* L, lua_State* co)
{
    if (co == L)
        return LUA_CORUN;
    if (co->status == LUA_YIELD)
        return LUA_COSUS;
    if (co->status == LUA_BREAK)
        return LUA_CONOR;
    if (co->status != 0) // some error occurred
        return LUA_COERR;
    if (co->ci != co->base_ci) // does it have frames?
        return LUA_CONOR;
    if (co->top == co->base)
        return LUA_COFIN;
    return LUA_COSUS; // initial state
}

void* lua_getthreaddata(lua_State* L)
{
    return L->userdata;
}

void lua_setthreaddata(lua_State* L, void* data)
{
    L->userdata = data;
}

/*
** Garbage-collection function
*/

int lua_gc(lua_State* L, int what, int data)
{
    int res = 0;
    condhardmemtests(luaC_validate(L), 1);
    global_State* g = L->global;
    switch (what)
    {
    case LUA_GCSTOP:
    {
        g->GCthreshold = SIZE_MAX;
        break;
    }
    case LUA_GCRESTART:
    {
        g->GCthreshold = g->totalbytes;
        break;
    }
    case LUA_GCCOLLECT:
    {
        luaC_fullgc(L);
        break;
    }
    case LUA_GCCOUNT:
    {
        // GC values are expressed in Kbytes: #bytes/2^10
        res = cast_int(g->totalbytes >> 10);
        break;
    }
    case LUA_GCCOUNTB:
    {
        res = cast_int(g->totalbytes & 1023);
        break;
    }
    case LUA_GCISRUNNING:
    {
        res = (g->GCthreshold != SIZE_MAX);
        break;
    }
    case LUA_GCSTEP:
    {
        size_t amount = (cast_to(size_t, data) << 10);
        ptrdiff_t oldcredit = g->gcstate == GCSpause ? 0 : g->GCthreshold - g->totalbytes;

        // temporarily adjust the threshold so that we can perform GC work
        if (amount <= g->totalbytes)
            g->GCthreshold = g->totalbytes - amount;
        else
            g->GCthreshold = 0;

#ifdef LUAI_GCMETRICS
        double startmarktime = g->gcmetrics.currcycle.marktime;
        double startsweeptime = g->gcmetrics.currcycle.sweeptime;
#endif

        // track how much work the loop will actually perform
        size_t actualwork = 0;

        while (g->GCthreshold <= g->totalbytes)
        {
            size_t stepsize = luaC_step(L, false);

            actualwork += stepsize;

            if (g->gcstate == GCSpause)
            {            // end of cycle?
                res = 1; // signal it
                break;
            }
        }

#ifdef LUAI_GCMETRICS
        // record explicit step statistics
        GCCycleMetrics* cyclemetrics = g->gcstate == GCSpause ? &g->gcmetrics.lastcycle : &g->gcmetrics.currcycle;

        double totalmarktime = cyclemetrics->marktime - startmarktime;
        double totalsweeptime = cyclemetrics->sweeptime - startsweeptime;

        if (totalmarktime > 0.0)
        {
            cyclemetrics->markexplicitsteps++;

            if (totalmarktime > cyclemetrics->markmaxexplicittime)
                cyclemetrics->markmaxexplicittime = totalmarktime;
        }

        if (totalsweeptime > 0.0)
        {
            cyclemetrics->sweepexplicitsteps++;

            if (totalsweeptime > cyclemetrics->sweepmaxexplicittime)
                cyclemetrics->sweepmaxexplicittime = totalsweeptime;
        }
#endif

        // if cycle hasn't finished, advance threshold forward for the amount of extra work performed
        if (g->gcstate != GCSpause)
        {
            // if a new cycle was triggered by explicit step, old 'credit' of GC work is 0
            ptrdiff_t newthreshold = g->totalbytes + actualwork + oldcredit;
            g->GCthreshold = newthreshold < 0 ? 0 : newthreshold;
        }
        break;
    }
    case LUA_GCSETGOAL:
    {
        res = g->gcgoal;
        g->gcgoal = data;
        break;
    }
    case LUA_GCSETSTEPMUL:
    {
        res = g->gcstepmul;
        g->gcstepmul = data;
        break;
    }
    case LUA_GCSETSTEPSIZE:
    {
        // GC values are expressed in Kbytes: #bytes/2^10
        res = g->gcstepsize >> 10;
        g->gcstepsize = data << 10;
        break;
    }
    default:
        res = -1; // invalid option
    }
    return res;
}

void lua_postgc(lua_State* L, int (*dtor)(lua_State *L,void*),void *data)
{
    luaC_addpostgc(L,dtor,data);
}

/*
** miscellaneous functions
*/

l_noret lua_error(lua_State* L)
{
    api_checknelems(L, 1);

    luaD_throw(L, LUA_ERRRUN);
}

int lua_next(lua_State* L, int idx)
{
    luaC_threadbarrier(L);
    StkId t = index2addr(L, idx);
    api_check(L, ttistable(t));
	lualock_table(hvalue(t));
    int more = luaH_next(L, hvalue(t), L->top - 1);
	luaunlock_table(hvalue(t));
    if (more)
    {
        api_incr_top(L);
    }
    else             // no more elements
        L->top -= 1; // remove key
    return more;
}

int lua_rawiter(lua_State* L, int idx, int iter)
{
    luaC_threadbarrier(L);
    StkId t = index2addr(L, idx);
    api_check(L, ttistable(t));
    api_check(L, iter >= 0);

    Table* h = hvalue(t);
    int sizearray = h->sizearray;

    // first we advance iter through the array portion
    for (; unsigned(iter) < unsigned(sizearray); ++iter)
    {
        TValue* e = &h->array[iter];

        if (!ttisnil(e))
        {
            StkId top = L->top;
            setnvalue(top + 0, double(iter + 1));
            setobj2s(L, top + 1, e);
            api_update_top(L, top + 2);
            return iter + 1;
        }
    }

    int sizenode = 1 << h->lsizenode;

    // then we advance iter through the hash portion
    for (; unsigned(iter - sizearray) < unsigned(sizenode); ++iter)
    {
        LuaNode* n = &h->node[iter - sizearray];

        if (!ttisnil(gval(n)))
        {
            StkId top = L->top;
            getnodekey(L, top + 0, n);
            setobj2s(L, top + 1, gval(n));
            api_update_top(L, top + 2);
            return iter + 1;
        }
    }

    // traversal finished
    return -1;
}

void lua_concat(lua_State* L, int n)
{
    api_checknelems(L, n);
    if (n >= 2)
    {
        luaC_checkGC(L);
        luaC_threadbarrier(L);
        luaV_concat(L, n, cast_int(L->top - L->base) - 1);
        L->top -= (n - 1);
    }
    else if (n == 0)
    { // push empty string
        luaC_threadbarrier(L);
        setsvalue(L, L->top, luaS_newlstr(L, "", 0));
        api_incr_top(L);
    }
    // else n == 1; nothing to do
}

void* lua_newuserdatatagged(lua_State* L, size_t sz, int tag)
{
    api_check(L, unsigned(tag) < LUA_UTAG_LIMIT || tag == UTAG_PROXY);
    luaC_checkGC(L);
    luaC_threadbarrier(L);
    Udata* u = luaU_newudata(L, sz, tag);
    setuvalue(L, L->top, u);
    api_incr_top(L);
    return u->data;
}

void* lua_newuserdatadtor(lua_State* L, size_t sz, void (*dtor)(void*))
{
    luaC_checkGC(L);
    luaC_threadbarrier(L);
    // make sure sz + sizeof(dtor) doesn't overflow; luaU_newdata will reject SIZE_MAX correctly
    size_t as = sz < SIZE_MAX - sizeof(dtor) ? sz + sizeof(dtor) : SIZE_MAX;
    Udata* u = luaU_newudata(L, as, UTAG_IDTOR);
    memcpy(&u->data + sz, &dtor, sizeof(dtor));
    setuvalue(L, L->top, u);
    api_incr_top(L);
    return u->data;
}

static const char* aux_upvalue(StkId fi, int n, TValue** val)
{
    Closure* f;
    if (!ttisfunction(fi))
        return NULL;
    f = clvalue(fi);
    if (f->isC)
    {
        if (!(1 <= n && n <= f->nupvalues))
            return NULL;
        *val = &f->c.upvals[n - 1];
        return "";
    }
    else
    {
        Proto* p = f->l.p;
        if (!(1 <= n && n <= p->nups)) // not a valid upvalue
            return NULL;
        TValue* r = &f->l.uprefs[n - 1];
        *val = ttisupval(r) ? upvalue(r)->v : r;
        if (!(1 <= n && n <= p->sizeupvalues)) // don't have a name for this upvalue
            return "";
        return getstr(p->upvalues[n - 1]);
    }
}

const char* lua_getupvalue(lua_State* L, int funcindex, int n)
{
    luaC_threadbarrier(L);
    TValue* val;
    const char* name = aux_upvalue(index2addr(L, funcindex), n, &val);
    if (name)
    {
        setobj2s(L, L->top, val);
        api_incr_top(L);
    }
    return name;
}

const char* lua_setupvalue(lua_State* L, int funcindex, int n)
{
    api_checknelems(L, 1);
    StkId fi = index2addr(L, funcindex);
    TValue* val;
    const char* name = aux_upvalue(fi, n, &val);
    if (name)
    {
        L->top--;
        setobj(L, val, L->top);
        luaC_barrier(L, clvalue(fi), L->top);
    }
    return name;
}

uintptr_t lua_encodepointer(lua_State* L, uintptr_t p)
{
    global_State* g = L->global;
    return uintptr_t((g->ptrenckey[0] * p + g->ptrenckey[2]) ^ (g->ptrenckey[1] * p + g->ptrenckey[3]));
}

int lua_ref(lua_State* L, int idx)
{
    api_check(L, idx != LUA_REGISTRYINDEX); // idx is a stack index for value
    int ref = LUA_REFNIL;
    global_State* g = L->global;
    StkId p = index2addr(L, idx);
    if (!ttisnil(p))
    {
        lualock_global();
        Table* reg = hvalue(registry(L));

        if (g->registryfree != 0)
        { // reuse existing slot
            ref = g->registryfree;
        }
        else
        { // no free elements
            ref = luaH_getn(reg);
            ref++; // create new reference
        }

        TValue* slot = luaH_setnum(L, reg, ref);
        if (g->registryfree != 0)
            g->registryfree = int(nvalue(slot));

        luaunlock_global();
        setobj2t(L, slot, p);
        luaC_barriert(L, reg, p);
    }
    return ref;
}

void lua_unref(lua_State* L, int ref)
{
    if (ref <= LUA_REFNIL)
        return;

    global_State* g = L->global;
    lualock_global();
    Table* reg = hvalue(registry(L));
    TValue* slot = luaH_setnum(L, reg, ref);
    setnvalue(slot, g->registryfree); // NB: no barrier needed because value isn't collectable
    g->registryfree = ref;
<<<<<<< HEAD
    luaunlock_global();
    return;
=======
>>>>>>> 78798d46
}

void lua_setuserdatatag(lua_State* L, int idx, int tag)
{
    api_check(L, unsigned(tag) < LUA_UTAG_LIMIT);
    StkId o = index2addr(L, idx);
    api_check(L, ttisuserdata(o));
    uvalue(o)->tag = uint8_t(tag);
}

void lua_setuserdatadtor(lua_State* L, int tag, void (*dtor)(lua_State*, void*))
{
    api_check(L, unsigned(tag) < LUA_UTAG_LIMIT);
    L->global->udatagc[tag] = dtor;
}

void lua_clonefunction(lua_State* L, int idx)
{
    luaC_checkGC(L);
    luaC_threadbarrier(L);
    StkId p = index2addr(L, idx);
    api_check(L, isLfunction(p));
    Closure* cl = clvalue(p);
    Closure* newcl = luaF_newLclosure(L, cl->nupvalues, L->gt, cl->l.p);
    for (int i = 0; i < cl->nupvalues; ++i)
        setobj2n(L, &newcl->l.uprefs[i], &cl->l.uprefs[i]);
    setclvalue(L, L->top, newcl);
    api_incr_top(L);
}

<<<<<<< HEAD
void lua_clonetable(lua_State* L, int idx)
{
    luaC_checkGC(L);
    luaC_threadbarrier(L);
    const TValue* o = index2addr(L, idx);
    api_check(L, ttistable(o));
    Table* t = hvalue(o);
    api_check(L, t != hvalue(registry(L)));
    lualock_table(t);
    Table* tt = luaH_clone(L, t);
    luaunlock_table(t);
    sethvalue(L, L->top, tt);
    api_incr_top(L);
    profiletable(L, tt, NULL);
}

void lua_remaptable(lua_State* L, int idx, int mapIdx)
{
    luaC_checkGC(L);
    luaC_threadbarrier(L);
    const TValue* o = index2addr(L, idx);
    api_check(L, ttistable(o));
    Table* t = hvalue(o);
    api_check(L, t != hvalue(registry(L)));
    const TValue* mo = index2addr(L, mapIdx);
    api_check(L, ttistable(mo));
    Table *lt = hvalue(mo);
    lualock_table(t);
    luaH_remaptable(t, lt);
    luaunlock_table(t);
=======
void lua_cleartable(lua_State* L, int idx)
{
    StkId t = index2addr(L, idx);
    api_check(L, ttistable(t));
    Table* tt = hvalue(t);
    if (tt->readonly)
        luaG_readonlyerror(L);
    luaH_clear(tt);
>>>>>>> 78798d46
}

lua_Callbacks* lua_callbacks(lua_State* L)
{
    return &L->global->cb;
}

void lua_setmemcat(lua_State* L, int category)
{
    api_check(L, unsigned(category) < LUA_MEMORY_CATEGORIES);
    L->activememcat = uint8_t(category);
}

size_t lua_totalbytes(lua_State* L, int category)
{
    api_check(L, category < LUA_MEMORY_CATEGORIES);
    return category < 0 ? L->global->totalbytes : L->global->memcatbytes[category];
}

size_t lua_newtoken(lua_State* L, const char *str)
{
	TString *ts=luaS_new(L, str);
    lualock_global();
    size_t ntok=L->global->ttoken.size();
    L->global->ttoken.push_back(ts);
    luaS_fix(ts); // never collect tokens
    luaunlock_global();
    return ntok;
}

void lua_pushtoken(lua_State* L, int token)
{
	api_check(L, token<L->global->ttoken.size());
    luaC_checkGC(L);
    luaC_threadbarrier(L);
    setsvalue2s(L, L->top, L->global->ttoken[token]);
    api_incr_top(L);
    return;
}

int lua_rawgettoken(lua_State* L, int idx, int token)
{
	api_check(L, token<L->global->ttoken.size());
    luaC_threadbarrier(L);
    StkId t = index2addr(L, idx);
    api_check(L, ttistable(t));
    TValue key;
    setsvalue(L, &key, L->global->ttoken[token]);
    Table *tt=hvalue(t);
	lualock_table(tt);
    setobj2s(L, L->top, luaH_getstr(tt, tsvalue(&key)));
	luaunlock_table(tt);
    api_incr_top(L);
    return ttype(L->top - 1);
}

void lua_rawsettoken(lua_State* L, int idx, int token)
{
	api_check(L, token<L->global->ttoken.size());
    api_checknelems(L, 1);
    StkId t = index2addr(L, idx);
    api_check(L, ttistable(t));
    if (hvalue(t)->readonly)
        luaG_readonlyerror(L);
    setobj2t(L, luaH_setstr(L, hvalue(t), L->global->ttoken[token]), L->top - 1);
    luaC_barriert(L, hvalue(t), L->top - 1);
    L->top--;
}<|MERGE_RESOLUTION|>--- conflicted
+++ resolved
@@ -514,7 +514,7 @@
     StkId o = index2addr(L, idx);
     if (!isLfunction(o)) return 0;
     if (!clvalue(o)->l.p->pseudocode) return 0;
-    setsvalue2s(L, L->top, clvalue(o)->l.p->pseudocode);
+    setsvalue(L, L->top, clvalue(o)->l.p->pseudocode);
     api_incr_top(L);
     return 1;
 }
@@ -762,11 +762,7 @@
     Table *tnew = luaH_new(L, narray, nrec);
     sethvalue(L, L->top, tnew);
     api_incr_top(L);
-<<<<<<< HEAD
     profiletable(L, tnew, NULL);
-    return;
-=======
->>>>>>> 78798d46
 }
 
 void lua_setreadonly(lua_State* L, int objindex, int enabled)
@@ -861,18 +857,6 @@
     TValue key;
     setsvalue(L, &key, luaS_new(L, k));
     luaV_settable(L, t, &key, L->top - 1);
-    L->top--;
-}
-
-void lua_rawsetfield(lua_State* L, int idx, const char* k)
-{
-    api_checknelems(L, 1);
-    StkId t = index2addr(L, idx);
-    api_check(L, ttistable(t));
-    if (hvalue(t)->readonly)
-        luaG_readonlyerror(L);
-    setobj2t(L, luaH_setstr(L, hvalue(t), luaS_new(L, k)), L->top - 1);
-    luaC_barriert(L, hvalue(t), L->top - 1);
     L->top--;
 }
 
@@ -1441,11 +1425,7 @@
     TValue* slot = luaH_setnum(L, reg, ref);
     setnvalue(slot, g->registryfree); // NB: no barrier needed because value isn't collectable
     g->registryfree = ref;
-<<<<<<< HEAD
     luaunlock_global();
-    return;
-=======
->>>>>>> 78798d46
 }
 
 void lua_setuserdatatag(lua_State* L, int idx, int tag)
@@ -1476,7 +1456,6 @@
     api_incr_top(L);
 }
 
-<<<<<<< HEAD
 void lua_clonetable(lua_State* L, int idx)
 {
     luaC_checkGC(L);
@@ -1507,7 +1486,8 @@
     lualock_table(t);
     luaH_remaptable(t, lt);
     luaunlock_table(t);
-=======
+}
+
 void lua_cleartable(lua_State* L, int idx)
 {
     StkId t = index2addr(L, idx);
@@ -1516,7 +1496,6 @@
     if (tt->readonly)
         luaG_readonlyerror(L);
     luaH_clear(tt);
->>>>>>> 78798d46
 }
 
 lua_Callbacks* lua_callbacks(lua_State* L)
@@ -1552,7 +1531,7 @@
 	api_check(L, token<L->global->ttoken.size());
     luaC_checkGC(L);
     luaC_threadbarrier(L);
-    setsvalue2s(L, L->top, L->global->ttoken[token]);
+    setsvalue(L, L->top, L->global->ttoken[token]);
     api_incr_top(L);
     return;
 }
